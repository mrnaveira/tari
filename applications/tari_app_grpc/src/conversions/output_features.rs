--- conflicted
+++ resolved
@@ -24,20 +24,15 @@
 
 use tari_common_types::{
     array::copy_into_fixed_array,
-    types::{Commitment, FixedHash, PublicKey},
+    types::{Commitment, PublicKey},
 };
 use tari_core::transactions::transaction_components::{
-    vec_into_fixed_string,
     AssetOutputFeatures,
     CommitteeDefinitionFeatures,
-    ContractDefinitionFeatures,
-    ContractSpecification,
-    FunctionRef,
     MintNonFungibleFeatures,
     OutputFeatures,
     OutputFeaturesVersion,
     OutputFlags,
-    PublicFunction,
     SideChainCheckpointFeatures,
     SideChainFeatures,
     TemplateParameter,
@@ -82,7 +77,6 @@
             features.mint_non_fungible.map(|m| m.try_into()).transpose()?,
             features.sidechain_checkpoint.map(|s| s.try_into()).transpose()?,
             features.committee_definition.map(|c| c.try_into()).transpose()?,
-            features.contract_definition.map(|d| d.try_into()).transpose()?,
         ))
     }
 }
@@ -96,9 +90,6 @@
             metadata: features.metadata,
             unique_id: features.unique_id.unwrap_or_default(),
             recovery_byte: u32::from(features.recovery_byte),
-<<<<<<< HEAD
-            contract_definition: features.contract_definition.map(|c| c.into()),
-=======
             sidechain_features: features.sidechain_features.map(Into::into),
 
             // TODO: Deprecated
@@ -107,7 +98,6 @@
             mint_non_fungible: None,
             sidechain_checkpoint: None,
             committee_definition: None,
->>>>>>> ada31432
         }
     }
 }
@@ -236,125 +226,4 @@
             effective_sidechain_height,
         })
     }
-}
-
-impl TryFrom<grpc::ContractDefinitionFeatures> for ContractDefinitionFeatures {
-    type Error = String;
-
-    fn try_from(value: grpc::ContractDefinitionFeatures) -> Result<Self, Self::Error> {
-        let contract_id = FixedHash::try_from(value.contract_id).map_err(|err| format!("{:?}", err))?;
-
-        let contract_name = vec_into_fixed_string(value.contract_name);
-
-        let contract_issuer =
-            PublicKey::from_bytes(value.contract_issuer.as_bytes()).map_err(|err| format!("{:?}", err))?;
-
-        let contract_spec = value
-            .contract_spec
-            .map(ContractSpecification::try_from)
-            .ok_or_else(|| "contract_spec is missing".to_string())?
-            .map_err(|err| err)?;
-
-        Ok(Self {
-            contract_id,
-            contract_name,
-            contract_issuer,
-            contract_spec,
-        })
-    }
-}
-
-impl From<ContractDefinitionFeatures> for grpc::ContractDefinitionFeatures {
-    fn from(value: ContractDefinitionFeatures) -> Self {
-        let contract_id = value.contract_id.as_bytes().to_vec();
-        let contract_name = value.contract_name.as_bytes().to_vec();
-        let contract_issuer = value.contract_issuer.as_bytes().to_vec();
-
-        Self {
-            contract_id,
-            contract_name,
-            contract_issuer,
-            contract_spec: Some(value.contract_spec.into()),
-        }
-    }
-}
-
-impl TryFrom<grpc::ContractSpecification> for ContractSpecification {
-    type Error = String;
-
-    fn try_from(value: grpc::ContractSpecification) -> Result<Self, Self::Error> {
-        let runtime = vec_into_fixed_string(value.runtime);
-        let public_functions = value
-            .public_functions
-            .into_iter()
-            .map(PublicFunction::try_from)
-            .collect::<Result<_, _>>()?;
-
-        Ok(Self {
-            runtime,
-            public_functions,
-        })
-    }
-}
-
-impl From<ContractSpecification> for grpc::ContractSpecification {
-    fn from(value: ContractSpecification) -> Self {
-        let public_functions = value.public_functions.into_iter().map(|f| f.into()).collect();
-        Self {
-            runtime: value.runtime.as_bytes().to_vec(),
-            public_functions,
-        }
-    }
-}
-
-impl TryFrom<grpc::PublicFunction> for PublicFunction {
-    type Error = String;
-
-    fn try_from(value: grpc::PublicFunction) -> Result<Self, Self::Error> {
-        let function = value
-            .function
-            .map(FunctionRef::try_from)
-            .ok_or_else(|| "function is missing".to_string())?
-            .map_err(|err| err)?;
-
-        Ok(Self {
-            name: vec_into_fixed_string(value.name),
-            function,
-        })
-    }
-}
-
-impl From<PublicFunction> for grpc::PublicFunction {
-    fn from(value: PublicFunction) -> Self {
-        Self {
-            name: value.name.as_bytes().to_vec(),
-            function: Some(value.function.into()),
-        }
-    }
-}
-
-impl TryFrom<grpc::FunctionRef> for FunctionRef {
-    type Error = String;
-
-    fn try_from(value: grpc::FunctionRef) -> Result<Self, Self::Error> {
-        let template_id = FixedHash::try_from(value.template_id).map_err(|err| format!("{:?}", err))?;
-
-        let function_id = u16::try_from(value.function_id).map_err(|_| "Invalid function_id: overflowed u16")?;
-
-        Ok(Self {
-            template_id,
-            function_id,
-        })
-    }
-}
-
-impl From<FunctionRef> for grpc::FunctionRef {
-    fn from(value: FunctionRef) -> Self {
-        let template_id = value.template_id.as_bytes().to_vec();
-
-        Self {
-            template_id,
-            function_id: value.function_id.into(),
-        }
-    }
 }