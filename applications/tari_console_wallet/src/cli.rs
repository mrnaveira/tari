//  Copyright 2022. The Tari Project
//
//  Redistribution and use in source and binary forms, with or without modification, are permitted provided that the
//  following conditions are met:
//
//  1. Redistributions of source code must retain the above copyright notice, this list of conditions and the following
//  disclaimer.
//
//  2. Redistributions in binary form must reproduce the above copyright notice, this list of conditions and the
//  following disclaimer in the documentation and/or other materials provided with the distribution.
//
//  3. Neither the name of the copyright holder nor the names of its contributors may be used to endorse or promote
//  products derived from this software without specific prior written permission.
//
//  THIS SOFTWARE IS PROVIDED BY THE COPYRIGHT HOLDERS AND CONTRIBUTORS "AS IS" AND ANY EXPRESS OR IMPLIED WARRANTIES,
//  INCLUDING, BUT NOT LIMITED TO, THE IMPLIED WARRANTIES OF MERCHANTABILITY AND FITNESS FOR A PARTICULAR PURPOSE ARE
//  DISCLAIMED. IN NO EVENT SHALL THE COPYRIGHT HOLDER OR CONTRIBUTORS BE LIABLE FOR ANY DIRECT, INDIRECT, INCIDENTAL,
//  SPECIAL, EXEMPLARY, OR CONSEQUENTIAL DAMAGES (INCLUDING, BUT NOT LIMITED TO, PROCUREMENT OF SUBSTITUTE GOODS OR
//  SERVICES; LOSS OF USE, DATA, OR PROFITS; OR BUSINESS INTERRUPTION) HOWEVER CAUSED AND ON ANY THEORY OF LIABILITY,
//  WHETHER IN CONTRACT, STRICT LIABILITY, OR TORT (INCLUDING NEGLIGENCE OR OTHERWISE) ARISING IN ANY WAY OUT OF THE
//  USE OF THIS SOFTWARE, EVEN IF ADVISED OF THE POSSIBILITY OF SUCH DAMAGE.

use std::{path::PathBuf, time::Duration};

use chrono::{DateTime, Utc};
use clap::{Args, Parser, Subcommand};
use tari_app_utilities::{common_cli_args::CommonCliArgs, utilities::UniPublicKey};
use tari_comms::multiaddr::Multiaddr;
use tari_core::transactions::{tari_amount, tari_amount::MicroTari};
use tari_utilities::hex::{Hex, HexError};

const DEFAULT_NETWORK: &str = "dibbler";

#[derive(Parser, Debug)]
#[clap(author, version, about, long_about = None)]
#[clap(propagate_version = true)]
#[allow(clippy::struct_excessive_bools)]
pub(crate) struct Cli {
    #[clap(flatten)]
    pub common: CommonCliArgs,
    /// Enable tracing
    #[clap(long, aliases = &["tracing", "enable-tracing"])]
    pub tracing_enabled: bool,
    /// Supply the password for the console wallet. It's very bad security practice to provide the password on the
    /// command line, since it's visible using `ps ax` from anywhere on the system, so always use the env var where
    /// possible.
    #[clap(long, env = "TARI_WALLET_PASSWORD", hide_env_values = true)]
    pub password: Option<String>,
    /// Change the password for the console wallet
    #[clap(long, alias = "update-password")]
    pub change_password: bool,
    /// Force wallet recovery
    #[clap(long, alias = "recover")]
    pub recovery: bool,
    /// Supply the optional wallet seed words for recovery on the command line
    #[clap(long, alias = "seed-words")]
    pub seed_words: Option<String>,
    /// Supply the optional file name to save the wallet seed words into
    #[clap(long, aliases = &["seed_words_file_name", "seed-words-file"], parse(from_os_str))]
    pub seed_words_file_name: Option<PathBuf>,
    /// Run in non-interactive mode, with no UI.
    #[clap(short, long, alias = "non-interactive")]
    pub non_interactive_mode: bool,
    /// Path to input file of commands
    #[clap(short, long, aliases = &["input", "script"], parse(from_os_str))]
    pub input_file: Option<PathBuf>,
    /// Single input command
    #[clap(long)]
    pub command: Option<String>,
    /// Wallet notify script
    #[clap(long, alias = "notify")]
    pub wallet_notify: Option<PathBuf>,
    /// Automatically exit wallet command/script mode when done
    #[clap(long, alias = "auto-exit")]
    pub command_mode_auto_exit: bool,
    /// Supply a network (overrides existing configuration)
    #[clap(long, default_value = DEFAULT_NETWORK, env = "TARI_NETWORK")]
    pub network: String,
    #[clap(subcommand)]
    pub command2: Option<CliCommands>,
}

impl Cli {
    pub fn config_property_overrides(&self) -> Vec<(String, String)> {
        let mut overrides = self.common.config_property_overrides();
        overrides.push(("wallet.override_from".to_string(), self.network.clone()));
        overrides.push(("p2p.seeds.override_from".to_string(), self.network.clone()));
        overrides
    }
}

#[allow(clippy::large_enum_variant)]
#[derive(Debug, Subcommand, Clone)]
pub enum CliCommands {
    GetBalance,
    SendTari(SendTariArgs),
    SendOneSided(SendTariArgs),
    MakeItRain(MakeItRainArgs),
    CoinSplit(CoinSplitArgs),
    DiscoverPeer(DiscoverPeerArgs),
    Whois(WhoisArgs),
    ExportUtxos(ExportUtxosArgs),
    ExportSpentUtxos(ExportUtxosArgs),
    CountUtxos,
    SetBaseNode(SetBaseNodeArgs),
    SetCustomBaseNode(SetBaseNodeArgs),
    ClearCustomBaseNode,
    InitShaAtomicSwap(SendTariArgs),
    FinaliseShaAtomicSwap(FinaliseShaAtomicSwapArgs),
    ClaimShaAtomicSwapRefund(ClaimShaAtomicSwapRefundArgs),
    RevalidateWalletDb,
    Contract(ContractCommand),
}

#[derive(Debug, Args, Clone)]
pub struct DiscoverPeerArgs {
    pub dest_public_key: UniPublicKey,
}

#[derive(Debug, Args, Clone)]
pub struct SendTariArgs {
    pub amount: MicroTari,
    pub destination: UniPublicKey,
    #[clap(short, long, default_value = "<No message>")]
    pub message: String,
}

#[derive(Debug, Args, Clone)]
pub struct MakeItRainArgs {
    pub destination: UniPublicKey,
    #[clap(short, long, alias="amount", default_value_t = tari_amount::T)]
    pub start_amount: MicroTari,
    #[clap(short, long, alias = "tps", default_value_t = 25)]
    pub transactions_per_second: u32,
    #[clap(short, long, parse(try_from_str = parse_duration), default_value="60")]
    pub duration: Duration,
    #[clap(long, default_value_t=tari_amount::T)]
    pub increase_amount: MicroTari,
    #[clap(long)]
    pub start_time: Option<DateTime<Utc>>,
    #[clap(short, long)]
    pub one_sided: bool,
    #[clap(short, long, default_value = "Make it rain")]
    pub message: String,
}

fn parse_duration(arg: &str) -> Result<std::time::Duration, std::num::ParseIntError> {
    let seconds = arg.parse()?;
    Ok(std::time::Duration::from_secs(seconds))
}

#[derive(Debug, Args, Clone)]
pub struct CoinSplitArgs {
    pub amount_per_split: MicroTari,
    pub num_splits: usize,
    #[clap(short, long, default_value = "1")]
    pub fee_per_gram: MicroTari,
    #[clap(short, long, default_value = "Coin split")]
    pub message: String,
}

#[derive(Debug, Args, Clone)]
pub struct WhoisArgs {
    pub public_key: UniPublicKey,
}

#[derive(Debug, Args, Clone)]
pub struct ExportUtxosArgs {
    #[clap(short, long)]
    pub output_file: Option<PathBuf>,
}

#[derive(Debug, Args, Clone)]
pub struct SetBaseNodeArgs {
    pub public_key: UniPublicKey,
    pub address: Multiaddr,
}

#[derive(Debug, Args, Clone)]
pub struct FinaliseShaAtomicSwapArgs {
    #[clap(short, long, parse(try_from_str = parse_hex), required=true )]
    pub output_hash: Vec<Vec<u8>>,
    #[clap(short, long)]
    pub pre_image: UniPublicKey,
    #[clap(short, long, default_value = "Claimed HTLC atomic swap")]
    pub message: String,
}

fn parse_hex(s: &str) -> Result<Vec<u8>, HexError> {
    Vec::<u8>::from_hex(s)
}

#[derive(Debug, Args, Clone)]
pub struct ClaimShaAtomicSwapRefundArgs {
    #[clap(short, long, parse(try_from_str = parse_hex), required = true)]
    pub output_hash: Vec<Vec<u8>>,
    #[clap(short, long, default_value = "Claimed HTLC atomic swap refund")]
    pub message: String,
}

#[derive(Debug, Args, Clone)]
pub struct ContractCommand {
    #[clap(subcommand)]
    pub subcommand: ContractSubcommand,
}

#[derive(Debug, Subcommand, Clone)]
pub enum ContractSubcommand {
    /// Generates a new contract definition JSON spec file that can be edited and passed to other contract definition
    /// commands.
    InitDefinition(InitDefinitionArgs),

    /// A generator for constitution files that can be edited and passed to other contract commands
    InitConstitution(InitConstitutionArgs),

    /// Creates and publishes a contract definition UTXO from the JSON spec file.
    PublishDefinition(PublishFileArgs),

    /// Creates and publishes a contract definition UTXO from the JSON spec file.
    PublishConstitution(PublishFileArgs),

<<<<<<< HEAD
    /// Creates and publishes a contract amendment UTXO from the JSON spec file.
    PublishAmendment(PublishFileArgs),
=======
    /// Creates and publishes a contract update proposal UTXO from the JSON spec file.
    PublishUpdateProposal(PublishFileArgs),
>>>>>>> 0e3bee06
}

#[derive(Debug, Args, Clone)]
pub struct InitDefinitionArgs {
    /// The destination path of the contract definition to create
    pub dest_path: PathBuf,
    /// Force overwrite the destination file if it already exists
    #[clap(short = 'f', long)]
    pub force: bool,
    #[clap(long, alias = "name")]
    pub contract_name: Option<String>,
    #[clap(long, alias = "issuer")]
    pub contract_issuer: Option<String>,
    #[clap(long, alias = "runtime")]
    pub runtime: Option<String>,
}

#[derive(Debug, Args, Clone)]
pub struct InitConstitutionArgs {
    /// The destination path of the contract definition to create
    pub dest_path: PathBuf,
    /// Force overwrite the destination file if it already exists
    #[clap(short = 'f', long)]
    pub force: bool,
    #[clap(long, alias = "id")]
    pub contract_id: Option<String>,
    #[clap(long, alias = "committee")]
    pub validator_committee: Option<Vec<String>>,
    #[clap(long, alias = "acceptance_period")]
    pub acceptance_period_expiry: Option<String>,
    #[clap(long, alias = "quorum_required")]
    pub minimum_quorum_required: Option<String>,
}

#[derive(Debug, Args, Clone)]
pub struct PublishFileArgs {
    pub file_path: PathBuf,
}

#[derive(Debug, Args, Clone)]
pub struct PublishUpdateProposalArgs {
    pub file_path: PathBuf,
}<|MERGE_RESOLUTION|>--- conflicted
+++ resolved
@@ -219,13 +219,11 @@
     /// Creates and publishes a contract definition UTXO from the JSON spec file.
     PublishConstitution(PublishFileArgs),
 
-<<<<<<< HEAD
+    /// Creates and publishes a contract update proposal UTXO from the JSON spec file.
+    PublishUpdateProposal(PublishFileArgs),
+
     /// Creates and publishes a contract amendment UTXO from the JSON spec file.
     PublishAmendment(PublishFileArgs),
-=======
-    /// Creates and publishes a contract update proposal UTXO from the JSON spec file.
-    PublishUpdateProposal(PublishFileArgs),
->>>>>>> 0e3bee06
 }
 
 #[derive(Debug, Args, Clone)]
