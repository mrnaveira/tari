use std::collections::HashMap;

use chrono::{DateTime, Local};
use tari_common_types::transaction::{TransactionDirection, TransactionStatus};
use tokio::runtime::Handle;
use tui::{
    backend::Backend,
    layout::{Constraint, Direction, Layout, Rect},
    style::{Color, Modifier, Style},
    text::{Span, Spans},
    widgets::{Block, Borders, ListItem, Paragraph, Wrap},
    Frame,
};

<<<<<<< HEAD
use super::styles;
=======
>>>>>>> 5b0c7c94
use crate::ui::{
    components::{balance::Balance, Component},
    state::{AppState, CompletedTransactionInfo},
    widgets::{draw_dialog, MultiColumnList, WindowedListState},
    MAX_WIDTH,
};

pub struct TransactionsTab {
    balance: Balance,
    selected_tx_list: SelectedTransactionList,
    pending_list_state: WindowedListState,
    completed_list_state: WindowedListState,
    detailed_transaction: Option<CompletedTransactionInfo>,
    error_message: Option<String>,
    confirmation_dialog: bool,
}

impl TransactionsTab {
    pub fn new() -> Self {
        Self {
            balance: Balance::new(),
            selected_tx_list: SelectedTransactionList::None,
            pending_list_state: WindowedListState::new(),
            completed_list_state: WindowedListState::new(),
            detailed_transaction: None,
            error_message: None,
            confirmation_dialog: false,
        }
    }

    fn draw_transaction_lists<B>(&mut self, f: &mut Frame<B>, area: Rect, app_state: &AppState)
    where B: Backend {
        let (pending_constraint, completed_constraint) = if app_state.get_pending_txs().is_empty() {
            self.selected_tx_list = SelectedTransactionList::CompletedTxs;
            (Constraint::Max(3), Constraint::Min(4))
        } else {
            (
                Constraint::Length((3 + app_state.get_pending_txs().len()).min(7) as u16),
                Constraint::Min(4),
            )
        };
        let list_areas = Layout::default()
            .constraints([pending_constraint, completed_constraint].as_ref())
            .split(area);

        let style = if self.selected_tx_list == SelectedTransactionList::PendingTxs {
            Style::default().fg(Color::Magenta).add_modifier(Modifier::BOLD)
        } else {
            Style::default().fg(Color::White).add_modifier(Modifier::BOLD)
        };
        let block = Block::default()
            .borders(Borders::ALL)
            .title(Span::styled("(P)ending Transactions", style));
        f.render_widget(block, list_areas[0]);

        self.draw_pending_transactions(f, list_areas[0], app_state);
        self.draw_completed_transactions(f, list_areas[1], app_state);
    }

    fn draw_pending_transactions<B>(&mut self, f: &mut Frame<B>, area: Rect, app_state: &AppState)
    where B: Backend {
        // Pending Transactions
        self.pending_list_state.set_num_items(app_state.get_pending_txs().len());
        let mut pending_list_state = self
            .pending_list_state
            .get_list_state((area.height as usize).saturating_sub(3));
        let window = self.pending_list_state.get_start_end();
        let windowed_view = app_state.get_pending_txs_slice(window.0, window.1);

        let text_colors: HashMap<bool, Color> = [(true, Color::DarkGray), (false, Color::Reset)]
            .iter()
            .cloned()
            .collect();

        let mut column0_items = Vec::new();
        let mut column1_items = Vec::new();
        let mut column2_items = Vec::new();
        let mut column3_items = Vec::new();
        for t in windowed_view.iter() {
            let text_color = text_colors.get(&t.cancelled).unwrap_or(&Color::Reset).to_owned();
            if t.direction == TransactionDirection::Outbound {
                column0_items.push(ListItem::new(Span::styled(
                    app_state.get_alias(&t.destination_public_key),
                    Style::default().fg(text_color),
                )));
                let amount_style = if t.cancelled {
                    Style::default().fg(Color::Red).add_modifier(Modifier::DIM)
                } else {
                    Style::default().fg(Color::Red)
                };
                let amount = if t.unique_id.is_empty() {
                    format!("{}", t.amount)
                } else {
                    format!("Token: {}", t.unique_id)
                };
                column1_items.push(ListItem::new(Span::styled(amount, amount_style)));
            } else {
                column0_items.push(ListItem::new(Span::styled(
                    app_state.get_alias(&t.source_public_key),
                    Style::default().fg(text_color),
                )));
                let amount_style = if t.cancelled {
                    Style::default().fg(Color::Green).add_modifier(Modifier::DIM)
                } else {
                    Style::default().fg(Color::Green)
                };
                let amount = if t.unique_id.is_empty() {
                    format!("{}", t.amount)
                } else {
                    format!("Token: {}", t.unique_id)
                };
                column1_items.push(ListItem::new(Span::styled(amount, amount_style)));
            }
            let local_time = DateTime::<Local>::from_utc(t.timestamp, Local::now().offset().to_owned());
            column2_items.push(ListItem::new(Span::styled(
                format!("{}", local_time.format("%Y-%m-%d %H:%M:%S")),
                Style::default().fg(text_color),
            )));
            column3_items.push(ListItem::new(Span::styled(
                t.message.as_str(),
                Style::default().fg(text_color),
            )));
        }

        let column_list = MultiColumnList::new()
            .highlight_style(styles::highlight())
            .heading_style(styles::header_row())
            .max_width(MAX_WIDTH)
            .add_column(Some("Source/Destination Public Key"), Some(67), column0_items)
            .add_column(Some("Amount/Token"), Some(18), column1_items)
            .add_column(Some("Local Date/Time"), Some(20), column2_items)
            .add_column(Some("Message"), None, column3_items);
        column_list.render(f, area, &mut pending_list_state);
    }

    fn draw_completed_transactions<B>(&mut self, f: &mut Frame<B>, area: Rect, app_state: &AppState)
    where B: Backend {
        //  Completed Transactions
        let style = if self.selected_tx_list == SelectedTransactionList::CompletedTxs {
            Style::default().fg(Color::Magenta).add_modifier(Modifier::BOLD)
        } else {
            Style::default().fg(Color::White).add_modifier(Modifier::BOLD)
        };
        let block = Block::default()
            .borders(Borders::ALL)
            .title(Span::styled("Completed (T)ransactions", style));
        f.render_widget(block, area);

        let completed_txs = app_state.get_completed_txs();
        self.completed_list_state.set_num_items(completed_txs.len());
        let mut completed_list_state = self
            .completed_list_state
            .get_list_state((area.height as usize).saturating_sub(3));
        let (start, end) = self.completed_list_state.get_start_end();
        let windowed_view = &completed_txs[start..end];

        let text_colors: HashMap<bool, Color> = [(true, Color::DarkGray), (false, Color::Reset)]
            .iter()
            .cloned()
            .collect();

        let base_node_state = app_state.get_base_node_state();
        let chain_height = base_node_state
            .chain_metadata
            .as_ref()
            .map(|cm| cm.height_of_longest_chain());

        let mut column0_items = Vec::new();
        let mut column1_items = Vec::new();
        let mut column2_items = Vec::new();
        let mut column3_items = Vec::new();

        for t in windowed_view.iter() {
            let cancelled = t.cancelled || !t.valid;
            let text_color = text_colors.get(&cancelled).unwrap_or(&Color::Reset).to_owned();
            if t.direction == TransactionDirection::Outbound {
                column0_items.push(ListItem::new(Span::styled(
                    app_state.get_alias(&t.destination_public_key),
                    Style::default().fg(text_color),
                )));
                let amount_style = if t.cancelled {
                    Style::default().fg(Color::Red).add_modifier(Modifier::DIM)
                } else {
                    Style::default().fg(Color::Red)
                };
                let amount = if t.unique_id.is_empty() {
                    format!("{}", t.amount)
                } else {
                    format!("Token: {}", t.unique_id)
                };
                column1_items.push(ListItem::new(Span::styled(amount, amount_style)));
            } else {
                column0_items.push(ListItem::new(Span::styled(
                    app_state.get_alias(&t.source_public_key),
                    Style::default().fg(text_color),
                )));
                let color = match (t.cancelled, chain_height) {
                    // cancelled
                    (true, _) => Color::DarkGray,
                    // not mature yet
                    (_, Some(height)) if t.maturity > height => Color::Yellow,
                    // default
                    _ => Color::Green,
                };
                let amount_style = Style::default().fg(color);
                let amount = if t.unique_id.is_empty() {
                    format!("{}", t.amount)
                } else {
                    format!("Token: {}", t.unique_id)
                };
                column1_items.push(ListItem::new(Span::styled(amount, amount_style)));
            }
            let local_time = DateTime::<Local>::from_utc(t.timestamp, Local::now().offset().to_owned());
            column2_items.push(ListItem::new(Span::styled(
                format!("{}", local_time.format("%Y-%m-%d %H:%M:%S")),
                Style::default().fg(text_color),
            )));
            let status = if (t.cancelled || !t.valid) && t.status == TransactionStatus::Coinbase {
                "Abandoned".to_string()
            } else if t.cancelled && t.status == TransactionStatus::Rejected {
                "Rejected".to_string()
            } else if t.cancelled {
                "Cancelled".to_string()
            } else if !t.valid {
                "Invalid".to_string()
            } else {
                t.status.to_string()
            };
            column3_items.push(ListItem::new(Span::styled(status, Style::default().fg(text_color))));
        }

        let column_list = MultiColumnList::new()
            .highlight_style(Style::default().add_modifier(Modifier::BOLD).fg(Color::Magenta))
            .heading_style(Style::default().fg(Color::Magenta))
            .max_width(MAX_WIDTH)
            .add_column(Some("Source/Destination Public Key"), Some(67), column0_items)
            .add_column(Some("Amount/Token"), Some(18), column1_items)
            .add_column(Some("Local Date/Time"), Some(20), column2_items)
            .add_column(Some("Status"), None, column3_items);

        column_list.render(f, area, &mut completed_list_state);
    }

    fn draw_detailed_transaction<B>(&self, f: &mut Frame<B>, area: Rect, app_state: &AppState)
    where B: Backend {
        let block = Block::default().borders(Borders::ALL).title(Span::styled(
            "Transaction Details",
            Style::default().fg(Color::White).add_modifier(Modifier::BOLD),
        ));
        f.render_widget(block, area);

        let columns = Layout::default()
            .direction(Direction::Horizontal)
            .constraints([Constraint::Length(24), Constraint::Min(2)].as_ref())
            .margin(1)
            .split(area);

        // Labels
        let constraints = [Constraint::Length(1); 13];
        let label_layout = Layout::default().constraints(constraints).split(columns[0]);

        let tx_id = Span::styled("TxID:", Style::default().fg(Color::Magenta));
        let source_public_key = Span::styled("Source Public Key:", Style::default().fg(Color::Magenta));
        let destination_public_key = Span::styled("Destination Public Key:", Style::default().fg(Color::Magenta));
        let direction = Span::styled("Direction:", Style::default().fg(Color::Magenta));
        let amount = Span::styled(
            match self.detailed_transaction.as_ref() {
                Some(tx) => {
                    if tx.unique_id.is_empty() {
                        "Amount:"
                    } else {
                        "Token:"
                    }
                },
                None => "Amount/Token:",
            },
            Style::default().fg(Color::Magenta),
        );
        let fee = Span::styled("Fee:", Style::default().fg(Color::Magenta));
        let status = Span::styled("Status:", Style::default().fg(Color::Magenta));
        let message = Span::styled("Message:", Style::default().fg(Color::Magenta));
        let timestamp = Span::styled("Local Date/Time:", Style::default().fg(Color::Magenta));
        let excess = Span::styled("Excess:", Style::default().fg(Color::Magenta));
        let confirmations = Span::styled("Confirmations:", Style::default().fg(Color::Magenta));
        let mined_height = Span::styled("Mined Height:", Style::default().fg(Color::Magenta));
        let maturity = Span::styled("Maturity:", Style::default().fg(Color::Magenta));

        let trim = Wrap { trim: true };
        let paragraph = Paragraph::new(tx_id).wrap(trim);
        f.render_widget(paragraph, label_layout[0]);
        let paragraph = Paragraph::new(source_public_key).wrap(trim);
        f.render_widget(paragraph, label_layout[1]);
        let paragraph = Paragraph::new(destination_public_key).wrap(trim);
        f.render_widget(paragraph, label_layout[2]);
        let paragraph = Paragraph::new(direction).wrap(trim);
        f.render_widget(paragraph, label_layout[3]);
        let paragraph = Paragraph::new(amount).wrap(trim);
        f.render_widget(paragraph, label_layout[4]);
        let paragraph = Paragraph::new(fee).wrap(trim);
        f.render_widget(paragraph, label_layout[5]);
        let paragraph = Paragraph::new(status).wrap(trim);
        f.render_widget(paragraph, label_layout[6]);
        let paragraph = Paragraph::new(message).wrap(trim);
        f.render_widget(paragraph, label_layout[7]);
        let paragraph = Paragraph::new(timestamp).wrap(trim);
        f.render_widget(paragraph, label_layout[8]);
        let paragraph = Paragraph::new(excess).wrap(trim);
        f.render_widget(paragraph, label_layout[9]);
        let paragraph = Paragraph::new(confirmations).wrap(trim);
        f.render_widget(paragraph, label_layout[10]);
        let paragraph = Paragraph::new(mined_height).wrap(trim);
        f.render_widget(paragraph, label_layout[11]);
        let paragraph = Paragraph::new(maturity).wrap(trim);
        f.render_widget(paragraph, label_layout[12]);

        // Content
        let required_confirmations = app_state.get_required_confirmations();
        if let Some(tx) = self.detailed_transaction.as_ref() {
            let constraints = [Constraint::Length(1); 13];
            let content_layout = Layout::default().constraints(constraints).split(columns[1]);
            let tx_id = Span::styled(format!("{}", tx.tx_id), Style::default().fg(Color::White));

            let source_public_key =
                if tx.status == TransactionStatus::Pending && tx.direction == TransactionDirection::Outbound {
                    Span::raw("")
                } else {
                    Span::styled(format!("{}", tx.source_public_key), Style::default().fg(Color::White))
                };
            let destination_public_key =
                if tx.status == TransactionStatus::Pending && tx.direction == TransactionDirection::Inbound {
                    Span::raw("")
                } else {
                    Span::styled(
                        format!("{}", tx.destination_public_key),
                        Style::default().fg(Color::White),
                    )
                };
            let direction = Span::styled(format!("{}", tx.direction), Style::default().fg(Color::White));
            let amount = tx.amount.to_string();
            let content = if tx.unique_id.is_empty() {
                &amount
            } else {
                &tx.unique_id
            };
            let amount = Span::styled(content, Style::default().fg(Color::White));
            let fee_details = if tx.is_coinbase {
                Span::raw("")
            } else {
                Span::styled(
                    format!(
                        " (weight: {}g, #inputs: {}, #outputs: {})",
                        tx.weight, tx.inputs_count, tx.outputs_count
                    ),
                    Style::default().fg(Color::Gray),
                )
            };
            let fee = Spans::from(vec![
                Span::styled(format!("{}", tx.fee), Style::default().fg(Color::White)),
                fee_details,
            ]);
            let status_msg = if tx.cancelled && tx.status == TransactionStatus::Rejected {
                "Rejected".to_string()
            } else if tx.cancelled {
                "Cancelled".to_string()
            } else if !tx.valid {
                "Invalid".to_string()
            } else {
                tx.status.to_string()
            };
            let status = Span::styled(status_msg, Style::default().fg(Color::White));
            let message = Span::styled(tx.message.as_str(), Style::default().fg(Color::White));
            let local_time = DateTime::<Local>::from_utc(tx.timestamp, Local::now().offset().to_owned());
            let timestamp = Span::styled(
                format!("{}", local_time.format("%Y-%m-%d %H:%M:%S")),
                Style::default().fg(Color::White),
            );
            let excess = Span::styled(tx.excess_signature.as_str(), Style::default().fg(Color::White));
            let confirmation_count = app_state.get_confirmations(&tx.tx_id);
            let confirmations_msg = if tx.status == TransactionStatus::MinedConfirmed && !tx.cancelled {
                format!("{} required confirmations met", required_confirmations)
            } else if tx.status == TransactionStatus::MinedUnconfirmed && !tx.cancelled {
                if let Some(count) = confirmation_count {
                    format!("{} of {} required confirmations met", count, required_confirmations)
                } else {
                    "N/A".to_string()
                }
            } else {
                "N/A".to_string()
            };
            let confirmations = Span::styled(confirmations_msg.as_str(), Style::default().fg(Color::White));
            let mined_height = Span::styled(
                tx.mined_height
                    .map(|m| m.to_string())
                    .unwrap_or_else(|| "N/A".to_string()),
                Style::default().fg(Color::White),
            );
            let maturity = if tx.maturity > 0 {
                format!("Spendable at Block #{}", tx.maturity)
            } else {
                "N/A".to_string()
            };
            let maturity = Span::styled(maturity, Style::default().fg(Color::White));

            let paragraph = Paragraph::new(tx_id).wrap(trim);
            f.render_widget(paragraph, content_layout[0]);
            let paragraph = Paragraph::new(source_public_key).wrap(trim);
            f.render_widget(paragraph, content_layout[1]);
            let paragraph = Paragraph::new(destination_public_key).wrap(trim);
            f.render_widget(paragraph, content_layout[2]);
            let paragraph = Paragraph::new(direction).wrap(trim);
            f.render_widget(paragraph, content_layout[3]);
            let paragraph = Paragraph::new(amount).wrap(trim);
            f.render_widget(paragraph, content_layout[4]);
            let paragraph = Paragraph::new(fee).wrap(trim);
            f.render_widget(paragraph, content_layout[5]);
            let paragraph = Paragraph::new(status).wrap(trim);
            f.render_widget(paragraph, content_layout[6]);
            let paragraph = Paragraph::new(message).wrap(trim);
            f.render_widget(paragraph, content_layout[7]);
            let paragraph = Paragraph::new(timestamp).wrap(trim);
            f.render_widget(paragraph, content_layout[8]);
            let paragraph = Paragraph::new(excess).wrap(trim);
            f.render_widget(paragraph, content_layout[9]);
            let paragraph = Paragraph::new(confirmations).wrap(trim);
            f.render_widget(paragraph, content_layout[10]);
            let paragraph = Paragraph::new(mined_height).wrap(trim);
            f.render_widget(paragraph, content_layout[11]);
            let paragraph = Paragraph::new(maturity).wrap(trim);
            f.render_widget(paragraph, content_layout[12]);
        }
    }
}

impl<B: Backend> Component<B> for TransactionsTab {
    fn draw(&mut self, f: &mut Frame<B>, area: Rect, app_state: &AppState) {
        let areas = Layout::default()
            .constraints(
                [
                    Constraint::Length(3),
                    Constraint::Length(1),
                    Constraint::Min(10),
                    Constraint::Length(15),
                ]
                .as_ref(),
            )
            .split(area);

        self.balance.draw(f, areas[0], app_state);

        let mut span_vec = if app_state.get_pending_txs().is_empty() {
            vec![]
        } else {
            vec![
                Span::styled("P/T", Style::default().add_modifier(Modifier::BOLD)),
                Span::raw(" moves between transaction lists, "),
            ]
        };

        span_vec.push(Span::styled(
            "Up/Down Arrow",
            Style::default().add_modifier(Modifier::BOLD),
        ));
        span_vec.push(Span::raw(" selects a transaction, "));
        span_vec.push(Span::styled("C", Style::default().add_modifier(Modifier::BOLD)));
        span_vec.push(Span::raw(" cancels a selected Pending Tx, "));
        span_vec.push(Span::styled("A", Style::default().add_modifier(Modifier::BOLD)));
        span_vec.push(Span::raw(" shows abandoned coinbase Txs, "));
        span_vec.push(Span::styled("Esc", Style::default().add_modifier(Modifier::BOLD)));
        span_vec.push(Span::raw(" exits the list. R: Rebroadcast all in Broadcast"));

        let instructions = Paragraph::new(Spans::from(span_vec)).wrap(Wrap { trim: true });
        f.render_widget(instructions, areas[1]);

        self.draw_transaction_lists(f, areas[2], app_state);
        self.draw_detailed_transaction(f, areas[3], app_state);

        if let Some(msg) = self.error_message.clone() {
            draw_dialog(f, area, "Error!".to_string(), msg, Color::Red, 120, 9);
        }

        if self.confirmation_dialog {
            draw_dialog(
                f,
                area,
                "Confirm Cancellation".to_string(),
                "Are you sure you want to cancel this pending transaction? \n(Y)es / (N)o".to_string(),
                Color::Red,
                120,
                9,
            );
        }
    }

    fn on_key(&mut self, app_state: &mut AppState, c: char) {
        if self.error_message.is_some() && '\n' == c {
            self.error_message = None;
            return;
        }

        if self.confirmation_dialog {
            if 'n' == c {
                self.confirmation_dialog = false;
                return;
            } else if 'y' == c {
                if self.selected_tx_list == SelectedTransactionList::PendingTxs {
                    if let Some(i) = self.pending_list_state.selected() {
                        if let Some(pending_tx) = app_state.get_pending_tx(i).cloned() {
                            if let Err(e) = Handle::current().block_on(app_state.cancel_transaction(pending_tx.tx_id)) {
                                self.error_message = Some(format!(
                                    "Could not cancel pending transaction.\n{}\nPress Enter to continue.",
                                    e
                                ));
                            }
                        }
                    }
                }
                self.confirmation_dialog = false;
                return;
            }
        }

        match c {
            'p' => {
                self.completed_list_state.select(None);
                self.selected_tx_list = SelectedTransactionList::PendingTxs;
                self.pending_list_state.set_num_items(app_state.get_pending_txs().len());
                let idx = match self.pending_list_state.selected() {
                    None => {
                        self.pending_list_state.select_first();
                        0
                    },
                    Some(i) => i,
                };
                self.detailed_transaction = app_state.get_pending_tx(idx).cloned()
            },
            't' => {
                self.pending_list_state.select(None);
                self.selected_tx_list = SelectedTransactionList::CompletedTxs;
                self.completed_list_state
                    .set_num_items(app_state.get_completed_txs().len());
                let idx = match self.completed_list_state.selected() {
                    None => {
                        self.completed_list_state.select_first();
                        0
                    },
                    Some(i) => i,
                };
                self.detailed_transaction = app_state.get_completed_tx(idx).cloned();
            },
            'c' => {
                if self.selected_tx_list == SelectedTransactionList::PendingTxs {
                    self.confirmation_dialog = true;
                }
            },
            // Rebroadcast
            'r' => {
                // TODO: use this result
                let _res = Handle::current().block_on(app_state.rebroadcast_all());
            },
            'a' => app_state.toggle_abandoned_coinbase_filter(),
            '\n' => match self.selected_tx_list {
                SelectedTransactionList::None => {},
                SelectedTransactionList::PendingTxs => {
                    self.detailed_transaction = match self.pending_list_state.selected() {
                        None => None,
                        Some(i) => app_state.get_pending_tx(i).cloned(),
                    };
                },
                SelectedTransactionList::CompletedTxs => {
                    self.detailed_transaction = match self.completed_list_state.selected() {
                        None => None,
                        Some(i) => app_state.get_completed_tx(i).cloned(),
                    };
                },
            },
            _ => {},
        }
    }

    fn on_up(&mut self, app_state: &mut AppState) {
        if self.confirmation_dialog {
            return;
        }
        match self.selected_tx_list {
            SelectedTransactionList::None => {},
            SelectedTransactionList::PendingTxs => {
                self.pending_list_state.set_num_items(app_state.get_pending_txs().len());
                self.pending_list_state.previous();
                self.detailed_transaction = match self.pending_list_state.selected() {
                    None => None,
                    Some(i) => app_state.get_pending_tx(i).cloned(),
                };
            },
            SelectedTransactionList::CompletedTxs => {
                self.completed_list_state
                    .set_num_items(app_state.get_completed_txs().len());
                self.completed_list_state.previous();
                self.detailed_transaction = match self.completed_list_state.selected() {
                    None => None,
                    Some(i) => app_state.get_completed_tx(i).cloned(),
                };
            },
        }
    }

    fn on_down(&mut self, app_state: &mut AppState) {
        if self.confirmation_dialog {
            return;
        }
        match self.selected_tx_list {
            SelectedTransactionList::None => {},
            SelectedTransactionList::PendingTxs => {
                self.pending_list_state.set_num_items(app_state.get_pending_txs().len());
                self.pending_list_state.next();
                self.detailed_transaction = match self.pending_list_state.selected() {
                    None => None,
                    Some(i) => app_state.get_pending_tx(i).cloned(),
                };
            },
            SelectedTransactionList::CompletedTxs => {
                self.completed_list_state
                    .set_num_items(app_state.get_completed_txs().len());
                self.completed_list_state.next();
                self.detailed_transaction = match self.completed_list_state.selected() {
                    None => None,
                    Some(i) => app_state.get_completed_tx(i).cloned(),
                };
            },
        }
    }

    fn on_esc(&mut self, _app_state: &mut AppState) {
        self.selected_tx_list = SelectedTransactionList::None;
        self.pending_list_state.select(None);
        self.completed_list_state.select(None);
        self.detailed_transaction = None;
        self.confirmation_dialog = false;
    }
}

#[derive(PartialEq)]
pub enum SelectedTransactionList {
    None,
    PendingTxs,
    CompletedTxs,
}<|MERGE_RESOLUTION|>--- conflicted
+++ resolved
@@ -12,10 +12,6 @@
     Frame,
 };
 
-<<<<<<< HEAD
-use super::styles;
-=======
->>>>>>> 5b0c7c94
 use crate::ui::{
     components::{balance::Balance, Component},
     state::{AppState, CompletedTransactionInfo},
