// Copyright 2020. The Tari Project
//
// Redistribution and use in source and binary forms, with or without modification, are permitted provided that the
// following conditions are met:
//
// 1. Redistributions of source code must retain the above copyright notice, this list of conditions and the following
// disclaimer.
//
// 2. Redistributions in binary form must reproduce the above copyright notice, this list of conditions and the
// following disclaimer in the documentation and/or other materials provided with the distribution.
//
// 3. Neither the name of the copyright holder nor the names of its contributors may be used to endorse or promote
// products derived from this software without specific prior written permission.
//
// THIS SOFTWARE IS PROVIDED BY THE COPYRIGHT HOLDERS AND CONTRIBUTORS "AS IS" AND ANY EXPRESS OR IMPLIED WARRANTIES,
// INCLUDING, BUT NOT LIMITED TO, THE IMPLIED WARRANTIES OF MERCHANTABILITY AND FITNESS FOR A PARTICULAR PURPOSE ARE
// DISCLAIMED. IN NO EVENT SHALL THE COPYRIGHT HOLDER OR CONTRIBUTORS BE LIABLE FOR ANY DIRECT, INDIRECT, INCIDENTAL,
// SPECIAL, EXEMPLARY, OR CONSEQUENTIAL DAMAGES (INCLUDING, BUT NOT LIMITED TO, PROCUREMENT OF SUBSTITUTE GOODS OR
// SERVICES; LOSS OF USE, DATA, OR PROFITS; OR BUSINESS INTERRUPTION) HOWEVER CAUSED AND ON ANY THEORY OF LIABILITY,
// WHETHER IN CONTRACT, STRICT LIABILITY, OR TORT (INCLUDING NEGLIGENCE OR OTHERWISE) ARISING IN ANY WAY OUT OF THE
// USE OF THIS SOFTWARE, EVEN IF ADVISED OF THE POSSIBILITY OF SUCH DAMAGE.

use crate::{
    notifier::Notifier,
    ui::state::{AppStateInner, EventListItem},
};
use log::*;
use std::sync::Arc;
use tari_comms::{connectivity::ConnectivityEvent, peer_manager::Peer};
use tari_core::transactions::transaction_protocol::TxId;
use tari_wallet::{
    base_node_service::{handle::BaseNodeEvent, service::BaseNodeState},
<<<<<<< HEAD
    output_manager_service::handle::OutputManagerEvent,
=======
    connectivity_service::WalletConnectivityInterface,
    output_manager_service::{handle::OutputManagerEvent, TxId},
>>>>>>> 43b20334
    transaction_service::handle::TransactionEvent,
};
use tokio::sync::{broadcast, RwLock};

const LOG_TARGET: &str = "wallet::console_wallet::wallet_event_monitor";

pub struct WalletEventMonitor {
    app_state_inner: Arc<RwLock<AppStateInner>>,
    balance_enquiry_debounce_tx: broadcast::Sender<()>,
}

impl WalletEventMonitor {
    pub fn new(
        app_state_inner: Arc<RwLock<AppStateInner>>,
        balance_enquiry_debounce_tx: broadcast::Sender<()>,
    ) -> Self {
        Self {
            app_state_inner,
            balance_enquiry_debounce_tx,
        }
    }

    pub async fn run(mut self, notifier: Notifier) {
        let mut shutdown_signal = self.app_state_inner.read().await.get_shutdown_signal();
        let mut transaction_service_events = self.app_state_inner.read().await.get_transaction_service_event_stream();

        let mut output_manager_service_events = self
            .app_state_inner
            .read()
            .await
            .get_output_manager_service_event_stream();

        let mut connectivity_events = self.app_state_inner.read().await.get_connectivity_event_stream();
        let wallet_connectivity = self.app_state_inner.read().await.get_wallet_connectivity();
        let mut connectivity_status = wallet_connectivity.get_connectivity_status_watch();
        let mut base_node_changed = wallet_connectivity.get_current_base_node_watcher();

        let mut base_node_events = self.app_state_inner.read().await.get_base_node_event_stream();
        let mut software_update_notif = self
            .app_state_inner
            .read()
            .await
            .get_software_updater()
            .new_update_notifier()
            .clone();

        info!(target: LOG_TARGET, "Wallet Event Monitor starting");
        loop {
            tokio::select! {
                    result = transaction_service_events.recv() => {
                        match result {
                            Ok(msg) => {
                                trace!(target: LOG_TARGET, "Wallet Event Monitor received wallet transaction service event {:?}", msg);
                            self.app_state_inner.write().await.add_event(EventListItem{event_type: "TransactionEvent".to_string(), desc: (&*msg).to_string() });
                                match (*msg).clone() {
                                    TransactionEvent::ReceivedFinalizedTransaction(tx_id) => {
                                        self.trigger_tx_state_refresh(tx_id).await;
                                        self.trigger_balance_refresh();
                                        notifier.transaction_received(tx_id);
                                    },
                                    TransactionEvent::TransactionMinedUnconfirmed{tx_id, num_confirmations, is_valid: _} => {
                                        self.trigger_confirmations_refresh(tx_id, num_confirmations).await;
                                        self.trigger_tx_state_refresh(tx_id).await;
                                        self.trigger_balance_refresh();
                                        notifier.transaction_mined_unconfirmed(tx_id, num_confirmations);
                                    },
                                    TransactionEvent::TransactionMined{tx_id, is_valid: _} => {
                                        self.trigger_confirmations_cleanup(tx_id).await;
                                        self.trigger_tx_state_refresh(tx_id).await;
                                        self.trigger_balance_refresh();
                                        notifier.transaction_mined(tx_id);
                                    },
                                    TransactionEvent::TransactionCancelled(tx_id) => {
                                        self.trigger_tx_state_refresh(tx_id).await;
                                        self.trigger_balance_refresh();
                                        notifier.transaction_cancelled(tx_id);
                                    },
                                    TransactionEvent::ReceivedTransaction(tx_id) |
                                    TransactionEvent::ReceivedTransactionReply(tx_id) |
                                    TransactionEvent::TransactionBroadcast(tx_id) |
                                    TransactionEvent::TransactionMinedRequestTimedOut(tx_id) | TransactionEvent::TransactionImported(tx_id) => {
                                        self.trigger_tx_state_refresh(tx_id).await;
                                        self.trigger_balance_refresh();
                                    },
                                    TransactionEvent::TransactionDirectSendResult(tx_id, true) |
                                    TransactionEvent::TransactionStoreForwardSendResult(tx_id, true) |
                                    TransactionEvent::TransactionCompletedImmediately(tx_id) => {
                                        self.trigger_tx_state_refresh(tx_id).await;
                                        self.trigger_balance_refresh();
                                        notifier.transaction_sent(tx_id);
                                    },
                                    TransactionEvent::TransactionValidationSuccess(_) => {
                                        self.trigger_full_tx_state_refresh().await;
                                        self.trigger_balance_refresh();
                                    },
                                    // Only the above variants trigger state refresh
                                    _ => (),
                                }
                            },
                            Err(broadcast::error::RecvError::Lagged(n)) => {
                                warn!(target: LOG_TARGET, "Missed {} from Transaction events", n);
                            }
                            Err(broadcast::error::RecvError::Closed) => {}
                        }
                    },
                    Ok(_) = connectivity_status.changed() => {
                        trace!(target: LOG_TARGET, "Wallet Event Monitor received wallet connectivity status changed");
                        self.trigger_peer_state_refresh().await;
                    },
                    Ok(_) = software_update_notif.changed() => {
                        trace!(target: LOG_TARGET, "Wallet Event Monitor received wallet auto update status changed");
                        let update = software_update_notif.borrow().as_ref().cloned();
                        if let Some(update) = update {
                            self.add_notification(format!(
                                "Version {} of the {} is available: {} (sha: {})",
                                update.version(),
                                update.app(),
                                update.download_url(),
                                update.to_hash_hex()
                            )).await;
                        }
                    },
                    result = connectivity_events.recv() => {
                        match result {
                            Ok(msg) => {
                                trace!(target: LOG_TARGET, "Wallet Event Monitor received wallet connectivity event {:?}", msg);
                                match msg {
                                    ConnectivityEvent::PeerConnected(_) |
                                    ConnectivityEvent::PeerDisconnected(_) => {
                                        self.trigger_peer_state_refresh().await;
                                    },
                                    // Only the above variants trigger state refresh
                                    _ => (),
                                }
                            },
                            Err(broadcast::error::RecvError::Lagged(n)) => {
                                warn!(target: LOG_TARGET, "Missed {} from Connectivity events", n);
                            }
                            Err(broadcast::error::RecvError::Closed) => {}
                        }
                    },
                    _ = base_node_changed.changed() => {
                        let peer = base_node_changed.borrow().as_ref().cloned();
                        if let Some(peer) = peer {
                            self.trigger_base_node_peer_refresh(peer).await;
                            self.trigger_balance_refresh();
                        }
                    }
                    result = base_node_events.recv() => {
                        match result {
                            Ok(msg) => {
                                trace!(target: LOG_TARGET, "Wallet Event Monitor received base node event {:?}", msg);
                              self.app_state_inner.write().await.add_event(EventListItem{event_type: "BaseNodeEvent".to_string(), desc: (&*msg).to_string() });
                                match (*msg).clone() {
                                    BaseNodeEvent::BaseNodeStateChanged(state) => {
                                        self.trigger_base_node_state_refresh(state).await;
                                    }
                                }
                            },
                            Err(broadcast::error::RecvError::Lagged(n)) => {
                                warn!(target: LOG_TARGET, "Missed {} from Base node Service events", n);
                            }
                            Err(broadcast::error::RecvError::Closed) => {}
                        }
                    },
                    result = output_manager_service_events.recv() => {
                        match result {
                            Ok(msg) => {
                                trace!(target: LOG_TARGET, "Output Manager Service Callback Handler event {:?}", msg);
<<<<<<< HEAD
                              self.app_state_inner.write().await.add_event(EventListItem{event_type: "OutputManagerEvent".to_string(), desc: (&*msg).to_string() });
                                if let OutputManagerEvent::TxoValidationSuccess(_,_) = &*msg {
=======
                                if let OutputManagerEvent::TxoValidationSuccess(_) = &*msg {
>>>>>>> 43b20334
                                    self.trigger_balance_refresh();
                                }
                            },
                            Err(broadcast::error::RecvError::Lagged(n)) => {
                                warn!(target: LOG_TARGET, "Missed {} from Output Manager Service events", n);
                            }
                            Err(broadcast::error::RecvError::Closed) => {}
                        }
                    },
                    _ = shutdown_signal.wait() => {
                        info!(target: LOG_TARGET, "Wallet Event Monitor shutting down because the shutdown signal was received");
                        break;
                    },
            }
        }
    }

    async fn trigger_tx_state_refresh(&mut self, tx_id: TxId) {
        let mut inner = self.app_state_inner.write().await;

        if let Err(e) = inner.refresh_single_transaction_state(tx_id).await {
            warn!(target: LOG_TARGET, "Error refresh app_state: {}", e);
        }
    }

    async fn trigger_confirmations_refresh(&mut self, tx_id: TxId, confirmations: u64) {
        let mut inner = self.app_state_inner.write().await;

        if let Err(e) = inner.refresh_single_confirmation_state(tx_id, confirmations).await {
            warn!(target: LOG_TARGET, "Error refresh app_state: {}", e);
        }
    }

    async fn trigger_confirmations_cleanup(&mut self, tx_id: TxId) {
        let mut inner = self.app_state_inner.write().await;

        if let Err(e) = inner.cleanup_single_confirmation_state(tx_id).await {
            warn!(target: LOG_TARGET, "Error refresh app_state: {}", e);
        }
    }

    async fn trigger_full_tx_state_refresh(&mut self) {
        let mut inner = self.app_state_inner.write().await;

        if let Err(e) = inner.refresh_full_transaction_state().await {
            warn!(target: LOG_TARGET, "Error refresh app_state: {}", e);
        }
    }

    async fn trigger_peer_state_refresh(&mut self) {
        let mut inner = self.app_state_inner.write().await;

        if let Err(e) = inner.refresh_connected_peers_state().await {
            warn!(target: LOG_TARGET, "Error refresh app_state: {}", e);
        }
    }

    async fn trigger_base_node_state_refresh(&mut self, state: BaseNodeState) {
        let mut inner = self.app_state_inner.write().await;

        if let Err(e) = inner.refresh_base_node_state(state).await {
            warn!(target: LOG_TARGET, "Error refresh app_state: {}", e);
        }
    }

    async fn trigger_base_node_peer_refresh(&mut self, peer: Peer) {
        let mut inner = self.app_state_inner.write().await;

        if let Err(e) = inner.refresh_base_node_peer(peer).await {
            warn!(target: LOG_TARGET, "Error refresh app_state: {}", e);
        }
    }

    fn trigger_balance_refresh(&mut self) {
        if let Err(e) = self.balance_enquiry_debounce_tx.send(()) {
            warn!(target: LOG_TARGET, "Error refresh app_state: {}", e);
        }
    }

    async fn add_notification(&mut self, notification: String) {
        let mut inner = self.app_state_inner.write().await;
        inner.add_notification(notification);
    }
}<|MERGE_RESOLUTION|>--- conflicted
+++ resolved
@@ -30,12 +30,8 @@
 use tari_core::transactions::transaction_protocol::TxId;
 use tari_wallet::{
     base_node_service::{handle::BaseNodeEvent, service::BaseNodeState},
-<<<<<<< HEAD
-    output_manager_service::handle::OutputManagerEvent,
-=======
     connectivity_service::WalletConnectivityInterface,
     output_manager_service::{handle::OutputManagerEvent, TxId},
->>>>>>> 43b20334
     transaction_service::handle::TransactionEvent,
 };
 use tokio::sync::{broadcast, RwLock};
@@ -205,12 +201,7 @@
                         match result {
                             Ok(msg) => {
                                 trace!(target: LOG_TARGET, "Output Manager Service Callback Handler event {:?}", msg);
-<<<<<<< HEAD
-                              self.app_state_inner.write().await.add_event(EventListItem{event_type: "OutputManagerEvent".to_string(), desc: (&*msg).to_string() });
-                                if let OutputManagerEvent::TxoValidationSuccess(_,_) = &*msg {
-=======
                                 if let OutputManagerEvent::TxoValidationSuccess(_) = &*msg {
->>>>>>> 43b20334
                                     self.trigger_balance_refresh();
                                 }
                             },
