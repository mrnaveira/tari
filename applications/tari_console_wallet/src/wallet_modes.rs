// Copyright 2020. The Tari Project
//
// Redistribution and use in source and binary forms, with or without modification, are permitted provided that the
// following conditions are met:
//
// 1. Redistributions of source code must retain the above copyright notice, this list of conditions and the following
// disclaimer.
//
// 2. Redistributions in binary form must reproduce the above copyright notice, this list of conditions and the
// following disclaimer in the documentation and/or other materials provided with the distribution.
//
// 3. Neither the name of the copyright holder nor the names of its contributors may be used to endorse or promote
// products derived from this software without specific prior written permission.
//
// THIS SOFTWARE IS PROVIDED BY THE COPYRIGHT HOLDERS AND CONTRIBUTORS "AS IS" AND ANY EXPRESS OR IMPLIED WARRANTIES,
// INCLUDING, BUT NOT LIMITED TO, THE IMPLIED WARRANTIES OF MERCHANTABILITY AND FITNESS FOR A PARTICULAR PURPOSE ARE
// DISCLAIMED. IN NO EVENT SHALL THE COPYRIGHT HOLDER OR CONTRIBUTORS BE LIABLE FOR ANY DIRECT, INDIRECT, INCIDENTAL,
// SPECIAL, EXEMPLARY, OR CONSEQUENTIAL DAMAGES (INCLUDING, BUT NOT LIMITED TO, PROCUREMENT OF SUBSTITUTE GOODS OR
// SERVICES; LOSS OF USE, DATA, OR PROFITS; OR BUSINESS INTERRUPTION) HOWEVER CAUSED AND ON ANY THEORY OF LIABILITY,
// WHETHER IN CONTRACT, STRICT LIABILITY, OR TORT (INCLUDING NEGLIGENCE OR OTHERWISE) ARISING IN ANY WAY OUT OF THE
// USE OF THIS SOFTWARE, EVEN IF ADVISED OF THE POSSIBILITY OF SUCH DAMAGE.
<<<<<<< HEAD
use std::{fs, io::Stdout, net::SocketAddr, path::PathBuf};
=======
use std::{fs, io::Stdout, path::PathBuf};
>>>>>>> 5b0c7c94

use log::*;
use rand::{rngs::OsRng, seq::SliceRandom};
use tari_common::{exit_codes::ExitCodes, ConfigBootstrap, GlobalConfig};
<<<<<<< HEAD
use tari_comms::peer_manager::Peer;
=======
use tari_comms::{multiaddr::Multiaddr, peer_manager::Peer, utils::multiaddr::multiaddr_to_socketaddr};
>>>>>>> 5b0c7c94
use tari_wallet::WalletSqlite;
use tokio::runtime::Handle;
use tonic::transport::Server;
use tui::backend::CrosstermBackend;

use crate::{
    automation::{command_parser::parse_command, commands::command_runner},
    grpc::WalletGrpcServer,
    notifier::Notifier,
    recovery::wallet_recovery,
    ui,
    ui::App,
    utils::db::get_custom_base_node_peer_from_db,
};

pub const LOG_TARGET: &str = "wallet::app::main";

#[derive(Debug, Clone)]
pub enum WalletMode {
    Tui,
    Grpc,
    Script(PathBuf),
    Command(String),
    RecoveryDaemon,
    RecoveryTui,
    Invalid,
}

#[derive(Debug, Clone)]
pub struct WalletModeConfig {
    pub base_node_config: PeerConfig,
    pub base_node_selected: Peer,
    pub bootstrap: ConfigBootstrap,
    pub global_config: GlobalConfig,
    pub handle: Handle,
    pub notify_script: Option<PathBuf>,
    pub wallet_mode: WalletMode,
}

#[derive(Debug, Clone)]
pub struct PeerConfig {
    pub base_node_custom: Option<Peer>,
    pub base_node_peers: Vec<Peer>,
    pub peer_seeds: Vec<Peer>,
}

impl PeerConfig {
    /// Create a new PeerConfig
    pub fn new(base_node_custom: Option<Peer>, base_node_peers: Vec<Peer>, peer_seeds: Vec<Peer>) -> Self {
        Self {
            base_node_custom,
            base_node_peers,
            peer_seeds,
        }
    }

    /// Get the prioritised base node peer from the PeerConfig.
    /// 1. Custom Base Node
    /// 2. First configured Base Node Peer
    /// 3. Random configured Peer Seed
    pub fn get_base_node_peer(&self) -> Result<Peer, ExitCodes> {
        if let Some(base_node) = self.base_node_custom.clone() {
            Ok(base_node)
        } else if !self.base_node_peers.is_empty() {
            Ok(self
                .base_node_peers
                .first()
                .ok_or_else(|| ExitCodes::ConfigError("Configured base node peer has no address!".to_string()))?
                .clone())
        } else if !self.peer_seeds.is_empty() {
            // pick a random peer seed
            Ok(self
                .peer_seeds
                .choose(&mut OsRng)
                .ok_or_else(|| ExitCodes::ConfigError("Peer seeds was empty.".to_string()))?
                .clone())
        } else {
            Err(ExitCodes::ConfigError(
                "No peer seeds or base node peer defined in config!".to_string(),
            ))
        }
    }

    /// Returns all the peers from the PeerConfig.
    /// In order: Custom base node, service peers, peer seeds.
    pub fn get_all_peers(&self) -> Vec<Peer> {
        let num_peers = self.base_node_peers.len();
        let num_seeds = self.peer_seeds.len();

        let mut peers = if let Some(peer) = self.base_node_custom.clone() {
            let mut peers = Vec::with_capacity(1 + num_peers + num_seeds);
            peers.push(peer);
            peers
        } else {
            Vec::with_capacity(num_peers + num_seeds)
        };

        peers.extend(self.base_node_peers.clone());
        peers.extend(self.peer_seeds.clone());

        peers
    }
}

pub fn command_mode(config: WalletModeConfig, wallet: WalletSqlite, command: String) -> Result<(), ExitCodes> {
    let WalletModeConfig {
        global_config, handle, ..
    } = config.clone();
    let commands = vec![parse_command(&command)?];

    // Do not remove this println!
    const CUCUMBER_TEST_MARKER_A: &str = "Tari Console Wallet running... (Command mode started)";
    println!("{}", CUCUMBER_TEST_MARKER_A);

    info!(target: LOG_TARGET, "Starting wallet command mode");
    handle.block_on(command_runner(commands, wallet.clone(), global_config))?;

    // Do not remove this println!
    const CUCUMBER_TEST_MARKER_B: &str = "Tari Console Wallet running... (Command mode completed)";
    println!("{}", CUCUMBER_TEST_MARKER_B);

    info!(target: LOG_TARGET, "Completed wallet command mode");

    wallet_or_exit(config, wallet)
}

pub fn script_mode(config: WalletModeConfig, wallet: WalletSqlite, path: PathBuf) -> Result<(), ExitCodes> {
    let WalletModeConfig {
        global_config, handle, ..
    } = config.clone();
    info!(target: LOG_TARGET, "Starting wallet script mode");
    println!("Starting wallet script mode");
    let script = fs::read_to_string(path).map_err(|e| ExitCodes::InputError(e.to_string()))?;

    if script.is_empty() {
        return Err(ExitCodes::InputError("Input file is empty!".to_string()));
    };

    let mut commands = Vec::new();

    println!("Parsing commands...");
    for command in script.lines() {
        // skip empty lines and 'comments' starting with #
        if !command.is_empty() && !command.starts_with('#') {
            // parse the command
            commands.push(parse_command(command)?);
        }
    }
    println!("{} commands parsed successfully.", commands.len());

    // Do not remove this println!
    const CUCUMBER_TEST_MARKER_A: &str = "Tari Console Wallet running... (Script mode started)";
    println!("{}", CUCUMBER_TEST_MARKER_A);

    println!("Starting the command runner!");
    handle.block_on(command_runner(commands, wallet.clone(), global_config))?;

    // Do not remove this println!
    const CUCUMBER_TEST_MARKER_B: &str = "Tari Console Wallet running... (Script mode completed)";
    println!("{}", CUCUMBER_TEST_MARKER_B);

    info!(target: LOG_TARGET, "Completed wallet script mode");

    wallet_or_exit(config, wallet)
}

/// Prompts the user to continue to the wallet, or exit.
fn wallet_or_exit(config: WalletModeConfig, wallet: WalletSqlite) -> Result<(), ExitCodes> {
    if config.bootstrap.command_mode_auto_exit {
        info!(target: LOG_TARGET, "Auto exit argument supplied - exiting.");
        return Ok(());
    }

    if config.bootstrap.non_interactive_mode {
        info!(target: LOG_TARGET, "Starting GRPC server.");
        grpc_mode(config, wallet)
    } else {
        debug!(target: LOG_TARGET, "Prompting for run or exit key.");
        println!("\nPress Enter to continue to the wallet, or type q (or quit) followed by Enter.");
        let mut buf = String::new();
        std::io::stdin()
            .read_line(&mut buf)
            .map_err(|e| ExitCodes::IOError(e.to_string()))?;

        match buf.as_str().trim() {
            "quit" | "q" | "exit" => {
                info!(target: LOG_TARGET, "Exiting.");
                Ok(())
            },
            _ => {
                info!(target: LOG_TARGET, "Starting TUI.");
                tui_mode(config, wallet)
            },
        }
    }
}

pub fn tui_mode(config: WalletModeConfig, mut wallet: WalletSqlite) -> Result<(), ExitCodes> {
    let WalletModeConfig {
        mut base_node_config,
        mut base_node_selected,
        global_config,
        handle,
        notify_script,
        ..
    } = config;
<<<<<<< HEAD
    if let Some(grpc_address) = global_config
        .wallet_config
        .as_ref()
        .and_then(|c| c.grpc_address.as_ref())
    {
        let grpc = WalletGrpcServer::new(wallet.clone());
        handle.spawn(run_grpc(grpc, *grpc_address));
    }
=======
    let grpc = WalletGrpcServer::new(wallet.clone());
    handle.spawn(run_grpc(grpc, global_config.grpc_console_wallet_address.clone()));
>>>>>>> 5b0c7c94

    let notifier = Notifier::new(notify_script, handle.clone(), wallet.clone());

    // update the selected/custom base node since it may have been changed by script/command mode
    let base_node_custom = handle.block_on(get_custom_base_node_peer_from_db(&mut wallet));
    base_node_config.base_node_custom = base_node_custom.clone();
    if let Some(peer) = base_node_custom {
        base_node_selected = peer;
    } else if let Some(peer) = handle.block_on(wallet.get_base_node_peer()) {
        base_node_selected = peer;
    }

    let app = App::<CrosstermBackend<Stdout>>::new(
        "Tari Console Wallet".into(),
        wallet,
        global_config.network,
        base_node_selected,
        base_node_config,
        global_config,
        notifier,
    );

    info!(target: LOG_TARGET, "Starting app");

    // Do not remove this println!
    const CUCUMBER_TEST_MARKER: &str = "Tari Console Wallet running... (TUI mode started)";
    println!("{}", CUCUMBER_TEST_MARKER);

    {
        let _enter = handle.enter();
        ui::run(app)?;
    }

    info!(
        target: LOG_TARGET,
        "Termination signal received from user. Shutting wallet down."
    );

    Ok(())
}

pub fn recovery_mode(config: WalletModeConfig, wallet: WalletSqlite) -> Result<(), ExitCodes> {
    let WalletModeConfig {
        base_node_config,
        handle,
        wallet_mode,
        ..
    } = config.clone();

    // Do not remove this println!
    const CUCUMBER_TEST_MARKER_A: &str = "Tari Console Wallet running... (Recovery mode started)";
    println!("{}", CUCUMBER_TEST_MARKER_A);

    println!("Starting recovery...");
    match handle.block_on(wallet_recovery(
        &wallet,
        &base_node_config,
        config.global_config.wallet_recovery_retry_limit,
    )) {
        Ok(_) => println!("Wallet recovered!"),
        Err(e) => {
            error!(target: LOG_TARGET, "Recovery failed: {}", e);
            println!(
                "Recovery failed. Restarting the console wallet will restart the recovery process from where you left \
                 off. If you want to start with a fresh wallet then delete the wallet data file"
            );

            return Err(e);
        },
    }

    // Do not remove this println!
    const CUCUMBER_TEST_MARKER_B: &str = "Tari Console Wallet running... (Recovery mode completed)";
    println!("{}", CUCUMBER_TEST_MARKER_B);

    println!("Starting TUI.");

    match wallet_mode {
        WalletMode::RecoveryDaemon => grpc_mode(config, wallet),
        WalletMode::RecoveryTui => tui_mode(config, wallet),
        _ => Err(ExitCodes::RecoveryError("Unsupported post recovery mode".to_string())),
    }
}

pub fn grpc_mode(config: WalletModeConfig, wallet: WalletSqlite) -> Result<(), ExitCodes> {
    let WalletModeConfig {
        global_config, handle, ..
    } = config;
<<<<<<< HEAD
    println!("Starting grpc server");
    if let Some(grpc_address) = global_config.wallet_config.and_then(|c| c.grpc_address) {
        let grpc = WalletGrpcServer::new(wallet);
        handle
            .block_on(run_grpc(grpc, grpc_address))
            .map_err(ExitCodes::GrpcError)?;
    } else {
        println!("No grpc address specified");
    }
    println!("Shutting down");
=======
    info!(target: LOG_TARGET, "Starting grpc server");
    let grpc = WalletGrpcServer::new(wallet);

    handle
        .block_on(run_grpc(grpc, global_config.grpc_console_wallet_address))
        .map_err(ExitCodes::GrpcError)?;
    info!(target: LOG_TARGET, "Shutting down");
>>>>>>> 5b0c7c94
    Ok(())
}

async fn run_grpc(grpc: WalletGrpcServer, grpc_console_wallet_address: Multiaddr) -> Result<(), String> {
    // Do not remove this println!
    const CUCUMBER_TEST_MARKER_A: &str = "Tari Console Wallet running... (gRPC mode started)";
    println!("{}", CUCUMBER_TEST_MARKER_A);

    info!(target: LOG_TARGET, "Starting GRPC on {}", grpc_console_wallet_address);
    let socket = multiaddr_to_socketaddr(&grpc_console_wallet_address).map_err(|e| e.to_string())?;
    Server::builder()
        .add_service(tari_app_grpc::tari_rpc::wallet_server::WalletServer::new(grpc))
        .serve(socket)
        .await
        .map_err(|e| format!("GRPC server returned error:{}", e))?;

    // Do not remove this println!
    const CUCUMBER_TEST_MARKER_B: &str = "Tari Console Wallet running... (gRPC mode completed)";
    println!("{}", CUCUMBER_TEST_MARKER_B);

    info!(target: LOG_TARGET, "Stopping GRPC");
    Ok(())
}<|MERGE_RESOLUTION|>--- conflicted
+++ resolved
@@ -19,20 +19,12 @@
 // SERVICES; LOSS OF USE, DATA, OR PROFITS; OR BUSINESS INTERRUPTION) HOWEVER CAUSED AND ON ANY THEORY OF LIABILITY,
 // WHETHER IN CONTRACT, STRICT LIABILITY, OR TORT (INCLUDING NEGLIGENCE OR OTHERWISE) ARISING IN ANY WAY OUT OF THE
 // USE OF THIS SOFTWARE, EVEN IF ADVISED OF THE POSSIBILITY OF SUCH DAMAGE.
-<<<<<<< HEAD
-use std::{fs, io::Stdout, net::SocketAddr, path::PathBuf};
-=======
 use std::{fs, io::Stdout, path::PathBuf};
->>>>>>> 5b0c7c94
 
 use log::*;
 use rand::{rngs::OsRng, seq::SliceRandom};
 use tari_common::{exit_codes::ExitCodes, ConfigBootstrap, GlobalConfig};
-<<<<<<< HEAD
-use tari_comms::peer_manager::Peer;
-=======
 use tari_comms::{multiaddr::Multiaddr, peer_manager::Peer, utils::multiaddr::multiaddr_to_socketaddr};
->>>>>>> 5b0c7c94
 use tari_wallet::WalletSqlite;
 use tokio::runtime::Handle;
 use tonic::transport::Server;
@@ -239,7 +231,6 @@
         notify_script,
         ..
     } = config;
-<<<<<<< HEAD
     if let Some(grpc_address) = global_config
         .wallet_config
         .as_ref()
@@ -248,10 +239,6 @@
         let grpc = WalletGrpcServer::new(wallet.clone());
         handle.spawn(run_grpc(grpc, *grpc_address));
     }
-=======
-    let grpc = WalletGrpcServer::new(wallet.clone());
-    handle.spawn(run_grpc(grpc, global_config.grpc_console_wallet_address.clone()));
->>>>>>> 5b0c7c94
 
     let notifier = Notifier::new(notify_script, handle.clone(), wallet.clone());
 
@@ -340,8 +327,7 @@
     let WalletModeConfig {
         global_config, handle, ..
     } = config;
-<<<<<<< HEAD
-    println!("Starting grpc server");
+    info!(target: LOG_TARGET, "Starting grpc server");
     if let Some(grpc_address) = global_config.wallet_config.and_then(|c| c.grpc_address) {
         let grpc = WalletGrpcServer::new(wallet);
         handle
@@ -350,16 +336,7 @@
     } else {
         println!("No grpc address specified");
     }
-    println!("Shutting down");
-=======
-    info!(target: LOG_TARGET, "Starting grpc server");
-    let grpc = WalletGrpcServer::new(wallet);
-
-    handle
-        .block_on(run_grpc(grpc, global_config.grpc_console_wallet_address))
-        .map_err(ExitCodes::GrpcError)?;
     info!(target: LOG_TARGET, "Shutting down");
->>>>>>> 5b0c7c94
     Ok(())
 }
 
