--- conflicted
+++ resolved
@@ -103,7 +103,6 @@
     // Ok((handles, peer_message_subscriptions))
 }
 
-<<<<<<< HEAD
 // fn setup_p2p_rpc(
 //     config: &GlobalConfig,
 //     comms: UnspawnedCommsNode,
@@ -114,7 +113,7 @@
 // ) -> UnspawnedCommsNode {
 //     let dht = handles.expect_handle::<Dht>();
 //     let builder = RpcServer::builder();
-//     let builder = match config.rpc_max_simultaneous_sessions {
+//     let builder = match config.comms_rpc_max_simultaneous_sessions {
 //         Some(limit) => builder.with_maximum_simultaneous_sessions(limit),
 //         None => {
 //             warn!(
@@ -139,7 +138,7 @@
 //         network: config.network,
 //         node_identity,
 //         transport_type: create_transport_type(config),
-//         datastore_path: config.peer_db_path.clone(),
+//         datastore_path: config.comms_peer_db_path.clone(),
 //         peer_database_name: "peers".to_string(),
 //         max_concurrent_inbound_tasks: 50,
 //         max_concurrent_outbound_tasks: 100,
@@ -147,7 +146,7 @@
 //         dht: DhtConfig {
 //             database_url: DbConnectionUrl::File(config.data_dir.join("dht.db")),
 //             auto_join: true,
-//             allow_test_addresses: config.allow_test_addresses,
+//             allow_test_addresses: config.comms_allow_test_addresses,
 //             flood_ban_max_msg_count: config.flood_ban_max_msg_count,
 //             saf_config: SafConfig {
 //                 msg_validity: config.saf_expiry_duration,
@@ -155,9 +154,9 @@
 //             },
 //             ..Default::default()
 //         },
-//         allow_test_addresses: config.allow_test_addresses,
-//         listener_liveness_allowlist_cidrs: config.listener_liveness_allowlist_cidrs.clone(),
-//         listener_liveness_max_sessions: config.listnener_liveness_max_sessions,
+//         allow_test_addresses: config.comms_allow_test_addresses,
+//         listener_liveness_allowlist_cidrs: config.comms_listener_liveness_allowlist_cidrs.clone(),
+//         listener_liveness_max_sessions: config.comms_listener_liveness_max_sessions,
 //         user_agent: format!("tari/dannode/{}", env!("CARGO_PKG_VERSION")),
 //         // Also add sync peers to the peer seed list. Duplicates are acceptable.
 //         peer_seeds: config
@@ -172,76 +171,6 @@
 //         auxilary_tcp_listener_address: config.auxilary_tcp_listener_address.clone(),
 //     }
 // }
-=======
-fn setup_p2p_rpc(
-    config: &GlobalConfig,
-    comms: UnspawnedCommsNode,
-    handles: &ServiceHandles,
-    mempool: MempoolServiceHandle,
-    db_factory: SqliteDbFactory,
-    asset_processor: ConcreteAssetProcessor,
-) -> UnspawnedCommsNode {
-    let dht = handles.expect_handle::<Dht>();
-    let builder = RpcServer::builder();
-    let builder = match config.comms_rpc_max_simultaneous_sessions {
-        Some(limit) => builder.with_maximum_simultaneous_sessions(limit),
-        None => {
-            warn!(
-                target: LOG_TARGET,
-                "Node is configured to allow unlimited RPC sessions."
-            );
-            builder.with_unlimited_simultaneous_sessions()
-        },
-    };
-    let rpc_server = builder.finish();
-
-    // Add your RPC services here ‍🏴‍☠️️☮️🌊
-    let rpc_server = rpc_server
-        .add_service(dht.rpc_service())
-        .add_service(create_validator_node_rpc_service(mempool, db_factory, asset_processor));
-
-    comms.add_protocol_extension(rpc_server)
-}
-
-fn create_comms_config(config: &GlobalConfig, node_identity: Arc<NodeIdentity>) -> P2pConfig {
-    P2pConfig {
-        network: config.network,
-        node_identity,
-        transport_type: create_transport_type(config),
-        datastore_path: config.comms_peer_db_path.clone(),
-        peer_database_name: "peers".to_string(),
-        max_concurrent_inbound_tasks: 50,
-        max_concurrent_outbound_tasks: 100,
-        outbound_buffer_size: 100,
-        dht: DhtConfig {
-            database_url: DbConnectionUrl::File(config.data_dir.join("dht.db")),
-            auto_join: true,
-            allow_test_addresses: config.comms_allow_test_addresses,
-            flood_ban_max_msg_count: config.flood_ban_max_msg_count,
-            saf_config: SafConfig {
-                msg_validity: config.saf_expiry_duration,
-                ..Default::default()
-            },
-            ..Default::default()
-        },
-        allow_test_addresses: config.comms_allow_test_addresses,
-        listener_liveness_allowlist_cidrs: config.comms_listener_liveness_allowlist_cidrs.clone(),
-        listener_liveness_max_sessions: config.comms_listener_liveness_max_sessions,
-        user_agent: format!("tari/dannode/{}", env!("CARGO_PKG_VERSION")),
-        // Also add sync peers to the peer seed list. Duplicates are acceptable.
-        peer_seeds: config
-            .peer_seeds
-            .iter()
-            .cloned()
-            .chain(config.force_sync_peers.clone())
-            .collect(),
-        dns_seeds: config.dns_seeds.clone(),
-        dns_seeds_name_server: config.dns_seeds_name_server.clone(),
-        dns_seeds_use_dnssec: config.dns_seeds_use_dnssec,
-        auxilary_tcp_listener_address: config.auxilary_tcp_listener_address.clone(),
-    }
-}
->>>>>>> 12797738
 
 /// Creates a transport type from the given configuration
 ///
