use std::convert::TryFrom;

use tari_common_types::types::Signature;
use tari_comms::protocol::rpc::{Request, Response, RpcStatus};

//  Copyright 2020, The Tari Project
//
//  Redistribution and use in source and binary forms, with or without modification, are permitted provided that
// the  following conditions are met:
//
//  1. Redistributions of source code must retain the above copyright notice, this list of conditions and the
// following  disclaimer.
//
//  2. Redistributions in binary form must reproduce the above copyright notice, this list of conditions and the
//  following disclaimer in the documentation and/or other materials provided with the distribution.
//
//  3. Neither the name of the copyright holder nor the names of its contributors may be used to endorse or promote
//  products derived from this software without specific prior written permission.
//
<<<<<<< HEAD
//  THIS SOFTWARE IS PROVIDED BY THE COPYRIGHT HOLDERS AND CONTRIBUTORS "AS IS" AND ANY EXPRESS OR IMPLIED WARRANTIES,
//  INCLUDING, BUT NOT LIMITED TO, THE IMPLIED WARRANTIES OF MERCHANTABILITY AND FITNESS FOR A PARTICULAR PURPOSE ARE
//  DISCLAIMED. IN NO EVENT SHALL THE COPYRIGHT HOLDER OR CONTRIBUTORS BE LIABLE FOR ANY DIRECT, INDIRECT, INCIDENTAL,
//  SPECIAL, EXEMPLARY, OR CONSEQUENTIAL DAMAGES (INCLUDING, BUT NOT LIMITED TO, PROCUREMENT OF SUBSTITUTE GOODS OR
//  SERVICES; LOSS OF USE, DATA, OR PROFITS; OR BUSINESS INTERRUPTION) HOWEVER CAUSED AND ON ANY THEORY OF LIABILITY,
//  WHETHER IN CONTRACT, STRICT LIABILITY, OR TORT (INCLUDING NEGLIGENCE OR OTHERWISE) ARISING IN ANY WAY OUT OF THE
//  USE OF THIS SOFTWARE, EVEN IF ADVISED OF THE POSSIBILITY OF SUCH DAMAGE.
use std::convert::TryFrom;

use tari_common_types::types::Signature;
use tari_comms::protocol::rpc::{Request, Response, RpcStatus};

=======
//  THIS SOFTWARE IS PROVIDED BY THE COPYRIGHT HOLDERS AND CONTRIBUTORS "AS IS" AND ANY EXPRESS OR IMPLIED
// WARRANTIES,  INCLUDING, BUT NOT LIMITED TO, THE IMPLIED WARRANTIES OF MERCHANTABILITY AND FITNESS FOR A
// PARTICULAR PURPOSE ARE  DISCLAIMED. IN NO EVENT SHALL THE COPYRIGHT HOLDER OR CONTRIBUTORS BE LIABLE FOR ANY
// DIRECT, INDIRECT, INCIDENTAL,  SPECIAL, EXEMPLARY, OR CONSEQUENTIAL DAMAGES (INCLUDING, BUT NOT LIMITED TO,
// PROCUREMENT OF SUBSTITUTE GOODS OR  SERVICES; LOSS OF USE, DATA, OR PROFITS; OR BUSINESS INTERRUPTION) HOWEVER
// CAUSED AND ON ANY THEORY OF LIABILITY,  WHETHER IN CONTRACT, STRICT LIABILITY, OR TORT (INCLUDING NEGLIGENCE OR
// OTHERWISE) ARISING IN ANY WAY OUT OF THE  USE OF THIS SOFTWARE, EVEN IF ADVISED OF THE POSSIBILITY OF SUCH
// DAMAGE.
>>>>>>> 5b0c7c94
use crate::{
    base_node::{rpc::BaseNodeWalletService, state_machine_service::states::StateInfo, StateMachineHandle},
    chain_storage::{async_db::AsyncBlockchainDb, BlockchainBackend, PrunedOutput, UtxoMinedInfo},
    mempool::{service::MempoolHandle, TxStorageResponse},
    proto,
    proto::{
        base_node::{
            FetchMatchingUtxos,
            FetchUtxosResponse,
            QueryDeletedRequest,
            QueryDeletedResponse,
            Signatures as SignaturesProto,
            TipInfoResponse,
            TxLocation,
            TxQueryBatchResponse,
            TxQueryBatchResponses,
            TxQueryResponse,
            TxSubmissionRejectionReason,
            TxSubmissionResponse,
            UtxoQueryRequest,
            UtxoQueryResponse,
            UtxoQueryResponses,
        },
        types::{Signature as SignatureProto, Transaction as TransactionProto},
    },
    transactions::transaction::Transaction,
};

const LOG_TARGET: &str = "c::base_node::rpc";

pub struct BaseNodeWalletRpcService<B> {
    db: AsyncBlockchainDb<B>,
    mempool: MempoolHandle,
    state_machine: StateMachineHandle,
}

impl<B: BlockchainBackend + 'static> BaseNodeWalletRpcService<B> {
    pub fn new(db: AsyncBlockchainDb<B>, mempool: MempoolHandle, state_machine: StateMachineHandle) -> Self {
        Self {
            db,
            mempool,
            state_machine,
        }
    }

    #[inline]
    fn db(&self) -> AsyncBlockchainDb<B> {
        self.db.clone()
    }

    #[inline]
    pub fn mempool(&self) -> MempoolHandle {
        self.mempool.clone()
    }

    #[inline]
    pub fn state_machine(&self) -> StateMachineHandle {
        self.state_machine.clone()
    }

    async fn fetch_kernel(&self, signature: Signature) -> Result<TxQueryResponse, RpcStatus> {
        let db = self.db();
        let chain_metadata = db
            .get_chain_metadata()
            .await
            .map_err(RpcStatus::log_internal_error(LOG_TARGET))?;
        match db
            .fetch_kernel_by_excess_sig(signature.clone())
            .await
            .map_err(RpcStatus::log_internal_error(LOG_TARGET))?
        {
            None => (),
            Some((_, block_hash)) => {
                match db
                    .fetch_header_by_block_hash(block_hash.clone())
                    .await
                    .map_err(RpcStatus::log_internal_error(LOG_TARGET))?
                {
                    None => (),
                    Some(header) => {
                        let confirmations = chain_metadata.height_of_longest_chain().saturating_sub(header.height);
                        let response = TxQueryResponse {
                            location: TxLocation::Mined as i32,
                            block_hash: Some(block_hash),
                            confirmations,
                            is_synced: true,
                            height_of_longest_chain: chain_metadata.height_of_longest_chain(),
                        };
                        return Ok(response);
                    },
                }
            },
        };

        // If not in a block then check the mempool
        let mut mempool = self.mempool();
        let mempool_response = match mempool
            .get_tx_state_by_excess_sig(signature.clone())
            .await
            .map_err(RpcStatus::log_internal_error(LOG_TARGET))?
        {
            TxStorageResponse::UnconfirmedPool => TxQueryResponse {
                location: TxLocation::InMempool as i32,
                block_hash: None,
                confirmations: 0,
                is_synced: true,
                height_of_longest_chain: chain_metadata.height_of_longest_chain(),
            },
            TxStorageResponse::ReorgPool |
            TxStorageResponse::NotStoredOrphan |
            TxStorageResponse::NotStoredTimeLocked |
            TxStorageResponse::NotStoredAlreadySpent |
            TxStorageResponse::NotStoredConsensus |
            TxStorageResponse::NotStored => TxQueryResponse {
                location: TxLocation::NotStored as i32,
                block_hash: None,
                confirmations: 0,
                is_synced: true,
                height_of_longest_chain: chain_metadata.height_of_longest_chain(),
            },
        };
        Ok(mempool_response)
    }
}

#[tari_comms::async_trait]
impl<B: BlockchainBackend + 'static> BaseNodeWalletService for BaseNodeWalletRpcService<B> {
    async fn submit_transaction(
        &self,
        request: Request<TransactionProto>,
    ) -> Result<Response<TxSubmissionResponse>, RpcStatus> {
        let message = request.into_message();
        let transaction =
            Transaction::try_from(message).map_err(|_| RpcStatus::bad_request("Transaction was invalid"))?;
        let mut mempool = self.mempool();
        let state_machine = self.state_machine();

        // Determine if we are synced
        let status_watch = state_machine.get_status_info_watch();
        let is_synced = match (*status_watch.borrow()).state_info {
            StateInfo::Listening(li) => li.is_synced(),
            _ => false,
        };

        let response = match mempool
            .submit_transaction(transaction.clone())
            .await
            .map_err(RpcStatus::log_internal_error(LOG_TARGET))?
        {
            TxStorageResponse::UnconfirmedPool => TxSubmissionResponse {
                accepted: true,
                rejection_reason: TxSubmissionRejectionReason::None.into(),
                is_synced,
            },

            TxStorageResponse::NotStoredOrphan => TxSubmissionResponse {
                accepted: false,
                rejection_reason: TxSubmissionRejectionReason::Orphan.into(),
                is_synced,
            },
            TxStorageResponse::NotStoredTimeLocked => TxSubmissionResponse {
                accepted: false,
                rejection_reason: TxSubmissionRejectionReason::TimeLocked.into(),
                is_synced,
            },
            TxStorageResponse::NotStoredConsensus | TxStorageResponse::NotStored => TxSubmissionResponse {
                accepted: false,
                rejection_reason: TxSubmissionRejectionReason::ValidationFailed.into(),
                is_synced,
            },
            TxStorageResponse::NotStoredAlreadySpent | TxStorageResponse::ReorgPool => {
                // Is this transaction a double spend or has this transaction been mined?
                match transaction.first_kernel_excess_sig() {
                    None => TxSubmissionResponse {
                        accepted: false,
                        rejection_reason: TxSubmissionRejectionReason::DoubleSpend.into(),
                        is_synced,
                    },
                    Some(s) => {
                        // Check to see if the kernel exists in the blockchain db in which case this exact transaction
                        // already exists in the chain, otherwise it is a double spend
                        let db = self.db();
                        match db
                            .fetch_kernel_by_excess_sig(s.clone())
                            .await
                            .map_err(RpcStatus::log_internal_error(LOG_TARGET))?
                        {
                            None => TxSubmissionResponse {
                                accepted: false,
                                rejection_reason: TxSubmissionRejectionReason::DoubleSpend.into(),
                                is_synced,
                            },
                            Some(_) => TxSubmissionResponse {
                                accepted: false,
                                rejection_reason: TxSubmissionRejectionReason::AlreadyMined.into(),
                                is_synced,
                            },
                        }
                    },
                }
            },
        };
        Ok(Response::new(response))
    }

    async fn transaction_query(
        &self,
        request: Request<SignatureProto>,
    ) -> Result<Response<TxQueryResponse>, RpcStatus> {
        let state_machine = self.state_machine();

        // Determine if we are synced
        let status_watch = state_machine.get_status_info_watch();
        let is_synced = match status_watch.borrow().state_info {
            StateInfo::Listening(li) => li.is_synced(),
            _ => false,
        };

        let message = request.into_message();
        let signature = Signature::try_from(message).map_err(|_| RpcStatus::bad_request("Signature was invalid"))?;

        let mut response = self.fetch_kernel(signature).await?;
        response.is_synced = is_synced;
        Ok(Response::new(response))
    }

    async fn transaction_batch_query(
        &self,
        request: Request<SignaturesProto>,
    ) -> Result<Response<TxQueryBatchResponses>, RpcStatus> {
        let state_machine = self.state_machine();

        // Determine if we are synced
        let status_watch = state_machine.get_status_info_watch();
        let is_synced = match (*status_watch.borrow()).state_info {
            StateInfo::Listening(li) => li.is_synced(),
            _ => false,
        };

        let message = request.into_message();

        let mut responses: Vec<TxQueryBatchResponse> = Vec::new();

        let metadata = self
            .db
            .get_chain_metadata()
            .await
            .map_err(RpcStatus::log_internal_error(LOG_TARGET))?;

        for sig in message.sigs {
            let signature = Signature::try_from(sig).map_err(|_| RpcStatus::bad_request("Signature was invalid"))?;
            let response: TxQueryResponse = self.fetch_kernel(signature.clone()).await?;
            responses.push(TxQueryBatchResponse {
                signature: Some(SignatureProto::from(signature)),
                location: response.location,
                block_hash: response.block_hash,
                confirmations: response.confirmations,
                block_height: response.height_of_longest_chain - response.confirmations,
            });
        }
        Ok(Response::new(TxQueryBatchResponses {
            responses,
            is_synced,
            tip_hash: Some(metadata.best_block().clone()),
            height_of_longest_chain: metadata.height_of_longest_chain(),
        }))
    }

    async fn fetch_matching_utxos(
        &self,
        request: Request<FetchMatchingUtxos>,
    ) -> Result<Response<FetchUtxosResponse>, RpcStatus> {
        let message = request.into_message();

        let state_machine = self.state_machine();
        // Determine if we are synced
        let status_watch = state_machine.get_status_info_watch();
        let is_synced = match (*status_watch.borrow()).state_info {
            StateInfo::Listening(li) => li.is_synced(),
            _ => false,
        };

        let db = self.db();
        let mut res = Vec::with_capacity(message.output_hashes.len());
        let utxos = db
            .fetch_utxos(message.output_hashes)
            .await
            .map_err(RpcStatus::log_internal_error(LOG_TARGET))?
            .into_iter()
            .flatten();
        for (pruned_output, spent) in utxos {
            if let PrunedOutput::NotPruned { output } = pruned_output {
                if !spent {
                    res.push(output);
                }
            }
        }

        Ok(Response::new(FetchUtxosResponse {
            outputs: res.into_iter().map(Into::into).collect(),
            is_synced,
        }))
    }

    async fn utxo_query(&self, request: Request<UtxoQueryRequest>) -> Result<Response<UtxoQueryResponses>, RpcStatus> {
        let message = request.into_message();
        let db = self.db();
        let mut res = Vec::with_capacity(message.output_hashes.len());
        for UtxoMinedInfo {
            output,
            mmr_position,
            mined_height: height,
            header_hash,
        } in (db
            .fetch_utxos_and_mined_info(message.output_hashes)
            .await
            .map_err(RpcStatus::log_internal_error(LOG_TARGET))?)
        .into_iter()
        .flatten()
        {
            res.push((output, mmr_position, height, header_hash));
        }

        let metadata = self
            .db
            .get_chain_metadata()
            .await
            .map_err(RpcStatus::log_internal_error(LOG_TARGET))?;

        Ok(Response::new(UtxoQueryResponses {
            height_of_longest_chain: metadata.height_of_longest_chain(),
            best_block: metadata.best_block().clone(),
            responses: res
                .into_iter()
                .map(
                    |(output, mmr_position, mined_height, mined_in_block)| UtxoQueryResponse {
                        mmr_position: mmr_position.into(),
                        mined_height,
                        mined_in_block,
                        output_hash: output.hash(),
                        output: match output {
                            PrunedOutput::Pruned { .. } => None,
                            PrunedOutput::NotPruned { output } => Some(output.into()),
                        },
                    },
                )
                .collect(),
        }))
    }

    /// Currently the wallet cannot use the deleted bitmap because it can't compile croaring
    /// at some point in the future, it might be better to send the wallet the actual bitmap so
    /// it can check itself
    async fn query_deleted(
        &self,
        request: Request<QueryDeletedRequest>,
    ) -> Result<Response<QueryDeletedResponse>, RpcStatus> {
        let message = request.into_message();

        if let Some(chain_must_include_header) = message.chain_must_include_header {
            if self
                .db
                .fetch_header_by_block_hash(chain_must_include_header)
                .await
                .map_err(RpcStatus::log_internal_error(LOG_TARGET))?
                .is_none()
            {
                return Err(RpcStatus::not_found(
                    "Chain does not include header. It might have been reorged out",
                ));
            }
        }

        let deleted_bitmap = self
            .db
            .fetch_deleted_bitmap_at_tip()
            .await
            .map_err(RpcStatus::log_internal_error(LOG_TARGET))?;

        let mut deleted_positions = vec![];
        let mut not_deleted_positions = vec![];

        for position in message.mmr_positions {
            if position > u32::MAX as u64 {
                // TODO: in future, bitmap may support higher than u32
                return Err(RpcStatus::bad_request("position must fit into a u32"));
            }
            let position = position as u32;
            if deleted_bitmap.bitmap().contains(position) {
                deleted_positions.push(position);
            } else {
                not_deleted_positions.push(position);
            }
        }

        let mut blocks_deleted_in = Vec::new();
        let mut heights_deleted_at = Vec::new();
        if message.include_deleted_block_data {
            let headers = self
                .db
                .fetch_header_hash_by_deleted_mmr_positions(deleted_positions.clone())
                .await
                .map_err(RpcStatus::log_internal_error(LOG_TARGET))?;

            heights_deleted_at.reserve(headers.len());
            blocks_deleted_in.reserve(headers.len());
            for (height, hash) in headers.into_iter().flatten() {
                heights_deleted_at.push(height);
                blocks_deleted_in.push(hash);
            }
        }

        let metadata = self
            .db
            .get_chain_metadata()
            .await
            .map_err(RpcStatus::log_internal_error(LOG_TARGET))?;

        Ok(Response::new(QueryDeletedResponse {
            height_of_longest_chain: metadata.height_of_longest_chain(),
            best_block: metadata.best_block().clone(),
            deleted_positions: deleted_positions.into_iter().map(|v| v as u64).collect(),
            not_deleted_positions: not_deleted_positions.into_iter().map(|v| v as u64).collect(),
            blocks_deleted_in,
            heights_deleted_at,
        }))
    }

    async fn get_tip_info(&self, _request: Request<()>) -> Result<Response<TipInfoResponse>, RpcStatus> {
        let state_machine = self.state_machine();
        let status_watch = state_machine.get_status_info_watch();
        let is_synced = match status_watch.borrow().state_info {
            StateInfo::Listening(li) => li.is_synced(),
            _ => false,
        };

        let metadata = self
            .db
            .get_chain_metadata()
            .await
            .map_err(RpcStatus::log_internal_error(LOG_TARGET))?;

        Ok(Response::new(TipInfoResponse {
            metadata: Some(metadata.into()),
            is_synced,
        }))
    }

    async fn get_header(&self, request: Request<u64>) -> Result<Response<proto::core::BlockHeader>, RpcStatus> {
        let height = request.into_message();
        let header = self
            .db()
            .fetch_header(height)
            .await
            .map_err(RpcStatus::log_internal_error(LOG_TARGET))?
            .ok_or_else(|| RpcStatus::not_found(format!("Header not found at height {}", height)))?;

        Ok(Response::new(header.into()))
    }

    async fn get_header_by_height(
        &self,
        request: Request<u64>,
    ) -> Result<Response<proto::core::BlockHeader>, RpcStatus> {
        let height = request.into_message();
        let header = self
            .db()
            .fetch_header(height)
            .await
            .map_err(RpcStatus::log_internal_error(LOG_TARGET))?
            .ok_or_else(|| RpcStatus::not_found(format!("Header not found at height {}", height)))?;

        Ok(Response::new(header.into()))
    }
}<|MERGE_RESOLUTION|>--- conflicted
+++ resolved
@@ -1,8 +1,3 @@
-use std::convert::TryFrom;
-
-use tari_common_types::types::Signature;
-use tari_comms::protocol::rpc::{Request, Response, RpcStatus};
-
 //  Copyright 2020, The Tari Project
 //
 //  Redistribution and use in source and binary forms, with or without modification, are permitted provided that
@@ -17,20 +12,6 @@
 //  3. Neither the name of the copyright holder nor the names of its contributors may be used to endorse or promote
 //  products derived from this software without specific prior written permission.
 //
-<<<<<<< HEAD
-//  THIS SOFTWARE IS PROVIDED BY THE COPYRIGHT HOLDERS AND CONTRIBUTORS "AS IS" AND ANY EXPRESS OR IMPLIED WARRANTIES,
-//  INCLUDING, BUT NOT LIMITED TO, THE IMPLIED WARRANTIES OF MERCHANTABILITY AND FITNESS FOR A PARTICULAR PURPOSE ARE
-//  DISCLAIMED. IN NO EVENT SHALL THE COPYRIGHT HOLDER OR CONTRIBUTORS BE LIABLE FOR ANY DIRECT, INDIRECT, INCIDENTAL,
-//  SPECIAL, EXEMPLARY, OR CONSEQUENTIAL DAMAGES (INCLUDING, BUT NOT LIMITED TO, PROCUREMENT OF SUBSTITUTE GOODS OR
-//  SERVICES; LOSS OF USE, DATA, OR PROFITS; OR BUSINESS INTERRUPTION) HOWEVER CAUSED AND ON ANY THEORY OF LIABILITY,
-//  WHETHER IN CONTRACT, STRICT LIABILITY, OR TORT (INCLUDING NEGLIGENCE OR OTHERWISE) ARISING IN ANY WAY OUT OF THE
-//  USE OF THIS SOFTWARE, EVEN IF ADVISED OF THE POSSIBILITY OF SUCH DAMAGE.
-use std::convert::TryFrom;
-
-use tari_common_types::types::Signature;
-use tari_comms::protocol::rpc::{Request, Response, RpcStatus};
-
-=======
 //  THIS SOFTWARE IS PROVIDED BY THE COPYRIGHT HOLDERS AND CONTRIBUTORS "AS IS" AND ANY EXPRESS OR IMPLIED
 // WARRANTIES,  INCLUDING, BUT NOT LIMITED TO, THE IMPLIED WARRANTIES OF MERCHANTABILITY AND FITNESS FOR A
 // PARTICULAR PURPOSE ARE  DISCLAIMED. IN NO EVENT SHALL THE COPYRIGHT HOLDER OR CONTRIBUTORS BE LIABLE FOR ANY
@@ -39,7 +20,10 @@
 // CAUSED AND ON ANY THEORY OF LIABILITY,  WHETHER IN CONTRACT, STRICT LIABILITY, OR TORT (INCLUDING NEGLIGENCE OR
 // OTHERWISE) ARISING IN ANY WAY OUT OF THE  USE OF THIS SOFTWARE, EVEN IF ADVISED OF THE POSSIBILITY OF SUCH
 // DAMAGE.
->>>>>>> 5b0c7c94
+use std::convert::TryFrom;
+
+use tari_common_types::types::Signature;
+use tari_comms::protocol::rpc::{Request, Response, RpcStatus};
 use crate::{
     base_node::{rpc::BaseNodeWalletService, state_machine_service::states::StateInfo, StateMachineHandle},
     chain_storage::{async_db::AsyncBlockchainDb, BlockchainBackend, PrunedOutput, UtxoMinedInfo},
