--- conflicted
+++ resolved
@@ -446,30 +446,12 @@
             }
         }
 
-<<<<<<< HEAD
-        assert_eq!(
-            kernel_mmr.get_merkle_root().unwrap().as_slice(),
-            block.header().kernel_mr.as_slice()
-        );
-        assert_eq!(
-            witness_mmr.get_merkle_root().unwrap().as_slice(),
-            block.header().witness_mr.as_slice()
-        );
-        assert_eq!(
-            output_mmr.get_merkle_root().unwrap().as_slice(),
-            block.header().output_mr.as_slice()
-        );
-        assert_eq!(
-            vn_mmr.get_merkle_root().unwrap().as_slice(),
-            block.header().validator_node_mr.as_slice()
-=======
         assert_eq!(kernel_mmr.get_merkle_root().unwrap(), block.header().kernel_mr,);
         assert_eq!(witness_mmr.get_merkle_root().unwrap(), block.header().witness_mr,);
         assert_eq!(output_mmr.get_merkle_root().unwrap(), block.header().output_mr,);
         assert_eq!(
             calculate_validator_node_mr(&vn_nodes).unwrap(),
             block.header().validator_node_mr,
->>>>>>> 349d4292
         );
 
         // Check that the faucet UTXOs balance (the faucet_value consensus constant is set correctly and faucet kernel
