--- conflicted
+++ resolved
@@ -24,11 +24,8 @@
     blocks::{Block, BlockHeader, NewBlockTemplate},
     chain_storage::{
         accumulated_data::BlockHeaderAccumulatedData,
-<<<<<<< HEAD
+        blockchain_database::MmrRoots,
         utxo_mined_info::UtxoMinedInfo,
-=======
-        blockchain_database::MmrRoots,
->>>>>>> 7fa0572f
         BlockAccumulatedData,
         BlockAddResult,
         BlockchainBackend,
