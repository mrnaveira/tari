// Copyright 2019. The Tari Project
//
// Redistribution and use in source and binary forms, with or without modification, are permitted provided that the
// following conditions are met:
//
// 1. Redistributions of source code must retain the above copyright notice, this list of conditions and the following
// disclaimer.
//
// 2. Redistributions in binary form must reproduce the above copyright notice, this list of conditions and the
// following disclaimer in the documentation and/or other materials provided with the distribution.
//
// 3. Neither the name of the copyright holder nor the names of its contributors may be used to endorse or promote
// products derived from this software without specific prior written permission.
//
// THIS SOFTWARE IS PROVIDED BY THE COPYRIGHT HOLDERS AND CONTRIBUTORS "AS IS" AND ANY EXPRESS OR IMPLIED WARRANTIES,
// INCLUDING, BUT NOT LIMITED TO, THE IMPLIED WARRANTIES OF MERCHANTABILITY AND FITNESS FOR A PARTICULAR PURPOSE ARE
// DISCLAIMED. IN NO EVENT SHALL THE COPYRIGHT HOLDER OR CONTRIBUTORS BE LIABLE FOR ANY DIRECT, INDIRECT, INCIDENTAL,
// SPECIAL, EXEMPLARY, OR CONSEQUENTIAL DAMAGES (INCLUDING, BUT NOT LIMITED TO, PROCUREMENT OF SUBSTITUTE GOODS OR
// SERVICES; LOSS OF USE, DATA, OR PROFITS; OR BUSINESS INTERRUPTION) HOWEVER CAUSED AND ON ANY THEORY OF LIABILITY,
// WHETHER IN CONTRACT, STRICT LIABILITY, OR TORT (INCLUDING NEGLIGENCE OR OTHERWISE) ARISING IN ANY WAY OUT OF THE
// USE OF THIS SOFTWARE, EVEN IF ADVISED OF THE POSSIBILITY OF SUCH DAMAGE.

use std::{
    cmp,
    cmp::Ordering,
    collections::VecDeque,
    convert::TryFrom,
    mem,
    ops::{Bound, Range, RangeBounds},
    sync::{Arc, RwLock, RwLockReadGuard, RwLockWriteGuard},
    time::Instant,
};

use croaring::Bitmap;
use log::*;
use tari_common_types::{
    chain_metadata::ChainMetadata,
    types::{BlockHash, Commitment, HashDigest, HashOutput, PublicKey, Signature},
};
use tari_crypto::tari_utilities::{hex::Hex, ByteArray, Hashable};
use tari_mmr::{pruned_hashset::PrunedHashSet, MerkleMountainRange, MutableMmr};
use tari_utilities::epoch_time::EpochTime;

use crate::{
    blocks::{
        Block,
        BlockAccumulatedData,
        BlockHeader,
        BlockHeaderAccumulatedData,
        ChainBlock,
        ChainHeader,
        CompleteDeletedBitmap,
        DeletedBitmap,
        HistoricalBlock,
        NewBlockTemplate,
        UpdateBlockAccumulatedData,
    },
    chain_storage::{
        consts::{
            BLOCKCHAIN_DATABASE_ORPHAN_STORAGE_CAPACITY,
            BLOCKCHAIN_DATABASE_PRUNED_MODE_PRUNING_INTERVAL,
            BLOCKCHAIN_DATABASE_PRUNING_HORIZON,
        },
        db_transaction::{DbKey, DbTransaction, DbValue},
        error::ChainStorageError,
        pruned_output::PrunedOutput,
        utxo_mined_info::UtxoMinedInfo,
        BlockAddResult,
        BlockchainBackend,
        DbBasicStats,
        DbTotalSizeStats,
        HorizonData,
        MmrTree,
        Optional,
        OrNotFound,
        TargetDifficulties,
    },
    common::rolling_vec::RollingVec,
    consensus::{chain_strength_comparer::ChainStrengthComparer, ConsensusConstants, ConsensusManager},
    proof_of_work::{monero_rx::MoneroPowData, PowAlgorithm, TargetDifficultyWindow},
<<<<<<< HEAD
    tari_utilities::epoch_time::EpochTime,
=======
>>>>>>> 5ec29754
    transactions::transaction::TransactionKernel,
    validation::{
        helpers::calc_median_timestamp,
        DifficultyCalculator,
        HeaderValidation,
        OrphanValidation,
        PostOrphanBodyValidation,
    },
};

const LOG_TARGET: &str = "c::cs::database";

/// Configuration for the BlockchainDatabase.
#[derive(Clone, Copy, Debug)]
pub struct BlockchainDatabaseConfig {
    pub orphan_storage_capacity: usize,
    pub pruning_horizon: u64,
    pub pruning_interval: u64,
}

impl Default for BlockchainDatabaseConfig {
    fn default() -> Self {
        Self {
            orphan_storage_capacity: BLOCKCHAIN_DATABASE_ORPHAN_STORAGE_CAPACITY,
            pruning_horizon: BLOCKCHAIN_DATABASE_PRUNING_HORIZON,
            pruning_interval: BLOCKCHAIN_DATABASE_PRUNED_MODE_PRUNING_INTERVAL,
        }
    }
}

/// A placeholder struct that contains the two validators that the database uses to decide whether or not a block is
/// eligible to be added to the database. The `block` validator should perform a full consensus check. The `orphan`
/// validator needs to check that the block is internally consistent, but can't know whether the PoW is sufficient,
/// for example.
/// The `GenesisBlockValidator` is used to check that the chain builds on the correct genesis block.
/// The `ChainTipValidator` is used to check that the accounting balance and MMR states of the chain state is valid.
pub struct Validators<B> {
    pub block: Arc<dyn PostOrphanBodyValidation<B>>,
    pub header: Arc<dyn HeaderValidation<B>>,
    pub orphan: Arc<dyn OrphanValidation>,
}

impl<B: BlockchainBackend> Validators<B> {
    pub fn new(
        block: impl PostOrphanBodyValidation<B> + 'static,
        header: impl HeaderValidation<B> + 'static,
        orphan: impl OrphanValidation + 'static,
    ) -> Self {
        Self {
            block: Arc::new(block),
            header: Arc::new(header),
            orphan: Arc::new(orphan),
        }
    }
}

impl<B> Clone for Validators<B> {
    fn clone(&self) -> Self {
        Validators {
            block: Arc::clone(&self.block),
            header: Arc::clone(&self.header),
            orphan: Arc::clone(&self.orphan),
        }
    }
}

// Private macro that pulls out all the boiler plate of extracting a DB query result from its variants
macro_rules! fetch {
    ($db:ident, $key_val:expr, $key_var:ident) => {{
        let key = DbKey::$key_var($key_val);
        match $db.fetch(&key) {
            Ok(None) => Err(key.to_value_not_found_error()),
            Ok(Some(DbValue::$key_var(k))) => Ok(*k),
            Ok(Some(other)) => unexpected_result(key, other),
            Err(e) => log_error(key, e),
        }
    }};
}

// Private macro that pulls out all the boiler plate of extracting a DB query result from its variants.
// Differs from `fetch` in that it will not error if not found, but instead returns an Option
macro_rules! try_fetch {
    ($db:ident, $key_val:expr, $key_var:ident) => {{
        let key = DbKey::$key_var($key_val);
        match $db.fetch(&key) {
            Ok(None) => Ok(None),
            Ok(Some(DbValue::$key_var(k))) => Ok(Some(*k)),
            Ok(Some(other)) => unexpected_result(key, other),
            Err(e) => log_error(key, e),
        }
    }};
}

/// A generic blockchain storage mechanism. This struct defines the API for storing and retrieving Tari blockchain
/// components without being opinionated about the actual backend used.
///
/// `BlockChainDatabase` is thread-safe, since the backend must implement `Sync` and `Send`.
///
/// You typically don't interact with `BlockChainDatabase` directly, since it doesn't enforce any consensus rules; it
/// only really stores and fetches blockchain components. To create an instance of `BlockchainDatabase', you must
/// provide it with the backend it is going to use; for example, for a memory-backed DB:
pub struct BlockchainDatabase<B> {
    db: Arc<RwLock<B>>,
    validators: Validators<B>,
    config: BlockchainDatabaseConfig,
    consensus_manager: ConsensusManager,
    difficulty_calculator: Arc<DifficultyCalculator>,
}

#[allow(clippy::ptr_arg)]
impl<B> BlockchainDatabase<B>
where B: BlockchainBackend
{
    /// Creates a new `BlockchainDatabase` using the provided backend.
    pub fn new(
        db: B,
        consensus_manager: ConsensusManager,
        validators: Validators<B>,
        config: BlockchainDatabaseConfig,
        difficulty_calculator: DifficultyCalculator,
        cleanup_orphans_at_startup: bool,
    ) -> Result<Self, ChainStorageError> {
        debug!(target: LOG_TARGET, "BlockchainDatabase config: {:?}", config);
        let is_empty = db.is_empty()?;
        let blockchain_db = BlockchainDatabase {
            db: Arc::new(RwLock::new(db)),
            validators,
            config,
            consensus_manager,
            difficulty_calculator: Arc::new(difficulty_calculator),
        };
        if is_empty {
            info!(target: LOG_TARGET, "Blockchain db is empty. Adding genesis block.");
            let genesis_block = Arc::new(blockchain_db.consensus_manager.get_genesis_block());
            blockchain_db.insert_block(genesis_block.clone())?;
            let mut txn = DbTransaction::new();
            let body = &genesis_block.block().body;
            let utxo_sum = body.outputs().iter().map(|k| &k.commitment).sum::<Commitment>();
            let kernel_sum = body.kernels().iter().map(|k| &k.excess).sum::<Commitment>();
            txn.update_block_accumulated_data(genesis_block.hash().clone(), UpdateBlockAccumulatedData {
                kernel_sum: Some(kernel_sum.clone()),
                ..Default::default()
            });
            txn.set_pruned_height(0);
            txn.set_horizon_data(kernel_sum, utxo_sum);
            blockchain_db.write(txn)?;
            blockchain_db.store_pruning_horizon(config.pruning_horizon)?;
        }
        if cleanup_orphans_at_startup {
            match blockchain_db.cleanup_all_orphans() {
                Ok(_) => info!(target: LOG_TARGET, "Orphan database cleaned out at startup.",),
                Err(e) => warn!(
                    target: LOG_TARGET,
                    "Orphan database could not be cleaned out at startup: ({:?}).", e
                ),
            }
        }

        let pruning_horizon = blockchain_db.get_chain_metadata()?.pruning_horizon();
        if config.pruning_horizon != pruning_horizon {
            debug!(
                target: LOG_TARGET,
                "Updating pruning horizon from {} to {}.", pruning_horizon, config.pruning_horizon,
            );
            blockchain_db.store_pruning_horizon(config.pruning_horizon)?;
        }
        Ok(blockchain_db)
    }

    /// Returns a reference to the consensus cosntants at the current height
    pub fn consensus_constants(&self) -> Result<&ConsensusConstants, ChainStorageError> {
        let height = self.get_height()?;
        Ok(self.rules().consensus_constants(height))
    }

    /// Returns a reference to the consensus rules
    pub fn rules(&self) -> &ConsensusManager {
        &self.consensus_manager
    }

    // Be careful about making this method public. Rather use `db_and_metadata_read_access`
    // so that metadata and db are read in the correct order so that deadlocks don't occur
    pub fn db_read_access(&self) -> Result<RwLockReadGuard<B>, ChainStorageError> {
        self.db.read().map_err(|e| {
            error!(
                target: LOG_TARGET,
                "An attempt to get a read lock on the blockchain backend failed. {:?}", e
            );
            ChainStorageError::AccessError("Read lock on blockchain backend failed".into())
        })
    }

    #[cfg(test)]
    pub fn test_db_write_access(&self) -> Result<RwLockWriteGuard<B>, ChainStorageError> {
        self.db.write().map_err(|e| {
            error!(
                target: LOG_TARGET,
                "An attempt to get a write lock on the blockchain backend failed. {:?}", e
            );
            ChainStorageError::AccessError("Write lock on blockchain backend failed".into())
        })
    }

    fn db_write_access(&self) -> Result<RwLockWriteGuard<B>, ChainStorageError> {
        self.db.write().map_err(|e| {
            error!(
                target: LOG_TARGET,
                "An attempt to get a write lock on the blockchain backend failed. {:?}", e
            );
            ChainStorageError::AccessError("Write lock on blockchain backend failed".into())
        })
    }

    pub fn write(&self, transaction: DbTransaction) -> Result<(), ChainStorageError> {
        let mut db = self.db_write_access()?;
        db.write(transaction)
    }

    /// Returns the height of the current longest chain. This method will only fail if there's a fairly serious
    /// synchronisation problem on the database. You can try calling [BlockchainDatabase::try_recover_metadata] in
    /// that case to re-sync the metadata; or else just exit the program.
    pub fn get_height(&self) -> Result<u64, ChainStorageError> {
        let db = self.db_read_access()?;
        Ok(db.fetch_chain_metadata()?.height_of_longest_chain())
    }

    /// Return the accumulated proof of work of the longest chain.
    /// The proof of work is returned as the product of total difficulties of all PoW algorithms
    pub fn get_accumulated_difficulty(&self) -> Result<u128, ChainStorageError> {
        let db = self.db_read_access()?;
        Ok(db.fetch_chain_metadata()?.accumulated_difficulty())
    }

    /// Returns a copy of the current blockchain database metadata
    pub fn get_chain_metadata(&self) -> Result<ChainMetadata, ChainStorageError> {
        let db = self.db_read_access()?;
        db.fetch_chain_metadata()
    }

    // Fetch the utxo
    pub fn fetch_utxo(&self, hash: HashOutput) -> Result<Option<PrunedOutput>, ChainStorageError> {
        let db = self.db_read_access()?;
        Ok(db.fetch_output(&hash)?.map(|mined_info| mined_info.output))
    }

    pub fn fetch_unspent_output_by_commitment(
        &self,
        commitment: &Commitment,
    ) -> Result<Option<HashOutput>, ChainStorageError> {
        let db = self.db_read_access()?;
        db.fetch_unspent_output_hash_by_commitment(commitment)
    }

    pub fn fetch_utxo_by_unique_id(
        &self,
        parent_public_key: Option<PublicKey>,
        unique_id: HashOutput,
        deleted_at: Option<u64>,
    ) -> Result<Option<UtxoMinedInfo>, ChainStorageError> {
        let db = self.db_read_access()?;
        db.fetch_utxo_by_unique_id(parent_public_key.as_ref(), &unique_id, deleted_at)
    }

    pub fn fetch_all_unspent_by_parent_public_key(
        &self,
        parent_public_key: PublicKey,
        range: Range<usize>,
    ) -> Result<Vec<UtxoMinedInfo>, ChainStorageError> {
        let db = self.db_read_access()?;
        db.fetch_all_unspent_by_parent_public_key(&parent_public_key, range)
    }

    /// Return a list of matching utxos, with each being `None` if not found. If found, the transaction
    /// output, and a boolean indicating if the UTXO was spent as of the block hash specified or the tip if not
    /// specified.
    pub fn fetch_utxos(&self, hashes: Vec<HashOutput>) -> Result<Vec<Option<(PrunedOutput, bool)>>, ChainStorageError> {
        let db = self.db_read_access()?;
        let deleted = db.fetch_deleted_bitmap()?;

        let mut result = Vec::with_capacity(hashes.len());
        for hash in hashes {
            let output = db.fetch_output(&hash)?;
            result
                .push(output.map(|mined_info| (mined_info.output, deleted.bitmap().contains(mined_info.mmr_position))));
        }
        Ok(result)
    }

    pub fn fetch_utxos_and_mined_info(
        &self,
        hashes: Vec<HashOutput>,
    ) -> Result<Vec<Option<UtxoMinedInfo>>, ChainStorageError> {
        let db = self.db_read_access()?;

        let mut result = Vec::with_capacity(hashes.len());
        for hash in hashes {
            let output = db.fetch_output(&hash)?;
            result.push(output);
        }
        Ok(result)
    }

    pub fn fetch_kernel_by_excess(
        &self,
        excess: &[u8],
    ) -> Result<Option<(TransactionKernel, HashOutput)>, ChainStorageError> {
        let db = self.db_read_access()?;
        db.fetch_kernel_by_excess(excess)
    }

    pub fn fetch_kernel_by_excess_sig(
        &self,
        excess_sig: Signature,
    ) -> Result<Option<(TransactionKernel, HashOutput)>, ChainStorageError> {
        let db = self.db_read_access()?;
        db.fetch_kernel_by_excess_sig(&excess_sig)
    }

    pub fn fetch_kernels_in_block(&self, hash: HashOutput) -> Result<Vec<TransactionKernel>, ChainStorageError> {
        let db = self.db_read_access()?;
        db.fetch_kernels_in_block(&hash)
    }

    pub fn fetch_utxos_in_block(
        &self,
        hash: HashOutput,
        deleted: Option<Arc<Bitmap>>,
    ) -> Result<(Vec<PrunedOutput>, Bitmap), ChainStorageError> {
        let db = self.db_read_access()?;
        db.fetch_utxos_in_block(&hash, deleted.as_deref())
    }

    /// Returns the block header at the given block height.
    pub fn fetch_header(&self, height: u64) -> Result<Option<BlockHeader>, ChainStorageError> {
        let db = self.db_read_access()?;
        match fetch_header(&*db, height) {
            Ok(header) => Ok(Some(header)),
            Err(err) if err.is_value_not_found() => Ok(None),
            Err(err) => Err(err),
        }
    }

    /// Returns the block header at the given block height.
    pub fn fetch_chain_header(&self, height: u64) -> Result<ChainHeader, ChainStorageError> {
        let db = self.db_read_access()?;
        let chain_header = db.fetch_chain_header_by_height(height)?;
        Ok(chain_header)
    }

    pub fn fetch_header_containing_kernel_mmr(&self, mmr_position: u64) -> Result<ChainHeader, ChainStorageError> {
        let db = self.db_read_access()?;
        db.fetch_header_containing_kernel_mmr(mmr_position)
    }

    pub fn fetch_header_containing_utxo_mmr(&self, mmr_position: u64) -> Result<ChainHeader, ChainStorageError> {
        let db = self.db_read_access()?;
        db.fetch_header_containing_utxo_mmr(mmr_position)
    }

    /// Find the first matching header in a list of block hashes, returning the index of the match and the BlockHeader.
    /// Or None if not found.
    pub fn find_headers_after_hash<I: IntoIterator<Item = HashOutput>>(
        &self,
        ordered_hashes: I,
        count: u64,
    ) -> Result<Option<(usize, Vec<BlockHeader>)>, ChainStorageError> {
        let db = self.db_read_access()?;
        for (i, hash) in ordered_hashes.into_iter().enumerate() {
            if hash.len() != 32 {
                return Err(ChainStorageError::InvalidArguments {
                    func: "find_headers_after_hash",
                    arg: "ordered_hashes",
                    message: format!(
                        "Hash at index {} was an invalid length. Expected 32 but got {}",
                        i,
                        hash.len()
                    ),
                });
            }

            match fetch_header_by_block_hash(&*db, hash)? {
                Some(header) => {
                    if count == 0 {
                        return Ok(Some((i, Vec::new())));
                    }

                    let end_height =
                        header
                            .height
                            .checked_add(count)
                            .ok_or_else(|| ChainStorageError::InvalidArguments {
                                func: "find_headers_after_hash",
                                arg: "count",
                                message: "count + block height will overflow u64".into(),
                            })?;
                    let headers = fetch_headers(&*db, header.height + 1, end_height)?;
                    return Ok(Some((i, headers)));
                },
                None => continue,
            };
        }
        Ok(None)
    }

    pub fn fetch_block_timestamps(&self, start_hash: HashOutput) -> Result<RollingVec<EpochTime>, ChainStorageError> {
        let start_header =
            self.fetch_header_by_block_hash(start_hash.clone())?
                .ok_or_else(|| ChainStorageError::ValueNotFound {
                    entity: "BlockHeader",
                    field: "start_hash",
                    value: start_hash.to_hex(),
                })?;
        let constants = self.consensus_manager.consensus_constants(start_header.height);
        let timestamp_window = constants.get_median_timestamp_count();
        let start_window = start_header.height.saturating_sub(timestamp_window as u64);

        let timestamps = self
            .fetch_headers(start_window..=start_header.height)?
            .iter()
            .map(|h| h.timestamp)
            .collect::<Vec<_>>();

        let mut rolling = RollingVec::new(timestamp_window);
        rolling.extend(timestamps);
        Ok(rolling)
    }

    /// Fetch the accumulated data stored for this header
    pub fn fetch_header_accumulated_data(
        &self,
        hash: HashOutput,
    ) -> Result<Option<BlockHeaderAccumulatedData>, ChainStorageError> {
        let db = self.db_read_access()?;
        db.fetch_header_accumulated_data(&hash)
    }

    /// Store the provided headers. This function does not do any validation and assumes the inserted header has already
    /// been validated.
    pub fn insert_valid_headers(&self, headers: Vec<ChainHeader>) -> Result<(), ChainStorageError> {
        let mut db = self.db_write_access()?;
        insert_headers(&mut *db, headers)
    }

    /// Returns the set of block headers between `start` and up to and including `end_inclusive`
    pub fn fetch_headers<T: RangeBounds<u64>>(&self, bounds: T) -> Result<Vec<BlockHeader>, ChainStorageError> {
        let db = self.db_read_access()?;
        let (start, mut end) = convert_to_option_bounds(bounds);
        if end.is_none() {
            // `(n..)` means fetch block headers until this node's tip
            end = Some(db.fetch_last_header()?.height);
        }
        let (start, end) = (start.unwrap_or(0), end.unwrap());

        if start > end {
            return Ok(Vec::new());
        }

        fetch_headers(&*db, start, end)
    }

    /// Returns the set of block headers between `start` and up to and including `end_inclusive`
    pub fn fetch_chain_headers<T: RangeBounds<u64>>(&self, bounds: T) -> Result<Vec<ChainHeader>, ChainStorageError> {
        let db = self.db_read_access()?;
        let (start, mut end) = convert_to_option_bounds(bounds);
        if end.is_none() {
            // `(n..)` means fetch block headers until this node's tip
            end = Some(db.fetch_last_header()?.height);
        }
        let (start, end) = (start.unwrap_or(0), end.unwrap());

        fetch_chain_headers(&*db, start, end)
    }

    /// Returns the block header corresponding to the provided BlockHash
    pub fn fetch_header_by_block_hash(&self, hash: HashOutput) -> Result<Option<BlockHeader>, ChainStorageError> {
        let db = self.db_read_access()?;
        fetch_header_by_block_hash(&*db, hash)
    }

    /// Returns a connected header in the main chain by block hash
    pub fn fetch_chain_header_by_block_hash(&self, hash: HashOutput) -> Result<Option<ChainHeader>, ChainStorageError> {
        let db = self.db_read_access()?;

        if let Some(header) = fetch_header_by_block_hash(&*db, hash.clone())? {
            let accumulated_data =
                db.fetch_header_accumulated_data(&hash)?
                    .ok_or_else(|| ChainStorageError::ValueNotFound {
                        entity: "BlockHeaderAccumulatedData",
                        field: "hash",
                        value: hash.to_hex(),
                    })?;

            let height = header.height;
            let header = ChainHeader::try_construct(header, accumulated_data).ok_or_else(|| {
                ChainStorageError::DataInconsistencyDetected {
                    function: "fetch_chain_header_by_block_hash",
                    details: format!(
                        "Mismatch between header and accumulated data for header {} ({}). This indicates an \
                         inconsistency in the blockchain database",
                        hash.to_hex(),
                        height
                    ),
                }
            })?;
            Ok(Some(header))
        } else {
            Ok(None)
        }
    }

    /// Returns the header at the tip
    pub fn fetch_tip_header(&self) -> Result<ChainHeader, ChainStorageError> {
        let db = self.db_read_access()?;
        db.fetch_tip_header()
    }

    pub fn fetch_last_header(&self) -> Result<BlockHeader, ChainStorageError> {
        let db = self.db_read_access()?;
        db.fetch_last_header()
    }

    pub fn fetch_last_chain_header(&self) -> Result<ChainHeader, ChainStorageError> {
        let db = self.db_read_access()?;
        db.fetch_last_chain_header()
    }

    /// Returns the sum of all kernels
    pub fn fetch_kernel_commitment_sum(&self, at_hash: &HashOutput) -> Result<Commitment, ChainStorageError> {
        Ok(self.fetch_block_accumulated_data(at_hash.clone())?.kernel_sum().clone())
    }

    /// Returns `n` hashes from height _h - offset_ where _h_ is the tip header height back to `h - n - offset`.
    pub fn fetch_block_hashes_from_header_tip(
        &self,
        n: usize,
        offset: usize,
    ) -> Result<Vec<HashOutput>, ChainStorageError> {
        if n == 0 {
            return Ok(Vec::new());
        }

        let db = self.db_read_access()?;
        let tip_header = db.fetch_last_header()?;
        let end_height = match tip_header.height.checked_sub(offset as u64) {
            Some(h) => h,
            None => {
                return Ok(Vec::new());
            },
        };
        let start = end_height.saturating_sub(n as u64 - 1);
        let headers = fetch_headers(&*db, start, end_height)?;
        Ok(headers.into_iter().map(|h| h.hash()).rev().collect())
    }

    pub fn fetch_block_accumulated_data(&self, at_hash: HashOutput) -> Result<BlockAccumulatedData, ChainStorageError> {
        let db = self.db_read_access()?;
        db.fetch_block_accumulated_data(&at_hash)?
            .ok_or_else(|| ChainStorageError::ValueNotFound {
                entity: "BlockAccumulatedData",
                field: "at_hash",
                value: at_hash.to_hex(),
            })
    }

    pub fn fetch_block_accumulated_data_by_height(
        &self,
        height: u64,
    ) -> Result<BlockAccumulatedData, ChainStorageError> {
        let db = self.db_read_access()?;
        db.fetch_block_accumulated_data_by_height(height).or_not_found(
            "BlockAccumulatedData",
            "height",
            height.to_string(),
        )
    }

    /// Returns the orphan block with the given hash.
    pub fn fetch_orphan(&self, hash: HashOutput) -> Result<Block, ChainStorageError> {
        let db = self.db_read_access()?;
        fetch_orphan(&*db, hash)
    }

    pub fn orphan_count(&self) -> Result<usize, ChainStorageError> {
        let db = self.db_read_access()?;
        db.orphan_count()
    }

    /// Returns the set of target difficulties for the specified proof of work algorithm. The calculated target
    /// difficulty will be for the given height i.e calculated from the previous header backwards until the target
    /// difficulty window is populated according to consensus constants for the given height.
    pub fn fetch_target_difficulty_for_next_block(
        &self,
        pow_algo: PowAlgorithm,
        current_block_hash: HashOutput,
    ) -> Result<TargetDifficultyWindow, ChainStorageError> {
        let db = self.db_read_access()?;
        fetch_target_difficulty_for_next_block(&*db, &self.consensus_manager, pow_algo, &current_block_hash)
    }

    pub fn fetch_target_difficulties_for_next_block(
        &self,
        current_block_hash: HashOutput,
    ) -> Result<TargetDifficulties, ChainStorageError> {
        let db = self.db_read_access()?;
        let mut current_header = db.fetch_chain_header_in_all_chains(&current_block_hash)?;
        let mut targets = TargetDifficulties::new(&self.consensus_manager, current_header.height() + 1);
        // Add start header since we have it on hand
        targets.add_front(
            current_header.header(),
            current_header.accumulated_data().target_difficulty,
        );

        while current_header.height() > 0 && !targets.is_full() {
            current_header = db.fetch_chain_header_in_all_chains(&current_header.header().prev_hash)?;
            if !targets.is_algo_full(current_header.header().pow_algo()) {
                targets.add_front(
                    current_header.header(),
                    current_header.accumulated_data().target_difficulty,
                );
            }
            if targets.is_full() {
                break;
            }
        }

        Ok(targets)
    }

    pub fn prepare_new_block(&self, template: NewBlockTemplate) -> Result<Block, ChainStorageError> {
        let NewBlockTemplate { header, mut body, .. } = template;
        if header.height == 0 {
            return Err(ChainStorageError::InvalidArguments {
                func: "prepare_new_block",
                arg: "template",
                message: "Invalid height for NewBlockTemplate: must be greater than 0".to_string(),
            });
        }

        body.sort(header.version);
        let mut header = BlockHeader::from(header);
        // If someone advanced the median timestamp such that the local time is less than the median timestamp, we need
        // to increase the timestamp to be greater than the median timestamp
        let prev_block_height = header.height - 1;
        let min_height = header.height.saturating_sub(
            self.consensus_manager
                .consensus_constants(header.height)
                .get_median_timestamp_count() as u64,
        );

        let db = self.db_read_access()?;
        let tip_header = db.fetch_tip_header()?;
        if header.height != tip_header.height() + 1 {
            return Err(ChainStorageError::InvalidArguments {
                func: "prepare_new_block",
                arg: "template",
                message: format!(
                    "Expected new block template height to be {} but was {}",
                    tip_header.height() + 1,
                    header.height
                ),
            });
        }
        if header.prev_hash != *tip_header.hash() {
            return Err(ChainStorageError::InvalidArguments {
                func: "prepare_new_block",
                arg: "template",
                message: format!(
                    "Expected new block template previous hash to be set to the current tip hash ({}) but was {}",
                    tip_header.hash().to_hex(),
                    header.prev_hash.to_hex()
                ),
            });
        }

        let timestamps = fetch_headers(&*db, min_height, prev_block_height)?
            .iter()
            .map(|h| h.timestamp)
            .collect::<Vec<_>>();
        if timestamps.is_empty() {
            return Err(ChainStorageError::DataInconsistencyDetected {
                function: "prepare_new_block",
                details: format!(
                    "No timestamps were returned within heights {} - {} by the database despite the tip header height \
                     being {}",
                    min_height,
                    prev_block_height,
                    tip_header.height()
                ),
            });
        }

        let median_timestamp = calc_median_timestamp(&timestamps);
        if median_timestamp > header.timestamp {
            header.timestamp = median_timestamp.increase(1);
        }
        let block = Block { header, body };
        let (mut block, roots) = self.calculate_mmr_roots(block)?;
        block.header.kernel_mr = roots.kernel_mr;
        block.header.kernel_mmr_size = roots.kernel_mmr_size;
        block.header.input_mr = roots.input_mr;
        block.header.output_mr = roots.output_mr;
        block.header.witness_mr = roots.witness_mr;
        block.header.output_mmr_size = roots.output_mmr_size;
        Ok(block)
    }

    /// `calculate_mmr_roots` takes a _pre-sorted_ block body and calculates the MMR roots for it.
    ///
    /// ## Panic
    /// This function will panic if the block body is not sorted
    pub fn calculate_mmr_roots(&self, block: Block) -> Result<(Block, MmrRoots), ChainStorageError> {
        let db = self.db_read_access()?;
        assert!(
            block.body.is_sorted(),
            "calculate_mmr_roots expected a sorted block body, however the block body was not sorted"
        );
        let mmr_roots = calculate_mmr_roots(&*db, &block)?;
        Ok((block, mmr_roots))
    }

    /// Fetches the total merkle mountain range node count up to the specified height.
    pub fn fetch_mmr_size(&self, tree: MmrTree) -> Result<u64, ChainStorageError> {
        let db = self.db_read_access()?;
        db.fetch_mmr_size(tree)
    }

    /// Tries to add a block to the longest chain.
    ///
    /// The block is added to the longest chain if and only if
    ///   * Block block is not already in the database, AND
    ///   * The block is next in the chain, AND
    ///   * The Validator passes
    ///   * There are no problems with the database backend (e.g. disk full)
    ///
    /// If the block is _not_ next in the chain, the block will be added to the orphan pool if the orphan validator
    /// passes, and then the database is checked for whether there has been a chain reorganisation.
    ///
    /// # Returns
    ///
    /// An error is returned if
    /// * there was a problem accessing the database,
    /// * the validation fails
    ///
    /// Otherwise the function returns successfully.
    /// A successful return value can be one of
    ///   * `BlockExists`: the block has already been added; No action was taken.
    ///   * `Ok`: The block was added and all validation checks passed
    ///   * `OrphanBlock`: The block did not form part of the main chain and was added as an orphan.
    ///   * `ChainReorg`: The block was added, which resulted in a chain-reorg.
    ///
    /// If an error does occur while writing the new block parts, all changes are reverted before returning.
    pub fn add_block(&self, block: Arc<Block>) -> Result<BlockAddResult, ChainStorageError> {
        let new_height = block.header.height;
        // Perform orphan block validation.
        if let Err(e) = self.validators.orphan.validate(&block) {
            warn!(
                target: LOG_TARGET,
                "Block #{} ({}) failed validation - {}",
                &new_height,
                block.hash().to_hex(),
                e.to_string()
            );
            return Err(e.into());
        }

        trace!(
            target: LOG_TARGET,
            "[add_block] acquired write access db lock for block #{} ",
            &new_height
        );
        let mut db = self.db_write_access()?;
        let block_add_result = add_block(
            &mut *db,
            &*self.validators.block,
            &*self.validators.header,
            self.consensus_manager.chain_strength_comparer(),
            &self.difficulty_calculator,
            block,
        )?;

        if block_add_result.was_chain_modified() {
            // If blocks were added and the node is in pruned mode, perform pruning
            prune_database_if_needed(&mut *db, self.config.pruning_horizon, self.config.pruning_interval)?
        }

        info!(
            target: LOG_TARGET,
            "Candidate block `add_block` result: {}", block_add_result
        );

        trace!(
            target: LOG_TARGET,
            "[add_block] released write access db lock for block #{} ",
            &new_height
        );
        Ok(block_add_result)
    }

    /// Clean out the entire orphan pool
    pub fn cleanup_orphans(&self) -> Result<(), ChainStorageError> {
        let mut db = self.db_write_access()?;
        let _ = cleanup_orphans(&mut *db, self.config.orphan_storage_capacity)?;
        Ok(())
    }

    pub fn clear_all_pending_headers(&self) -> Result<usize, ChainStorageError> {
        let db = self.db_write_access()?;
        db.clear_all_pending_headers()
    }

    /// Clean out the entire orphan pool
    pub fn cleanup_all_orphans(&self) -> Result<(), ChainStorageError> {
        let mut db = self.db_write_access()?;
        let _ = cleanup_orphans(&mut *db, 0)?;
        Ok(())
    }

    fn insert_block(&self, block: Arc<ChainBlock>) -> Result<(), ChainStorageError> {
        let mut db = self.db_write_access()?;
        let mut txn = DbTransaction::new();
        insert_best_block(&mut txn, block)?;
        db.write(txn)
    }

    fn store_pruning_horizon(&self, pruning_horizon: u64) -> Result<(), ChainStorageError> {
        let mut db = self.db_write_access()?;
        store_pruning_horizon(&mut *db, pruning_horizon)
    }

    /// Prunes the blockchain up to and including the given height
    pub fn prune_to_height(&self, height: u64) -> Result<(), ChainStorageError> {
        let mut db = self.db_write_access()?;
        prune_to_height(&mut *db, height)
    }

    /// Fetch a block from the blockchain database.
    ///
    /// # Returns
    /// This function returns an [HistoricalBlock] instance, which can be converted into a standard [Block], but also
    /// contains some additional information given its retrospective perspective that will be of interest to block
    /// explorers. For example, we know whether the outputs of this block have subsequently been spent or not and how
    /// many blocks have been mined on top of this block.
    ///
    /// `fetch_block` can return a `ChainStorageError` in the following cases:
    /// * There is an access problem on the back end.
    /// * The height is beyond the current chain tip.
    /// * The height is lower than the block at the pruning horizon.
    pub fn fetch_block(&self, height: u64) -> Result<HistoricalBlock, ChainStorageError> {
        let db = self.db_read_access()?;
        fetch_block(&*db, height)
    }

    /// Returns the set of blocks according to the bounds
    pub fn fetch_blocks<T: RangeBounds<u64>>(&self, bounds: T) -> Result<Vec<HistoricalBlock>, ChainStorageError> {
        let db = self.db_read_access()?;
        let (mut start, mut end) = convert_to_option_bounds(bounds);

        let metadata = db.fetch_chain_metadata()?;

        if start.is_none() {
            // `(..n)` means fetch blocks with the lowest height possible until `n`
            start = Some(metadata.pruned_height());
        }
        if end.is_none() {
            // `(n..)` means fetch blocks until this node's tip
            end = Some(metadata.height_of_longest_chain());
        }

        let (start, end) = (start.unwrap(), end.unwrap());

        if end > metadata.height_of_longest_chain() {
            return Err(ChainStorageError::ValueNotFound {
                entity: "Block",
                field: "end height",
                value: end.to_string(),
            });
        }

        debug!(target: LOG_TARGET, "Fetching blocks {}-{}", start, end);
        let blocks = fetch_blocks(&*db, start, end)?;
        debug!(target: LOG_TARGET, "Fetched {} block(s)", blocks.len());

        Ok(blocks)
    }

    /// Attempt to fetch the block corresponding to the provided hash from the main chain, if it cannot be found then
    /// the block will be searched in the orphan block pool.
    pub fn fetch_block_by_hash(&self, hash: BlockHash) -> Result<Option<HistoricalBlock>, ChainStorageError> {
        let db = self.db_read_access()?;
        fetch_block_by_hash(&*db, hash)
    }

    /// Attempt to fetch the block corresponding to the provided kernel hash from the main chain, if the block is past
    /// pruning horizon, it will return Ok<None>
    pub fn fetch_block_with_kernel(&self, excess_sig: Signature) -> Result<Option<HistoricalBlock>, ChainStorageError> {
        let db = self.db_read_access()?;
        fetch_block_with_kernel(&*db, excess_sig)
    }

    /// Attempt to fetch the block corresponding to the provided utxo hash from the main chain, if the block is past
    /// pruning horizon, it will return Ok<None>
    pub fn fetch_block_with_utxo(&self, commitment: Commitment) -> Result<Option<HistoricalBlock>, ChainStorageError> {
        let db = self.db_read_access()?;
        fetch_block_with_utxo(&*db, commitment)
    }

    /// Returns true if this block exists in the chain, or is orphaned.
    pub fn block_exists(&self, hash: BlockHash) -> Result<bool, ChainStorageError> {
        let db = self.db_read_access()?;
        Ok(db.contains(&DbKey::BlockHash(hash.clone()))? || db.contains(&DbKey::OrphanBlock(hash))?)
    }

    /// Returns true if this block exists in the chain, or is orphaned.
    pub fn bad_block_exists(&self, hash: BlockHash) -> Result<bool, ChainStorageError> {
        let db = self.db_read_access()?;
        db.bad_block_exists(hash)
    }

    /// Atomically commit the provided transaction to the database backend. This function does not update the metadata.
    pub fn commit(&self, txn: DbTransaction) -> Result<(), ChainStorageError> {
        let mut db = self.db_write_access()?;
        db.write(txn)
    }

    /// Rewind the blockchain state to the block height given and return the blocks that were removed and orphaned.
    ///
    /// The operation will fail if
    /// * The block height is in the future
    pub fn rewind_to_height(&self, height: u64) -> Result<Vec<Arc<ChainBlock>>, ChainStorageError> {
        let mut db = self.db_write_access()?;
        rewind_to_height(&mut *db, height)
    }

    /// Rewind the blockchain state to the block hash making the block at that hash the new tip.
    /// Returns the removed blocks.
    ///
    /// The operation will fail if
    /// * The block hash does not exist
    /// * The block hash is before the horizon block height determined by the pruning horizon
    pub fn rewind_to_hash(&self, hash: BlockHash) -> Result<Vec<Arc<ChainBlock>>, ChainStorageError> {
        let mut db = self.db_write_access()?;
        rewind_to_hash(&mut *db, hash)
    }

    pub fn fetch_horizon_data(&self) -> Result<HorizonData, ChainStorageError> {
        let db = self.db_read_access()?;
        Ok(db.fetch_horizon_data()?.unwrap_or_default())
    }

    pub fn fetch_complete_deleted_bitmap_at(
        &self,
        hash: HashOutput,
    ) -> Result<CompleteDeletedBitmap, ChainStorageError> {
        let db = self.db_read_access()?;
        let mut deleted = db.fetch_deleted_bitmap()?.into_bitmap();

        let end_header =
            fetch_header_by_block_hash(&*db, hash.clone()).or_not_found("BlockHeader", "start_hash", hash.to_hex())?;
        let chain_metadata = db.fetch_chain_metadata()?;
        let height = chain_metadata.height_of_longest_chain();
        for i in end_header.height..height {
            // order here does not matter, we dont have to go in reverse
            deleted.xor_inplace(
                db.fetch_block_accumulated_data_by_height(i + 1)
                    .or_not_found("BlockAccumulatedData", "height", height.to_string())?
                    .deleted(),
            );
        }
        Ok(CompleteDeletedBitmap::new(
            deleted,
            height,
            chain_metadata.best_block().clone(),
        ))
    }

    pub fn fetch_deleted_bitmap_at_tip(&self) -> Result<DeletedBitmap, ChainStorageError> {
        let db = self.db_read_access()?;
        db.fetch_deleted_bitmap()
    }

    pub fn fetch_header_hash_by_deleted_mmr_positions(
        &self,
        mmr_positions: Vec<u32>,
    ) -> Result<Vec<Option<(u64, HashOutput)>>, ChainStorageError> {
        if mmr_positions.is_empty() {
            return Ok(Vec::new());
        }

        let db = self.db_read_access()?;
        db.fetch_header_hash_by_deleted_mmr_positions(mmr_positions)
    }

    pub fn get_stats(&self) -> Result<DbBasicStats, ChainStorageError> {
        let lock = self.db_read_access()?;
        lock.get_stats()
    }

    /// Returns total size information about each internal database. This call may be very slow and will obtain a read
    /// lock for the duration.
    pub fn fetch_total_size_stats(&self) -> Result<DbTotalSizeStats, ChainStorageError> {
        let lock = self.db_read_access()?;
        lock.fetch_total_size_stats()
    }
}

fn unexpected_result<T>(req: DbKey, res: DbValue) -> Result<T, ChainStorageError> {
    let msg = format!("Unexpected result for database query {}. Response: {}", req, res);
    error!(target: LOG_TARGET, "{}", msg);
    Err(ChainStorageError::UnexpectedResult(msg))
}

/// Container struct for MMR roots
#[derive(Debug, Clone)]
pub struct MmrRoots {
    pub kernel_mr: BlockHash,
    pub kernel_mmr_size: u64,
    pub input_mr: BlockHash,
    pub output_mr: BlockHash,
    pub witness_mr: BlockHash,
    pub output_mmr_size: u64,
}

pub fn calculate_mmr_roots<T: BlockchainBackend>(db: &T, block: &Block) -> Result<MmrRoots, ChainStorageError> {
    let header = &block.header;
    let body = &block.body;

    let metadata = db.fetch_chain_metadata()?;
    if header.prev_hash != *metadata.best_block() {
        return Err(ChainStorageError::CannotCalculateNonTipMmr(format!(
            "Block (#{}) previous hash is {} but the current tip is #{} {}",
            header.height,
            header.prev_hash.to_hex(),
            metadata.height_of_longest_chain(),
            metadata.best_block().to_hex()
        )));
    }

    let deleted = db.fetch_deleted_bitmap()?;
    let deleted = deleted.into_bitmap();

    let BlockAccumulatedData {
        kernels,
        outputs,
        witness: range_proofs,
        ..
    } = db
        .fetch_block_accumulated_data(&header.prev_hash)?
        .ok_or_else(|| ChainStorageError::ValueNotFound {
            entity: "BlockAccumulatedData",
            field: "header_hash",
            value: header.prev_hash.to_hex(),
        })?;

    let mut kernel_mmr = MerkleMountainRange::<HashDigest, _>::new(kernels);
    let mut output_mmr = MutableMmr::<HashDigest, _>::new(outputs, deleted)?;
    let mut witness_mmr = MerkleMountainRange::<HashDigest, _>::new(range_proofs);
    let mut input_mmr = MerkleMountainRange::<HashDigest, _>::new(PrunedHashSet::default());

    for kernel in body.kernels().iter() {
        kernel_mmr.push(kernel.hash())?;
    }

    for output in body.outputs().iter() {
        output_mmr.push(output.hash())?;
        witness_mmr.push(output.witness_hash())?;
    }

    for input in body.inputs().iter() {
        input_mmr.push(input.hash())?;

        // Search the DB for the output leaf index so that it can be marked as spent/deleted.
        // If the output hash is not found, check the current output_mmr. This allows zero-conf transactions
        let output_hash = input.output_hash();
        let index = match db.fetch_mmr_leaf_index(MmrTree::Utxo, &output_hash)? {
            Some(index) => index,
            None => {
                let index =
                    output_mmr
                        .find_leaf_index(&output_hash)?
                        .ok_or_else(|| ChainStorageError::ValueNotFound {
                            entity: "UTXO",
                            field: "hash",
                            value: output_hash.to_hex(),
                        })?;
                debug!(
                    target: LOG_TARGET,
                    "0-conf spend detected when calculating MMR roots for UTXO index {} ({})",
                    index,
                    output_hash.to_hex()
                );
                index
            },
        };

        if !output_mmr.delete(index) {
            let num_leaves = u32::try_from(output_mmr.get_leaf_count())
                .map_err(|_| ChainStorageError::CriticalError("UTXO MMR leaf count overflows u32".to_string()))?;
            if index < num_leaves && output_mmr.deleted().contains(index) {
                return Err(ChainStorageError::InvalidOperation(format!(
                    "UTXO {} was already marked as deleted.",
                    output_hash.to_hex()
                )));
            }

            return Err(ChainStorageError::InvalidOperation(format!(
                "Could not delete index {} from the output MMR ({} leaves)",
                index, num_leaves
            )));
        }
    }

    output_mmr.compress();

    // TODO: #testnet_reset clean up this code
    let input_mr = if header.version == 1 {
        MutableMmr::<HashDigest, _>::new(input_mmr.get_pruned_hash_set()?, Bitmap::create())?.get_merkle_root()?
    } else {
        input_mmr.get_merkle_root()?
    };

    let mmr_roots = MmrRoots {
        kernel_mr: kernel_mmr.get_merkle_root()?,
        kernel_mmr_size: kernel_mmr.get_leaf_count()? as u64,
        input_mr,
        output_mr: output_mmr.get_merkle_root()?,
        output_mmr_size: output_mmr.get_leaf_count() as u64,
        witness_mr: witness_mmr.get_merkle_root()?,
    };
    Ok(mmr_roots)
}

pub fn fetch_header<T: BlockchainBackend>(db: &T, block_num: u64) -> Result<BlockHeader, ChainStorageError> {
    fetch!(db, block_num, BlockHeader)
}

pub fn fetch_headers<T: BlockchainBackend>(
    db: &T,
    mut start: u64,
    mut end_inclusive: u64,
) -> Result<Vec<BlockHeader>, ChainStorageError> {
    let is_reversed = start > end_inclusive;

    if is_reversed {
        mem::swap(&mut end_inclusive, &mut start);
    }

    // Allow the headers to be returned in reverse order
    let mut headers = Vec::with_capacity((end_inclusive - start) as usize);
    for h in start..=end_inclusive {
        match db.fetch(&DbKey::BlockHeader(h))? {
            Some(DbValue::BlockHeader(header)) => {
                headers.push(*header);
            },
            Some(_) => unreachable!(),
            None => break,
        }
    }

    if is_reversed {
        Ok(headers.into_iter().rev().collect())
    } else {
        Ok(headers)
    }
}

pub fn fetch_chain_headers<T: BlockchainBackend>(
    db: &T,
    start: u64,
    end_inclusive: u64,
) -> Result<Vec<ChainHeader>, ChainStorageError> {
    if start > end_inclusive {
        return Err(ChainStorageError::InvalidQuery(
            "end_inclusive must be greater than start".to_string(),
        ));
    }

    (start..=end_inclusive)
        .map(|h| db.fetch_chain_header_by_height(h))
        .collect()
}

fn insert_headers<T: BlockchainBackend>(db: &mut T, headers: Vec<ChainHeader>) -> Result<(), ChainStorageError> {
    let mut txn = DbTransaction::new();
    headers.into_iter().for_each(|chain_header| {
        txn.insert_chain_header(chain_header);
    });
    db.write(txn)
}

fn fetch_header_by_block_hash<T: BlockchainBackend>(
    db: &T,
    hash: BlockHash,
) -> Result<Option<BlockHeader>, ChainStorageError> {
    try_fetch!(db, hash, BlockHash)
}

fn fetch_orphan<T: BlockchainBackend>(db: &T, hash: BlockHash) -> Result<Block, ChainStorageError> {
    fetch!(db, hash, OrphanBlock)
}

fn add_block<T: BlockchainBackend>(
    db: &mut T,
    block_validator: &dyn PostOrphanBodyValidation<T>,
    header_validator: &dyn HeaderValidation<T>,
    chain_strength_comparer: &dyn ChainStrengthComparer,
    difficulty_calculator: &DifficultyCalculator,
    block: Arc<Block>,
) -> Result<BlockAddResult, ChainStorageError> {
    let block_hash = block.hash();
    if db.contains(&DbKey::BlockHash(block_hash))? {
        return Ok(BlockAddResult::BlockExists);
    }
    handle_possible_reorg(
        db,
        block_validator,
        header_validator,
        difficulty_calculator,
        chain_strength_comparer,
        block,
    )
}

/// Adds a new block onto the chain tip and sets it to the best block.
fn insert_best_block(txn: &mut DbTransaction, block: Arc<ChainBlock>) -> Result<(), ChainStorageError> {
    let block_hash = block.accumulated_data().hash.clone();
    debug!(
        target: LOG_TARGET,
        "Storing new block #{} `{}`",
        block.header().height,
        block_hash.to_hex()
    );
    if block.header().pow_algo() == PowAlgorithm::Monero {
        let monero_header =
            MoneroPowData::from_header(block.header()).map_err(|e| ChainStorageError::InvalidArguments {
                func: "insert_best_block",
                arg: "block",
                message: format!("block contained invalid or malformed monero PoW data: {}", e),
            })?;
        txn.insert_monero_seed_height(monero_header.randomx_key.to_vec(), block.height());
    }

    let height = block.height();
    let accumulated_difficulty = block.accumulated_data().total_accumulated_difficulty;
    let expected_prev_best_block = block.block().header.prev_hash.clone();
    txn.insert_chain_header(block.to_chain_header())
        .insert_block_body(block)
        .set_best_block(height, block_hash, accumulated_difficulty, expected_prev_best_block);

    Ok(())
}

fn store_pruning_horizon<T: BlockchainBackend>(db: &mut T, pruning_horizon: u64) -> Result<(), ChainStorageError> {
    let mut txn = DbTransaction::new();
    txn.set_pruning_horizon(pruning_horizon);
    db.write(txn)
}

#[allow(clippy::ptr_arg)]
pub fn fetch_target_difficulty_for_next_block<T: BlockchainBackend>(
    db: &T,
    consensus_manager: &ConsensusManager,
    pow_algo: PowAlgorithm,
    current_block_hash: &HashOutput,
) -> Result<TargetDifficultyWindow, ChainStorageError> {
    // The block may be in the chained orphan pool or in the main chain
    let mut header = db.fetch_chain_header_in_all_chains(current_block_hash)?;
    let mut target_difficulties = consensus_manager.new_target_difficulty(pow_algo, header.height() + 1);
    if header.header().pow.pow_algo == pow_algo {
        target_difficulties.add_front(header.header().timestamp(), header.accumulated_data().target_difficulty);
    }
    while header.height() > 0 && !target_difficulties.is_full() {
        header = db.fetch_chain_header_in_all_chains(&header.header().prev_hash)?;

        if header.header().pow.pow_algo == pow_algo {
            target_difficulties.add_front(header.header().timestamp(), header.accumulated_data().target_difficulty);
        }
    }

    Ok(target_difficulties)
}

fn fetch_block<T: BlockchainBackend>(db: &T, height: u64) -> Result<HistoricalBlock, ChainStorageError> {
    let mark = Instant::now();
    let (tip_height, is_pruned) = check_for_valid_height(&*db, height)?;
    let chain_header = db.fetch_chain_header_by_height(height)?;
    let (header, accumulated_data) = chain_header.into_parts();
    let kernels = db.fetch_kernels_in_block(&accumulated_data.hash)?;
    let outputs = db.fetch_outputs_in_block(&accumulated_data.hash)?;
    let inputs = db.fetch_inputs_in_block(&accumulated_data.hash)?;
    let mut unpruned = vec![];
    let mut pruned = vec![];
    for output in outputs {
        match output {
            PrunedOutput::Pruned {
                output_hash,
                witness_hash,
            } => {
                pruned.push((output_hash, witness_hash));
            },
            PrunedOutput::NotPruned { output } => unpruned.push(output),
        }
    }

    let mut pruned_input_count = 0;

    if is_pruned {
        let mut deleted = db
            .fetch_block_accumulated_data_by_height(height)
            .or_not_found("BlockAccumulatedData", "height", height.to_string())?
            .deleted()
            .clone();
        if height > 0 {
            let prev = db
                .fetch_block_accumulated_data_by_height(height - 1)
                .or_not_found("BlockAccumulatedData", "height", (height - 1).to_string())?
                .deleted()
                .clone();
            deleted -= prev;
        }

        pruned_input_count = deleted.cardinality();
    }

    let block = header
        .into_builder()
        .add_inputs(inputs)
        .add_outputs(unpruned)
        .add_kernels(kernels)
        .build();
    trace!(
        target: LOG_TARGET,
        "Fetched block at height:{} in {:.0?}",
        height,
        mark.elapsed()
    );
    Ok(HistoricalBlock::new(
        block,
        tip_height - height + 1,
        accumulated_data,
        pruned,
        pruned_input_count,
    ))
}

fn fetch_blocks<T: BlockchainBackend>(
    db: &T,
    start: u64,
    end_inclusive: u64,
) -> Result<Vec<HistoricalBlock>, ChainStorageError> {
    (start..=end_inclusive).map(|i| fetch_block(db, i)).collect()
}

fn fetch_block_with_kernel<T: BlockchainBackend>(
    db: &T,
    excess_sig: Signature,
) -> Result<Option<HistoricalBlock>, ChainStorageError> {
    match db.fetch_kernel_by_excess_sig(&excess_sig) {
        Ok(kernel) => match kernel {
            Some((_kernel, hash)) => fetch_block_by_hash(db, hash),
            None => Ok(None),
        },
        Err(_) => Err(ChainStorageError::ValueNotFound {
            entity: "Kernel",
            field: "Excess sig",
            value: excess_sig.get_signature().to_hex(),
        }),
    }
}

fn fetch_block_with_utxo<T: BlockchainBackend>(
    db: &T,
    commitment: Commitment,
) -> Result<Option<HistoricalBlock>, ChainStorageError> {
    let output = db.fetch_output(&commitment.to_vec())?;
    match output {
        Some(mined_info) => fetch_block_by_hash(db, mined_info.header_hash),
        None => Ok(None),
    }
}

fn fetch_block_by_hash<T: BlockchainBackend>(
    db: &T,
    hash: BlockHash,
) -> Result<Option<HistoricalBlock>, ChainStorageError> {
    if let Some(header) = fetch_header_by_block_hash(db, hash)? {
        return Ok(Some(fetch_block(db, header.height)?));
    }
    Ok(None)
}

fn check_for_valid_height<T: BlockchainBackend>(db: &T, height: u64) -> Result<(u64, bool), ChainStorageError> {
    let metadata = db.fetch_chain_metadata()?;
    let tip_height = metadata.height_of_longest_chain();
    if height > tip_height {
        return Err(ChainStorageError::InvalidQuery(format!(
            "Cannot get block at height {}. Chain tip is at {}",
            height, tip_height
        )));
    }
    let pruned_height = metadata.pruned_height();
    Ok((tip_height, height < pruned_height))
}

/// Removes blocks from the db from current tip to specified height.
/// Returns the blocks removed, ordered from tip to height.
fn rewind_to_height<T: BlockchainBackend>(
    db: &mut T,
    mut height: u64,
) -> Result<Vec<Arc<ChainBlock>>, ChainStorageError> {
    let last_header = db.fetch_last_header()?;

    let mut txn = DbTransaction::new();

    // Delete headers
    let last_header_height = last_header.height;
    let metadata = db.fetch_chain_metadata()?;
    let expected_block_hash = metadata.best_block().clone();
    let last_block_height = metadata.height_of_longest_chain();
    // We use the cmp::max value here because we'll only delete headers here and leave remaining headers to be deleted
    // with the whole block
    let steps_back = last_header_height
        .checked_sub(cmp::max(last_block_height, height))
        .ok_or_else(|| {
            ChainStorageError::InvalidQuery(format!(
                "Cannot rewind to height ({}) that is greater than the tip header height {}.",
                cmp::max(height, last_block_height),
                last_header_height
            ))
        })?;

    if steps_back > 0 {
        info!(
            target: LOG_TARGET,
            "Rewinding headers from height {} to {}",
            last_header_height,
            last_header_height - steps_back
        );
    }
    // We might have more headers than blocks, so we first see if we need to delete the extra headers.
    (0..steps_back).for_each(|h| {
        info!(
            target: LOG_TARGET,
            "Rewinding headers at height {}",
            last_header_height - h
        );
        txn.delete_header(last_header_height - h);
    });

    // Delete blocks
    let mut steps_back = last_block_height.saturating_sub(height);
    // No blocks to remove, no need to update the best block
    if steps_back == 0 {
        db.write(txn)?;
        return Ok(vec![]);
    }

    let mut removed_blocks = Vec::with_capacity(steps_back as usize);
    info!(
        target: LOG_TARGET,
        "Rewinding blocks from height {} to {}",
        last_block_height,
        last_block_height - steps_back
    );

    let effective_pruning_horizon = metadata.height_of_longest_chain() - metadata.pruned_height();
    let prune_past_horizon = metadata.is_pruned_node() && steps_back > effective_pruning_horizon;
    if prune_past_horizon {
        warn!(
            target: LOG_TARGET,
            "WARNING, reorg past pruning horizon (more than {} blocks back), rewinding back to 0",
            effective_pruning_horizon
        );
        steps_back = effective_pruning_horizon;
        height = 0;
    }

    for h in 0..steps_back {
        info!(target: LOG_TARGET, "Deleting block {}", last_block_height - h,);
        let block = fetch_block(db, last_block_height - h)?;
        let block = Arc::new(block.try_into_chain_block()?);
        txn.delete_block(block.hash().clone());
        txn.delete_header(last_block_height - h);
        if !prune_past_horizon && !db.contains(&DbKey::OrphanBlock(block.hash().clone()))? {
            // Because we know we will remove blocks we can't recover, this will be a destructive rewind, so we can't
            // recover from this apart from resync from another peer. Failure here should not be common as
            // this chain has a valid proof of work that has been tested at this point in time.
            txn.insert_chained_orphan(block.clone());
        }
        removed_blocks.push(block);
    }

    if prune_past_horizon {
        // We are rewinding past pruning horizon, so we need to remove all blocks and the UTXO's from them. We do not
        // have to delete the headers as they are still valid.
        // We don't have these complete blocks, so we don't push them to the channel for further processing such as the
        // mempool add reorg'ed tx.
        for h in 0..(last_block_height - steps_back) {
            debug!(
                target: LOG_TARGET,
                "Deleting blocks and utxos {}",
                last_block_height - h - steps_back,
            );
            let block = fetch_block(db, last_block_height - h - steps_back)?;
            txn.delete_block(block.block().hash());
        }
    }

    let chain_header = db.fetch_chain_header_by_height(height)?;
    // Update metadata
    debug!(
        target: LOG_TARGET,
        "Updating best block to height (#{}), total accumulated difficulty: {}",
        chain_header.height(),
        chain_header.accumulated_data().total_accumulated_difficulty
    );

    txn.set_best_block(
        chain_header.height(),
        chain_header.accumulated_data().hash.clone(),
        chain_header.accumulated_data().total_accumulated_difficulty,
        expected_block_hash,
    );
    db.write(txn)?;

    Ok(removed_blocks)
}

fn rewind_to_hash<T: BlockchainBackend>(
    db: &mut T,
    block_hash: BlockHash,
) -> Result<Vec<Arc<ChainBlock>>, ChainStorageError> {
    let block_hash_hex = block_hash.to_hex();
    let target_header = fetch_header_by_block_hash(&*db, block_hash)?.ok_or(ChainStorageError::ValueNotFound {
        entity: "BlockHeader",
        field: "block_hash",
        value: block_hash_hex,
    })?;
    rewind_to_height(db, target_header.height)
}

// Checks whether we should add the block as an orphan. If it is the case, the orphan block is added and the chain
// is reorganised if necessary.
fn handle_possible_reorg<T: BlockchainBackend>(
    db: &mut T,
    block_validator: &dyn PostOrphanBodyValidation<T>,
    header_validator: &dyn HeaderValidation<T>,
    difficulty_calculator: &DifficultyCalculator,
    chain_strength_comparer: &dyn ChainStrengthComparer,
    new_block: Arc<Block>,
) -> Result<BlockAddResult, ChainStorageError> {
    let db_height = db.fetch_chain_metadata()?.height_of_longest_chain();
    let new_block_hash = new_block.hash();

    let new_tips = insert_orphan_and_find_new_tips(db, new_block.clone(), header_validator, difficulty_calculator)?;
    debug!(
        target: LOG_TARGET,
        "Added candidate block #{} ({}) to the orphan database. Best height is {}. New tips found: {} ",
        new_block.header.height,
        new_block_hash.to_hex(),
        db_height,
        new_tips.len()
    );

    if new_tips.is_empty() {
        debug!(
            target: LOG_TARGET,
            "No reorg required, could not construct complete chain using block #{} ({}).",
            new_block.header.height,
            new_block_hash.to_hex()
        );
        return Ok(BlockAddResult::OrphanBlock);
    }

    // Check the accumulated difficulty of the best fork chain compared to the main chain.
    let fork_header = find_strongest_orphan_tip(new_tips, chain_strength_comparer).ok_or_else(|| {
        // This should never happen because a block is always added to the orphan pool before
        // checking, but just in case
        warn!(
            target: LOG_TARGET,
            "Unable to find strongest orphan tip when adding block `{}`. This should never happen.",
            new_block_hash.to_hex()
        );
        ChainStorageError::InvalidOperation("No chain tips found in orphan pool".to_string())
    })?;

    let tip_header = db.fetch_tip_header()?;
    if fork_header.hash() == &new_block_hash {
        debug!(
            target: LOG_TARGET,
            "Comparing candidate block #{} (accum_diff:{}, hash:{}) to main chain #{} (accum_diff: {}, hash: ({})).",
            new_block.header.height,
            fork_header.accumulated_data().total_accumulated_difficulty,
            fork_header.accumulated_data().hash.to_hex(),
            tip_header.header().height,
            tip_header.accumulated_data().total_accumulated_difficulty,
            tip_header.accumulated_data().hash.to_hex()
        );
    } else {
        debug!(
            target: LOG_TARGET,
            "Comparing fork (accum_diff:{}, hash:{}) with block #{} ({}) to main chain #{} (accum_diff: {}, hash: \
             ({})).",
            fork_header.accumulated_data().total_accumulated_difficulty,
            fork_header.accumulated_data().hash.to_hex(),
            new_block.header.height,
            new_block_hash.to_hex(),
            tip_header.header().height,
            tip_header.accumulated_data().total_accumulated_difficulty,
            tip_header.accumulated_data().hash.to_hex()
        );
    }

    match chain_strength_comparer.compare(&fork_header, &tip_header) {
        Ordering::Greater => {
            debug!(
                target: LOG_TARGET,
                "Fork chain (accum_diff:{}, hash:{}) is stronger than the current tip (#{} ({})).",
                fork_header.accumulated_data().total_accumulated_difficulty,
                fork_header.accumulated_data().hash.to_hex(),
                tip_header.height(),
                tip_header.hash().to_hex()
            );
        },
        Ordering::Less | Ordering::Equal => {
            debug!(
                target: LOG_TARGET,
                "Fork chain (accum_diff:{}, hash:{}) with block {} ({}) has a weaker difficulty.",
                fork_header.accumulated_data().total_accumulated_difficulty,
                fork_header.accumulated_data().hash.to_hex(),
                new_block.header.height,
                new_block_hash.to_hex(),
            );
            debug!(
                target: LOG_TARGET,
                "Orphan block received: #{} ", new_block.header.height
            );
            return Ok(BlockAddResult::OrphanBlock);
        },
    }

    // TODO: We already have the first link in this chain, can be optimized to exclude it
    let reorg_chain = get_orphan_link_main_chain(db, fork_header.hash())?;

    let fork_hash = reorg_chain
        .front()
        .expect("The new orphan block should be in the queue")
        .header()
        .prev_hash
        .clone();

    let num_added_blocks = reorg_chain.len();
    let removed_blocks = reorganize_chain(db, block_validator, fork_hash, &reorg_chain)?;
    let num_removed_blocks = removed_blocks.len();

    // reorg is required when any blocks are removed or more than one are added
    // see https://github.com/tari-project/tari/issues/2101
    if num_removed_blocks > 0 || num_added_blocks > 1 {
        log!(
            target: LOG_TARGET,
            if num_removed_blocks > 1 {
                Level::Warn
            } else {
                Level::Info
            }, // We want a warning if the number of removed blocks is at least 2.
            "Chain reorg required from {} to {} (accum_diff:{}, hash:{}) to (accum_diff:{}, hash:{}). Number of \
             blocks to remove: {}, to add: {}.",
            tip_header.header().height,
            fork_header.header().height,
            tip_header.accumulated_data().total_accumulated_difficulty,
            tip_header.accumulated_data().hash.to_hex(),
            fork_header.accumulated_data().total_accumulated_difficulty,
            fork_header.accumulated_data().hash.to_hex(),
            num_removed_blocks,
            num_added_blocks,
        );
        Ok(BlockAddResult::ChainReorg {
            removed: removed_blocks,
            added: reorg_chain.into(),
        })
    } else {
        trace!(
            target: LOG_TARGET,
            "No reorg required. Number of blocks to remove: {}, to add: {}.",
            num_removed_blocks,
            num_added_blocks,
        );
        // NOTE: panic is not possible because get_orphan_link_main_chain cannot return an empty Vec (reorg_chain)
        Ok(BlockAddResult::Ok(reorg_chain.front().unwrap().clone()))
    }
}

/// Reorganize the main chain with the provided fork chain, starting at the specified height.
/// Returns the blocks that were removed (if any), ordered from tip to fork (ie. height desc).
fn reorganize_chain<T: BlockchainBackend>(
    backend: &mut T,
    block_validator: &dyn PostOrphanBodyValidation<T>,
    fork_hash: HashOutput,
    chain: &VecDeque<Arc<ChainBlock>>,
) -> Result<Vec<Arc<ChainBlock>>, ChainStorageError> {
    let removed_blocks = rewind_to_hash(backend, fork_hash.clone())?;
    debug!(
        target: LOG_TARGET,
        "Validate and add {} chain block(s) from block {}. Rewound blocks: [{}]",
        chain.len(),
        fork_hash.to_hex(),
        removed_blocks
            .iter()
            .map(|b| b.height().to_string())
            .collect::<Vec<_>>()
            .join(", ")
    );

    for block in chain {
        let mut txn = DbTransaction::new();
        let block_hash = block.hash().clone();
        txn.delete_orphan(block_hash.clone());
        let chain_metadata = backend.fetch_chain_metadata()?;
        if let Err(e) = block_validator.validate_body_for_valid_orphan(backend, block, &chain_metadata) {
            warn!(
                target: LOG_TARGET,
                "Orphan block {} ({}) failed validation during chain reorg: {:?}",
                block.header().height,
                block_hash.to_hex(),
                e
            );
            remove_orphan(backend, block_hash)?;

            info!(target: LOG_TARGET, "Restoring previous chain after failed reorg.");
            restore_reorged_chain(backend, fork_hash, removed_blocks)?;
            return Err(e.into());
        }

        insert_best_block(&mut txn, block.clone())?;
        // Failed to store the block - this should typically never happen unless there is a bug in the validator
        // (e.g. does not catch a double spend). In any case, we still need to restore the chain to a
        // good state before returning.
        if let Err(e) = backend.write(txn) {
            warn!(
                target: LOG_TARGET,
                "Failed to commit reorg chain: {:?}. Restoring last chain.", e
            );

            restore_reorged_chain(backend, fork_hash, removed_blocks)?;
            return Err(e);
        }
    }

    if let Some(block) = removed_blocks.first() {
        // insert the new orphan chain tip
        let mut txn = DbTransaction::new();
        let hash = block.hash().clone();
        debug!(target: LOG_TARGET, "Inserting new orphan chain tip: {}", hash.to_hex());
        txn.insert_orphan_chain_tip(hash);
        backend.write(txn)?;
    }

    Ok(removed_blocks)
}

fn restore_reorged_chain<T: BlockchainBackend>(
    db: &mut T,
    to_hash: HashOutput,
    previous_chain: Vec<Arc<ChainBlock>>,
) -> Result<(), ChainStorageError> {
    let invalid_chain = rewind_to_hash(db, to_hash)?;
    debug!(
        target: LOG_TARGET,
        "Removed {} blocks during chain restore: {:?}.",
        invalid_chain.len(),
        invalid_chain
            .iter()
            .map(|block| block.accumulated_data().hash.to_hex())
            .collect::<Vec<_>>(),
    );
    let mut txn = DbTransaction::new();

    for block in previous_chain.into_iter().rev() {
        txn.delete_orphan(block.accumulated_data().hash.clone());
        insert_best_block(&mut txn, block)?;
    }
    db.write(txn)?;
    Ok(())
}

/// Insert the provided block into the orphan pool and returns any new tips that were created.
fn insert_orphan_and_find_new_tips<T: BlockchainBackend>(
    db: &mut T,
    block: Arc<Block>,
    validator: &dyn HeaderValidation<T>,
    difficulty_calculator: &DifficultyCalculator,
) -> Result<Vec<ChainHeader>, ChainStorageError> {
    let hash = block.hash();

    // There cannot be any _new_ tips if we've seen this orphan block before
    if db.contains(&DbKey::OrphanBlock(hash.clone()))? {
        return Ok(vec![]);
    }

    let parent = match db.fetch_orphan_chain_tip_by_hash(&block.header.prev_hash)? {
        Some(curr_parent) => {
            let mut txn = DbTransaction::new();
            txn.remove_orphan_chain_tip(block.header.prev_hash.clone());
            db.write(txn)?;
            info!(
                target: LOG_TARGET,
                "New orphan extends a chain in the current candidate tip set"
            );
            curr_parent
        },
        None => match db
            .fetch_chain_header_in_all_chains(&block.header.prev_hash)
            .optional()?
        {
            Some(curr_parent) => {
                info!(
                    target: LOG_TARGET,
                    "New orphan #{} ({}) does not have a parent in the current tip set. Parent is {}",
                    block.header.height,
                    hash.to_hex(),
                    curr_parent.hash().to_hex()
                );
                curr_parent
            },
            None => {
                let hash_hex = hash.to_hex();
                if db.contains(&DbKey::OrphanBlock(hash))? {
                    info!(
                        target: LOG_TARGET,
                        "Orphan #{} ({}) already found in orphan database", block.header.height, hash_hex
                    );
                } else {
                    info!(
                        target: LOG_TARGET,
                        "Orphan #{} ({}) was not connected to any previous headers. Inserting as true orphan",
                        block.header.height,
                        hash_hex
                    );

                    let mut txn = DbTransaction::new();
                    txn.insert_orphan(block);
                    db.write(txn)?;
                }
                return Ok(vec![]);
            },
        },
    };

    let achieved_target_diff = validator.validate(db, &block.header, difficulty_calculator)?;

    let accumulated_data = BlockHeaderAccumulatedData::builder(parent.accumulated_data())
        .with_hash(hash)
        .with_achieved_target_difficulty(achieved_target_diff)
        .with_total_kernel_offset(block.header.total_kernel_offset.clone())
        .build()?;

    // NOTE: Panic is impossible, accumulated data constructed from block
    let chain_block = ChainBlock::try_construct(block, accumulated_data).unwrap();
    let chain_header = chain_block.to_chain_header();

    // Extend orphan chain tip.
    let mut txn = DbTransaction::new();
    if !db.contains(&DbKey::OrphanBlock(chain_block.accumulated_data().hash.clone()))? {
        txn.insert_orphan(chain_block.to_arc_block());
    }
    txn.set_accumulated_data_for_orphan(chain_block.accumulated_data().clone());
    db.write(txn)?;

    let tips = find_orphan_descendant_tips_of(db, chain_header, validator, difficulty_calculator)?;
    debug!(target: LOG_TARGET, "Found {} new orphan tips", tips.len());
    let mut txn = DbTransaction::new();
    for new_tip in &tips {
        txn.insert_orphan_chain_tip(new_tip.hash().clone());
    }

    db.write(txn)?;
    Ok(tips)
}

// Find the tip set of any orphans that have hash as an ancestor
fn find_orphan_descendant_tips_of<T: BlockchainBackend>(
    db: &mut T,
    prev_chain_header: ChainHeader,
    validator: &dyn HeaderValidation<T>,
    difficulty_calculator: &DifficultyCalculator,
) -> Result<Vec<ChainHeader>, ChainStorageError> {
    let children = db.fetch_orphan_children_of(prev_chain_header.hash().clone())?;
    if children.is_empty() {
        debug!(
            target: LOG_TARGET,
            "Found new orphan tip {} ({})",
            prev_chain_header.height(),
            prev_chain_header.hash().to_hex()
        );
        return Ok(vec![prev_chain_header]);
    }

    let mut res = vec![];
    for child in children {
        debug!(
            target: LOG_TARGET,
            "Validating header #{} ({}), descendant of #{} ({})",
            child.header.height,
            child.hash().to_hex(),
            prev_chain_header.height(),
            prev_chain_header.hash().to_hex()
        );
        match validator.validate(db, &child.header, difficulty_calculator) {
            Ok(achieved_target) => {
                let child_hash = child.hash();
                let accum_data = BlockHeaderAccumulatedData::builder(prev_chain_header.accumulated_data())
                    .with_hash(child_hash.clone())
                    .with_achieved_target_difficulty(achieved_target)
                    .with_total_kernel_offset(child.header.total_kernel_offset.clone())
                    .build()?;

                let chain_header = ChainHeader::try_construct(child.header, accum_data).ok_or_else(|| {
                    ChainStorageError::InvalidOperation(format!(
                        "Attempt to create mismatched ChainHeader with hash {}",
                        child_hash.to_hex()
                    ))
                })?;

                // Set/overwrite accumulated data for this orphan block
                let mut txn = DbTransaction::new();
                txn.set_accumulated_data_for_orphan(chain_header.accumulated_data().clone());
                db.write(txn)?;
                let children = find_orphan_descendant_tips_of(db, chain_header, validator, difficulty_calculator)?;
                res.extend(children);
            },
            Err(e) => {
                // Warn for now, idk might lower to debug later.
                warn!(
                    target: LOG_TARGET,
                    "Discarding orphan {} because it has an invalid header: {:?}",
                    child.hash().to_hex(),
                    e
                );
                let mut txn = DbTransaction::new();
                txn.delete_orphan(child.hash());
                db.write(txn)?;
            },
        };
    }
    Ok(res)
}

// Discard the the orphan block from the orphan pool that corresponds to the provided block hash.
fn remove_orphan<T: BlockchainBackend>(db: &mut T, hash: HashOutput) -> Result<(), ChainStorageError> {
    let mut txn = DbTransaction::new();
    txn.delete_orphan(hash);
    db.write(txn)
}

/// Gets all blocks ordered from the the block that connects (via prev_hash) to the main chain, to the orphan tip.
// TODO: this would probably perform better if it reused the db transaction
#[allow(clippy::ptr_arg)]
fn get_orphan_link_main_chain<T: BlockchainBackend>(
    db: &T,
    orphan_tip: &HashOutput,
) -> Result<VecDeque<Arc<ChainBlock>>, ChainStorageError> {
    let mut chain: VecDeque<Arc<ChainBlock>> = VecDeque::new();
    let mut curr_hash = orphan_tip.clone();
    loop {
        let curr_block = db.fetch_orphan_chain_block(curr_hash.clone())?.ok_or_else(|| {
            ChainStorageError::InvalidOperation(format!(
                "get_orphan_link_main_chain: Failed to fetch orphan chain block by hash {}",
                curr_hash.to_hex()
            ))
        })?;
        curr_hash = curr_block.header().prev_hash.clone();
        chain.push_front(Arc::new(curr_block));

        // If this hash is part of the main chain, we're done - since curr_hash has already been set to the previous
        // hash, the chain Vec does not include the fork block in common with both chains
        if db.contains(&DbKey::BlockHash(curr_hash.clone()))? {
            break;
        }
    }
    Ok(chain)
}

/// Find and return the orphan chain tip with the highest accumulated difficulty.
fn find_strongest_orphan_tip(
    orphan_chain_tips: Vec<ChainHeader>,
    chain_strength_comparer: &dyn ChainStrengthComparer,
) -> Option<ChainHeader> {
    let mut best_block_header: Option<ChainHeader> = None;
    for tip in orphan_chain_tips {
        best_block_header = match best_block_header {
            Some(current_best) => match chain_strength_comparer.compare(&current_best, &tip) {
                Ordering::Less => Some(tip),
                Ordering::Greater | Ordering::Equal => Some(current_best),
            },
            None => Some(tip),
        };
    }

    best_block_header
}

// Perform a comprehensive search to remove all the minimum height orphans to maintain the configured orphan pool
// storage limit. If the node is configured to run in pruned mode then orphan blocks with heights lower than the horizon
// block height will also be discarded.
fn cleanup_orphans<T: BlockchainBackend>(db: &mut T, orphan_storage_capacity: usize) -> Result<(), ChainStorageError> {
    let metadata = db.fetch_chain_metadata()?;
    let horizon_height = metadata.horizon_block(metadata.height_of_longest_chain());

    db.delete_oldest_orphans(horizon_height, orphan_storage_capacity)
}

fn prune_database_if_needed<T: BlockchainBackend>(
    db: &mut T,
    pruning_horizon: u64,
    pruning_interval: u64,
) -> Result<(), ChainStorageError> {
    let metadata = db.fetch_chain_metadata()?;
    if !metadata.is_pruned_node() {
        return Ok(());
    }

    let db_height = metadata.height_of_longest_chain();
    let abs_pruning_horizon = db_height.saturating_sub(pruning_horizon);

    debug!(
        target: LOG_TARGET,
        "Current pruned height is: {}, pruning horizon is: {}, while the pruning interval is: {}",
        metadata.pruned_height(),
        abs_pruning_horizon,
        pruning_interval,
    );
    if metadata.pruned_height() < abs_pruning_horizon.saturating_sub(pruning_interval) {
        prune_to_height(db, abs_pruning_horizon)?;
    }

    Ok(())
}

fn prune_to_height<T: BlockchainBackend>(db: &mut T, target_horizon_height: u64) -> Result<(), ChainStorageError> {
    let metadata = db.fetch_chain_metadata()?;
    let last_pruned = metadata.pruned_height();
    if target_horizon_height < last_pruned {
        return Err(ChainStorageError::InvalidArguments {
            func: "prune_to_height",
            arg: "target_horizon_height",
            message: format!(
                "Target pruning horizon {} is less than current pruning horizon {}",
                target_horizon_height, last_pruned
            ),
        });
    }

    if target_horizon_height == last_pruned {
        info!(
            target: LOG_TARGET,
            "Blockchain already pruned to height {}", target_horizon_height
        );
        return Ok(());
    }

    if target_horizon_height > metadata.height_of_longest_chain() {
        return Err(ChainStorageError::InvalidArguments {
            func: "prune_to_height",
            arg: "target_horizon_height",
            message: format!(
                "Target pruning horizon {} is greater than current block height {}",
                target_horizon_height,
                metadata.height_of_longest_chain()
            ),
        });
    }

    info!(
        target: LOG_TARGET,
        "Pruning blockchain database at height {} (was={})", target_horizon_height, last_pruned,
    );
    let mut last_block = db.fetch_block_accumulated_data_by_height(last_pruned).or_not_found(
        "BlockAccumulatedData",
        "height",
        last_pruned.to_string(),
    )?;
    let mut txn = DbTransaction::new();
    for block_to_prune in (last_pruned + 1)..=target_horizon_height {
        let header = db.fetch_chain_header_by_height(block_to_prune)?;
        let curr_block = db.fetch_block_accumulated_data_by_height(block_to_prune).or_not_found(
            "BlockAccumulatedData",
            "height",
            block_to_prune.to_string(),
        )?;
        // Note, this could actually be done in one step instead of each block, since deleted is
        // accumulated
        let output_mmr_positions = curr_block.deleted() - last_block.deleted();
        last_block = curr_block;

        txn.prune_outputs_at_positions(output_mmr_positions.to_vec());
        txn.delete_all_inputs_in_block(header.hash().clone());
    }

    txn.set_pruned_height(target_horizon_height);

    db.write(txn)?;
    Ok(())
}

fn log_error<T>(req: DbKey, err: ChainStorageError) -> Result<T, ChainStorageError> {
    error!(
        target: LOG_TARGET,
        "Database access error on request: {}: {}",
        req,
        err.to_string()
    );
    Err(err)
}

impl<T> Clone for BlockchainDatabase<T> {
    fn clone(&self) -> Self {
        BlockchainDatabase {
            db: self.db.clone(),
            validators: self.validators.clone(),
            config: self.config,
            consensus_manager: self.consensus_manager.clone(),
            difficulty_calculator: self.difficulty_calculator.clone(),
        }
    }
}

fn convert_to_option_bounds<T: RangeBounds<u64>>(bounds: T) -> (Option<u64>, Option<u64>) {
    let start = bounds.start_bound();
    let end = bounds.end_bound();
    use Bound::*;
    let start = match start {
        Included(n) => Some(*n),
        Excluded(n) => Some(n.saturating_add(1)),
        Unbounded => None,
    };
    let end = match end {
        Included(n) => Some(*n),
        Excluded(n) => Some(n.saturating_sub(1)),
        // `(n..)` means fetch from the last block until `n`
        Unbounded => None,
    };

    (start, end)
}

#[cfg(test)]
mod test {
    use std::{collections::HashMap, sync};

    use tari_common::configuration::Network;
    use tari_test_utils::unpack_enum;

    use super::*;
    use crate::{
        block_specs,
        consensus::{
            chain_strength_comparer::strongest_chain,
            consensus_constants::PowAlgorithmConstants,
            ConsensusConstantsBuilder,
            ConsensusManager,
        },
        test_helpers::{
            blockchain::{
                create_chained_blocks,
                create_main_chain,
                create_new_blockchain,
                create_orphan_chain,
                create_test_blockchain_db,
                TempDatabase,
            },
            BlockSpecs,
        },
        validation::{header_validator::HeaderValidator, mocks::MockValidator},
    };

    #[test]
    fn lmdb_fetch_monero_seeds() {
        let db = create_test_blockchain_db();
        let seed = b"test1";
        {
            let db_read = db.db_read_access().unwrap();
            assert_eq!(db_read.fetch_monero_seed_first_seen_height(&seed[..]).unwrap(), 0);
        }
        {
            let mut txn = DbTransaction::new();
            txn.insert_monero_seed_height(seed.to_vec(), 5);
            let mut db_write = db.test_db_write_access().unwrap();
            assert!(db_write.write(txn).is_ok());
        }
        {
            let db_read = db.db_read_access().unwrap();
            assert_eq!(db_read.fetch_monero_seed_first_seen_height(&seed[..]).unwrap(), 5);
        }

        {
            let mut txn = DbTransaction::new();
            txn.insert_monero_seed_height(seed.to_vec(), 2);
            let mut db_write = db.db_write_access().unwrap();
            assert!(db_write.write(txn).is_ok());
        }
        {
            let db_read = db.db_read_access().unwrap();
            assert_eq!(db_read.fetch_monero_seed_first_seen_height(&seed[..]).unwrap(), 2);
        }
    }

    mod get_orphan_link_main_chain {
        use super::*;

        #[test]
        fn it_gets_a_simple_link_to_genesis() {
            let db = create_new_blockchain();
            let genesis = db.fetch_block(0).unwrap().try_into_chain_block().map(Arc::new).unwrap();
            let (_, chain) =
                create_orphan_chain(&db, &[("A->GB", 1, 120), ("B->A", 1, 120), ("C->B", 1, 120)], genesis);
            let access = db.db_read_access().unwrap();
            let orphan_chain = get_orphan_link_main_chain(&*access, chain.get("C").unwrap().hash()).unwrap();
            assert_eq!(orphan_chain[2].hash(), chain.get("C").unwrap().hash());
            assert_eq!(orphan_chain[1].hash(), chain.get("B").unwrap().hash());
            assert_eq!(orphan_chain[0].hash(), chain.get("A").unwrap().hash());
            assert_eq!(orphan_chain.len(), 3);
        }

        #[test]
        fn it_selects_a_large_reorg_chain() {
            let db = create_new_blockchain();
            // Main chain
            let (_, mainchain) = create_main_chain(&db, &[
                ("A->GB", 1, 120),
                ("B->A", 1, 120),
                ("C->B", 1, 120),
                ("D->C", 1, 120),
            ]);
            // Create reorg chain
            let fork_root = mainchain.get("B").unwrap().clone();
            let (_, reorg_chain) = create_orphan_chain(
                &db,
                &[
                    ("C2->GB", 2, 120),
                    ("D2->C2", 1, 120),
                    ("E2->D2", 1, 120),
                    ("F2->E2", 1, 120),
                ],
                fork_root,
            );
            let access = db.db_read_access().unwrap();
            let orphan_chain = get_orphan_link_main_chain(&*access, reorg_chain.get("F2").unwrap().hash()).unwrap();

            assert_eq!(orphan_chain[3].hash(), reorg_chain.get("F2").unwrap().hash());
            assert_eq!(orphan_chain[2].hash(), reorg_chain.get("E2").unwrap().hash());
            assert_eq!(orphan_chain[1].hash(), reorg_chain.get("D2").unwrap().hash());
            assert_eq!(orphan_chain[0].hash(), reorg_chain.get("C2").unwrap().hash());
            assert_eq!(orphan_chain.len(), 4);
        }

        #[test]
        fn it_errors_if_orphan_not_exist() {
            let db = create_new_blockchain();
            let access = db.db_read_access().unwrap();
            let err = get_orphan_link_main_chain(&*access, &vec![1]).unwrap_err();
            assert!(matches!(err, ChainStorageError::InvalidOperation(_)));
        }
    }

    mod insert_orphan_and_find_new_tips {
        use super::*;

        #[test]
        fn it_inserts_new_block_in_orphan_db_as_tip() {
            let db = create_new_blockchain();
            let validator = MockValidator::new(true);
            let genesis_block = db.fetch_block(0).unwrap().try_into_chain_block().map(Arc::new).unwrap();
            let (_, chain) = create_chained_blocks(&[("A->GB", 1u64, 120u64)], genesis_block);
            let block = chain.get("A").unwrap().clone();
            let mut access = db.db_write_access().unwrap();
            let chain = insert_orphan_and_find_new_tips(
                &mut *access,
                block.to_arc_block(),
                &validator,
                &db.difficulty_calculator,
            )
            .unwrap();
            assert_eq!(chain.len(), 1);
            assert_eq!(chain[0].hash(), block.hash());

            let maybe_block = access.fetch_orphan_chain_tip_by_hash(block.hash()).unwrap();
            assert_eq!(maybe_block.unwrap().header(), block.header());
        }

        #[test]
        fn it_inserts_true_orphan_chain() {
            let db = create_new_blockchain();
            let validator = MockValidator::new(true);
            let (_, main_chain) = create_main_chain(&db, &[("A->GB", 1, 120), ("B->A", 1, 120)]);

            let block_b = main_chain.get("B").unwrap().clone();
            let (_, orphan_chain) =
                create_chained_blocks(&[("C2->GB", 1, 120), ("D2->C2", 1, 120), ("E2->D2", 1, 120)], block_b);
            let mut access = db.db_write_access().unwrap();

            let block_d2 = orphan_chain.get("D2").unwrap().clone();
            let chain = insert_orphan_and_find_new_tips(
                &mut *access,
                block_d2.to_arc_block(),
                &validator,
                &db.difficulty_calculator,
            )
            .unwrap();
            assert!(chain.is_empty());

            let block_e2 = orphan_chain.get("E2").unwrap().clone();
            let chain = insert_orphan_and_find_new_tips(
                &mut *access,
                block_e2.to_arc_block(),
                &validator,
                &db.difficulty_calculator,
            )
            .unwrap();
            assert!(chain.is_empty());

            let maybe_block = access.fetch_orphan_children_of(block_d2.hash().clone()).unwrap();
            assert_eq!(maybe_block[0], *block_e2.to_arc_block());
        }

        #[test]
        fn it_correctly_handles_duplicate_blocks() {
            let db = create_new_blockchain();
            let validator = MockValidator::new(true);
            let (_, main_chain) = create_main_chain(&db, &[("A->GB", 1, 120)]);

            let fork_root = main_chain.get("A").unwrap().clone();
            let (_, orphan_chain) = create_chained_blocks(&[("B2->GB", 2, 120)], fork_root);
            let mut access = db.db_write_access().unwrap();

            let block = orphan_chain.get("B2").unwrap().clone();
            let chain = insert_orphan_and_find_new_tips(
                &mut *access,
                block.to_arc_block(),
                &validator,
                &db.difficulty_calculator,
            )
            .unwrap();
            assert_eq!(chain.len(), 1);
            assert_eq!(chain[0].header(), block.header());
            assert_eq!(chain[0].accumulated_data().total_accumulated_difficulty, 4);
            let fork_tip = access.fetch_orphan_chain_tip_by_hash(chain[0].hash()).unwrap().unwrap();
            assert_eq!(fork_tip, block.to_chain_header());

            // Insert again (block was received more than once), no new tips
            let chain = insert_orphan_and_find_new_tips(
                &mut *access,
                block.to_arc_block(),
                &validator,
                &db.difficulty_calculator,
            )
            .unwrap();
            assert_eq!(chain.len(), 0);
        }
    }

    mod handle_possible_reorg {
        use super::*;

        #[test]
        fn it_links_many_orphan_branches_to_main_chain() {
            let test = TestHarness::setup();

            let (_, main_chain) =
                create_main_chain(&test.db, block_specs!(["1a->GB"], ["2a->1a"], ["3a->2a"], ["4a->3a"]));
            let genesis = main_chain.get("GB").unwrap().clone();

            let fork_root = main_chain.get("1a").unwrap().clone();
            let (_, orphan_chain_b) = create_chained_blocks(
                block_specs!(["2b->GB"], ["3b->2b"], ["4b->3b"], ["5b->4b"], ["6b->5b"]),
                fork_root,
            );

            // Add orphans out of height order
            for name in ["5b", "3b", "4b", "6b"] {
                let block = orphan_chain_b.get(name).unwrap().clone();
                let result = test.handle_possible_reorg(block.to_arc_block()).unwrap();
                assert!(result.is_orphaned());
            }

            // Add chain c orphans branching from chain b
            let fork_root = orphan_chain_b.get("3b").unwrap().clone();
            let (_, orphan_chain_c) =
                create_chained_blocks(block_specs!(["4c->GB"], ["5c->4c"], ["6c->5c"], ["7c->6c"]), fork_root);

            for name in ["7c", "5c", "6c", "4c"] {
                let block = orphan_chain_c.get(name).unwrap().clone();
                let result = test.handle_possible_reorg(block.to_arc_block()).unwrap();
                assert!(result.is_orphaned());
            }

            let fork_root = orphan_chain_c.get("6c").unwrap().clone();
            let (_, orphan_chain_d) = create_chained_blocks(block_specs!(["7d->GB", difficulty: 10]), fork_root);

            let block = orphan_chain_d.get("7d").unwrap().clone();
            let result = test.handle_possible_reorg(block.to_arc_block()).unwrap();
            assert!(result.is_orphaned());

            // Now, connect the chain and check that the c branch is the tip
            let block = orphan_chain_b.get("2b").unwrap().clone();
            let result = test.handle_possible_reorg(block.to_arc_block()).unwrap();
            result.assert_reorg(6, 3);

            {
                // Check 2b was added
                let access = test.db_write_access();
                let block = orphan_chain_b.get("2b").unwrap().clone();
                assert!(access.contains(&DbKey::BlockHash(block.hash().clone())).unwrap());

                // Check 7d is the tip
                let block = orphan_chain_d.get("7d").unwrap().clone();
                let tip = access.fetch_tip_header().unwrap();
                assert_eq!(tip.hash(), block.hash());
                let metadata = access.fetch_chain_metadata().unwrap();
                assert_eq!(metadata.best_block(), block.hash());
                assert_eq!(metadata.height_of_longest_chain(), block.height());
                assert!(access.contains(&DbKey::BlockHash(block.hash().clone())).unwrap());

                let mut all_blocks = main_chain
                    .into_iter()
                    .chain(orphan_chain_b)
                    .chain(orphan_chain_c)
                    .chain(orphan_chain_d)
                    .collect::<HashMap<_, _>>();
                all_blocks.insert("GB".to_string(), genesis);
                // Check the chain heights
                let expected_chain = ["GB", "1a", "2b", "3b", "4c", "5c", "6c", "7d"];
                for (height, name) in expected_chain.iter().enumerate() {
                    let expected_block = all_blocks.get(*name).unwrap();
                    unpack_enum!(
                        DbValue::BlockHeader(found_block) =
                            access.fetch(&DbKey::BlockHeader(height as u64)).unwrap().unwrap()
                    );
                    assert_eq!(*found_block, *expected_block.header());
                }
            }
        }

        #[test]
        fn it_errors_if_reorging_to_an_invalid_height() {
            let test = TestHarness::setup();
            let (_, main_chain) =
                create_main_chain(&test.db, block_specs!(["1a->GB"], ["2a->1a"], ["3a->2a"], ["4a->3a"]));

            let fork_root = main_chain.get("1a").unwrap().clone();
            let (_, orphan_chain_b) =
                create_chained_blocks(block_specs!(["2b->GB", height: 10, difficulty: 10]), fork_root);

            let block = orphan_chain_b.get("2b").unwrap().clone();
            let err = test.handle_possible_reorg(block.to_arc_block()).unwrap_err();
            unpack_enum!(ChainStorageError::InvalidOperation(_) = err);
        }

        #[test]
        fn it_allows_orphan_blocks_with_any_height() {
            let test = TestHarness::setup();
            let (_, main_chain) = create_main_chain(&test.db, block_specs!(["1a->GB", difficulty: 2]));

            let fork_root = main_chain.get("GB").unwrap().clone();
            let (_, orphan_chain_b) = create_chained_blocks(block_specs!(["1b->GB", height: 10]), fork_root);

            let block = orphan_chain_b.get("1b").unwrap().clone();
            test.handle_possible_reorg(block.to_arc_block())
                .unwrap()
                .assert_orphaned();
        }
    }

    #[test]
    fn test_handle_possible_reorg_case1() {
        // Normal chain
        let (result, _blocks) = test_case_handle_possible_reorg(&[("A->GB", 1, 120), ("B->A", 1, 120)]).unwrap();
        result[0].assert_added();
        result[1].assert_added();
    }

    #[test]
    fn test_handle_possible_reorg_case2() {
        let (result, blocks) =
            test_case_handle_possible_reorg(&[("A->GB", 1, 120), ("B->A", 1, 120), ("A2->GB", 3, 120)]).unwrap();
        result[0].assert_added();
        result[1].assert_added();
        result[2].assert_reorg(1, 2);
        assert_added_hashes_eq(&result[2], vec!["A2"], &blocks);
    }

    #[test]
    fn test_handle_possible_reorg_case3() {
        // Switch to new chain and then reorg back
        let (result, blocks) =
            test_case_handle_possible_reorg(&[("A->GB", 1, 120), ("A2->GB", 2, 120), ("B->A", 2, 120)]).unwrap();
        result[0].assert_added();
        result[1].assert_reorg(1, 1);
        result[2].assert_reorg(2, 1);
        assert_added_hashes_eq(&result[2], vec!["A", "B"], &blocks);
    }

    #[test]
    fn test_handle_possible_reorg_case4() {
        let (result, blocks) = test_case_handle_possible_reorg(&[
            ("A->GB", 1, 120),
            ("A2->GB", 2, 120),
            ("B->A", 2, 120),
            ("A3->GB", 4, 120),
            ("C->B", 2, 120),
        ])
        .unwrap();
        result[0].assert_added();
        result[1].assert_reorg(1, 1);
        result[2].assert_reorg(2, 1);
        result[3].assert_reorg(1, 2);
        result[4].assert_reorg(3, 1);

        assert_added_hashes_eq(&result[4], vec!["A", "B", "C"], &blocks);
    }

    #[test]
    fn test_handle_possible_reorg_case5() {
        let (result, blocks) = test_case_handle_possible_reorg(&[
            ("A->GB", 1, 120),
            ("B->A", 1, 120),
            ("A2->GB", 3, 120),
            ("C->B", 1, 120),
            ("D->C", 2, 120),
            ("B2->A", 5, 120),
            ("D2->C", 6, 120),
            ("D3->C", 7, 120),
            ("D4->C", 8, 120),
        ])
        .unwrap();
        result[0].assert_added();
        result[1].assert_added();
        result[2].assert_reorg(1, 2);
        result[3].assert_orphaned();
        result[4].assert_reorg(4, 1);
        result[5].assert_reorg(1, 3);
        result[6].assert_reorg(3, 1);
        result[7].assert_reorg(1, 1);
        result[8].assert_reorg(1, 1);

        assert_added_hashes_eq(&result[5], vec!["B2"], &blocks);
        assert_difficulty_eq(&result[5], vec![7]);

        assert_added_hashes_eq(&result[6], vec!["B", "C", "D2"], &blocks);
        assert_difficulty_eq(&result[6], vec![3, 4, 10]);

        assert_added_hashes_eq(&result[7], vec!["D3"], &blocks);
        assert_difficulty_eq(&result[7], vec![11]);

        assert_added_hashes_eq(&result[8], vec!["D4"], &blocks);
        assert_difficulty_eq(&result[8], vec![12]);
    }

    #[test]
    fn test_handle_possible_reorg_case6_orphan_chain_link() {
        let db = create_new_blockchain();
        let (_, mainchain) = create_main_chain(&db, &[
            ("A->GB", 1, 120),
            ("B->A", 1, 120),
            ("C->B", 1, 120),
            ("D->C", 1, 120),
        ]);

        let mut access = db.db_write_access().unwrap();
        let mock_validator = MockValidator::new(true);
        let chain_strength_comparer = strongest_chain().by_sha3_difficulty().build();

        let fork_block = mainchain.get("B").unwrap().clone();
        let (_, reorg_chain) = create_chained_blocks(
            &[("C2->GB", 1, 120), ("D2->C2", 1, 120), ("E2->D2", 1, 120)],
            fork_block,
        );

        // Add true orphans
        let result = handle_possible_reorg(
            &mut *access,
            &mock_validator,
            &mock_validator,
            &db.difficulty_calculator,
            &*chain_strength_comparer,
            reorg_chain.get("E2").unwrap().to_arc_block(),
        )
        .unwrap();
        result.assert_orphaned();

        // Test adding a duplicate orphan
        let result = handle_possible_reorg(
            &mut *access,
            &mock_validator,
            &mock_validator,
            &db.difficulty_calculator,
            &*chain_strength_comparer,
            reorg_chain.get("E2").unwrap().to_arc_block(),
        )
        .unwrap();
        result.assert_orphaned();

        let result = handle_possible_reorg(
            &mut *access,
            &mock_validator,
            &mock_validator,
            &db.difficulty_calculator,
            &*chain_strength_comparer,
            reorg_chain.get("D2").unwrap().to_arc_block(),
        )
        .unwrap();
        result.assert_orphaned();

        let tip = access.fetch_last_header().unwrap();
        assert_eq!(&tip, mainchain.get("D").unwrap().header());

        let result = handle_possible_reorg(
            &mut *access,
            &mock_validator,
            &mock_validator,
            &db.difficulty_calculator,
            &*chain_strength_comparer,
            reorg_chain.get("C2").unwrap().to_arc_block(),
        )
        .unwrap();
        result.assert_reorg(3, 2);

        let tip = access.fetch_last_header().unwrap();
        assert_eq!(&tip, reorg_chain.get("E2").unwrap().header());
        check_whole_chain(&mut *access);
    }

    #[test]
    fn test_handle_possible_reorg_case7_fail_reorg() {
        let db = create_new_blockchain();
        let (_, mainchain) = create_main_chain(&db, &[
            ("A->GB", 1, 120),
            ("B->A", 1, 120),
            ("C->B", 1, 120),
            ("D->C", 1, 120),
        ]);

        let mut access = db.db_write_access().unwrap();
        let mock_validator = MockValidator::new(true);
        let chain_strength_comparer = strongest_chain().by_sha3_difficulty().build();

        let fork_block = mainchain.get("C").unwrap().clone();
        let (_, reorg_chain) = create_chained_blocks(&[("D2->GB", 1, 120), ("E2->D2", 2, 120)], fork_block);

        // Add true orphans
        let result = handle_possible_reorg(
            &mut *access,
            &mock_validator,
            &mock_validator,
            &db.difficulty_calculator,
            &*chain_strength_comparer,
            reorg_chain.get("E2").unwrap().to_arc_block(),
        )
        .unwrap();
        result.assert_orphaned();

        let _ = handle_possible_reorg(
            &mut *access,
            &MockValidator::new(false),
            &mock_validator,
            &db.difficulty_calculator,
            &*chain_strength_comparer,
            reorg_chain.get("D2").unwrap().to_arc_block(),
        )
        .unwrap_err();

        // Restored chain
        let tip = access.fetch_last_header().unwrap();
        assert_eq!(&tip, mainchain.get("D").unwrap().header());

        check_whole_chain(&mut *access);
    }

    #[test]
    fn test_handle_possible_reorg_target_difficulty_is_correct_case_1() {
        let (result, _blocks) = test_case_handle_possible_reorg(&[
            ("A->GB", 1, 12),
            ("B->A", 10, 40),
            ("C2->B", 20, 69),
            ("D2->C2", 40, 40),
        ])
        .unwrap();
        let mut expected_target_difficulties = vec![];
        expected_target_difficulties.extend(result[0].added_blocks());
        expected_target_difficulties.extend(result[1].added_blocks());
        expected_target_difficulties.extend(result[2].added_blocks());
        expected_target_difficulties.extend(result[3].added_blocks());

        let expected_target_difficulties: Vec<u64> = expected_target_difficulties
            .iter()
            .map(|b| b.accumulated_data().target_difficulty.as_u64())
            .collect();
        assert_eq!(expected_target_difficulties, vec![1, 10, 19, 24]);

        let (result, blocks) = test_case_handle_possible_reorg(&[
            ("A->GB", 1, 12),
            ("B->A", 10, 40),
            ("C->B", 30, 155),
            ("C2->B", 20, 69),
            ("D2->C2", 40, 40),
        ])
        .unwrap();

        result[0].assert_added();
        result[1].assert_added();
        result[2].assert_added();
        result[3].assert_orphaned();
        result[4].assert_reorg(2, 1);

        assert_added_hashes_eq(&result[4], vec!["C2", "D2"], &blocks);
        assert_target_difficulties_eq(&result[4], vec![19, 24]);
    }

    #[test]
    fn test_handle_possible_reorg_target_difficulty_is_correct_case_2() {
        // Test a straight chain to get the correct target difficulty. The block times must be reduced so that the
        // difficulty changes
        let (result, _blocks) = test_case_handle_possible_reorg(&[
            ("A->GB", 1, 12),
            ("B2->A", 10, 40),
            ("C2->B2", 20, 70),
            ("D2->C2", 25, 70),
            ("E2->D2", 30, 70),
        ])
        .unwrap();
        let mut expected_target_difficulties = vec![];
        expected_target_difficulties.extend(result[0].added_blocks());
        expected_target_difficulties.extend(result[1].added_blocks());
        expected_target_difficulties.extend(result[2].added_blocks());
        expected_target_difficulties.extend(result[3].added_blocks());
        expected_target_difficulties.extend(result[4].added_blocks());
        let expected_target_difficulties: Vec<u64> = expected_target_difficulties
            .iter()
            .map(|b| b.accumulated_data().target_difficulty.as_u64())
            .collect();
        assert_eq!(expected_target_difficulties, vec![1, 10, 19, 23, 26]);

        // Now do a reorg to make sure the target difficulties are the same
        let (result, blocks) = test_case_handle_possible_reorg(&[
            ("A->GB", 1, 12),
            ("B->A", 35, 200),
            ("C->B", 35, 200),
            ("B2->A", 10, 40),
            ("C2->B2", 20, 70),
            ("D2->C2", 25, 70),
            ("E2->D2", 30, 70),
        ])
        .unwrap();
        result[0].assert_added();
        result[1].assert_added();
        result[2].assert_added();
        result[3].assert_orphaned();
        result[4].assert_orphaned();
        result[5].assert_orphaned();
        result[6].assert_reorg(4, 2);

        assert_added_hashes_eq(&result[6], vec!["B2", "C2", "D2", "E2"], &blocks);
        assert_target_difficulties_eq(&result[6], vec![10, 19, 23, 26]);
    }

    #[test]
    fn test_handle_possible_reorg_accum_difficulty_is_correct_case_1() {
        let (result, _blocks) = test_case_handle_possible_reorg(&[
            ("A0->GB", 1, 120), // Chain 0 at 2
            ("B0->A0", 1, 120), // Chain 0 at 3
            ("C0->B0", 1, 120), // Chain 0 at 4
            ("A1->C0", 2, 120), // Chain 1 at 6
            ("B1->A1", 2, 120), // Chain 1 at 8
            ("C1->B1", 2, 120), // Chain 1 at 10
            ("A2->C0", 2, 120), // Chain 2 at 6
            ("B2->A2", 2, 120), // Chain 2 at 8
            ("C2->B2", 2, 120), // Chain 2 at 10
            ("D2->C2", 1, 120), // Chain 2 at 11
            ("D1->C1", 1, 120), // Chain 1 at 11
            ("E1->D1", 1, 120), // Chain 1 at 12
            ("E2->D2", 1, 120), // Chain 2 at 12
        ])
        .unwrap();

        result[0].assert_added();
        result[1].assert_added();
        result[2].assert_added();

        assert_difficulty_eq(&result[0], vec![2]);
        assert_difficulty_eq(&result[1], vec![3]);
        assert_difficulty_eq(&result[2], vec![4]);

        result[3].assert_added();
        result[4].assert_added();
        result[5].assert_added();

        assert_difficulty_eq(&result[3], vec![6]);
        assert_difficulty_eq(&result[4], vec![8]);
        assert_difficulty_eq(&result[5], vec![10]);

        result[6].assert_orphaned();
        result[7].assert_orphaned();
        result[8].assert_orphaned();

        // ("D2->C2", 1, 120),   // Chain 2 at 11
        result[9].assert_reorg(4, 3);
        assert_difficulty_eq(&result[9], vec![6, 8, 10, 11]);

        // ("D1->C1", 1, 120),   // Chain 1 at 11
        result[10].assert_orphaned();

        // ("E1->D1", 1, 120),   // Chain 1 at 12
        result[11].assert_reorg(5, 4);
        assert_difficulty_eq(&result[11], vec![6, 8, 10, 11, 12]);

        // ("E2->D2", 1, 120),   // Chain 2 at 12
        result[12].assert_orphaned();
    }

    fn check_whole_chain(db: &mut TempDatabase) {
        let mut h = db.fetch_chain_metadata().unwrap().height_of_longest_chain();
        while h > 0 {
            // fetch_chain_header_by_height will error if there are internal inconsistencies
            db.fetch_chain_header_by_height(h).unwrap();
            h -= 1;
        }
    }

    fn assert_added_hashes_eq(
        result: &BlockAddResult,
        block_names: Vec<&str>,
        blocks: &HashMap<String, Arc<ChainBlock>>,
    ) {
        let added = result.added_blocks();
        assert_eq!(
            added.iter().map(|b| b.hash()).collect::<Vec<_>>(),
            block_names
                .iter()
                .map(|b| blocks.get(*b).unwrap().hash())
                .collect::<Vec<_>>()
        );
    }

    fn assert_difficulty_eq(result: &BlockAddResult, values: Vec<u128>) {
        let accum_difficulty: Vec<u128> = result
            .added_blocks()
            .iter()
            .map(|cb| cb.accumulated_data().total_accumulated_difficulty)
            .collect();
        assert_eq!(accum_difficulty, values);
    }

    fn assert_target_difficulties_eq(result: &BlockAddResult, values: Vec<u64>) {
        let accum_difficulty: Vec<u64> = result
            .added_blocks()
            .iter()
            .map(|cb| cb.accumulated_data().target_difficulty.as_u64())
            .collect();
        assert_eq!(accum_difficulty, values);
    }

    struct TestHarness {
        db: BlockchainDatabase<TempDatabase>,
        chain_strength_comparer: Box<dyn ChainStrengthComparer>,
        difficulty_calculator: DifficultyCalculator,
        post_orphan_body_validator: Box<dyn PostOrphanBodyValidation<TempDatabase>>,
        header_validator: Box<dyn HeaderValidation<TempDatabase>>,
    }

    impl TestHarness {
        pub fn setup() -> Self {
            let consensus = create_consensus_rules();
            let header_validator = Box::new(HeaderValidator::new(consensus));
            let mock_validator = Box::new(MockValidator::new(true));
            Self::new(header_validator, mock_validator)
        }

        pub fn new(
            header_validator: Box<dyn HeaderValidation<TempDatabase>>,
            post_orphan_body_validator: Box<dyn PostOrphanBodyValidation<TempDatabase>>,
        ) -> Self {
            let db = create_new_blockchain();
            let consensus = create_consensus_rules();
            let difficulty_calculator = DifficultyCalculator::new(consensus, Default::default());
            let chain_strength_comparer = strongest_chain().by_sha3_difficulty().build();
            Self {
                db,
                chain_strength_comparer,
                difficulty_calculator,
                header_validator,
                post_orphan_body_validator,
            }
        }

        pub fn db_write_access(&self) -> sync::RwLockWriteGuard<'_, TempDatabase> {
            self.db.db_write_access().unwrap()
        }

        pub fn handle_possible_reorg(&self, block: Arc<Block>) -> Result<BlockAddResult, ChainStorageError> {
            let mut access = self.db_write_access();
            handle_possible_reorg(
                &mut *access,
                &*self.post_orphan_body_validator,
                &*self.header_validator,
                &self.difficulty_calculator,
                &*self.chain_strength_comparer,
                block,
            )
        }
    }

    #[allow(clippy::type_complexity)]
    fn test_case_handle_possible_reorg<T: Into<BlockSpecs>>(
        blocks: T,
    ) -> Result<(Vec<BlockAddResult>, HashMap<String, Arc<ChainBlock>>), ChainStorageError> {
        let test = TestHarness::setup();
        // let db = create_new_blockchain();
        let genesis_block = test
            .db
            .fetch_block(0)
            .unwrap()
            .try_into_chain_block()
            .map(Arc::new)
            .unwrap();
        let (block_names, chain) = create_chained_blocks(blocks.into(), genesis_block);

        let mut results = vec![];
        for name in block_names {
            let block = chain.get(&name.to_string()).unwrap();
            debug!(
                "Testing handle_possible_reorg for block {} ({}, parent = {})",
                block.height(),
                block.hash().to_hex(),
                block.header().prev_hash.to_hex()
            );
            results.push(test.handle_possible_reorg(block.to_arc_block()).unwrap());
        }
        Ok((results, chain))
    }

    fn create_consensus_rules() -> ConsensusManager {
        ConsensusManager::builder(Network::LocalNet)
            .add_consensus_constants(
                ConsensusConstantsBuilder::new(Network::LocalNet)
                    .clear_proof_of_work()
                    .add_proof_of_work(PowAlgorithm::Sha3, PowAlgorithmConstants {
                        max_target_time: 1200,
                        min_difficulty: 1.into(),
                        max_difficulty: 100.into(),
                        target_time: 120,
                    })
                    .build(),
            )
            .build()
    }
}<|MERGE_RESOLUTION|>--- conflicted
+++ resolved
@@ -78,10 +78,6 @@
     common::rolling_vec::RollingVec,
     consensus::{chain_strength_comparer::ChainStrengthComparer, ConsensusConstants, ConsensusManager},
     proof_of_work::{monero_rx::MoneroPowData, PowAlgorithm, TargetDifficultyWindow},
-<<<<<<< HEAD
-    tari_utilities::epoch_time::EpochTime,
-=======
->>>>>>> 5ec29754
     transactions::transaction::TransactionKernel,
     validation::{
         helpers::calc_median_timestamp,
