//  Copyright 2022, The Tari Project
//
//  Redistribution and use in source and binary forms, with or without modification, are permitted provided that the
//  following conditions are met:
//
//  1. Redistributions of source code must retain the above copyright notice, this list of conditions and the following
//  disclaimer.
//
//  2. Redistributions in binary form must reproduce the above copyright notice, this list of conditions and the
//  following disclaimer in the documentation and/or other materials provided with the distribution.
//
//  3. Neither the name of the copyright holder nor the names of its contributors may be used to endorse or promote
//  products derived from this software without specific prior written permission.
//
//  THIS SOFTWARE IS PROVIDED BY THE COPYRIGHT HOLDERS AND CONTRIBUTORS "AS IS" AND ANY EXPRESS OR IMPLIED WARRANTIES,
//  INCLUDING, BUT NOT LIMITED TO, THE IMPLIED WARRANTIES OF MERCHANTABILITY AND FITNESS FOR A PARTICULAR PURPOSE ARE
//  DISCLAIMED. IN NO EVENT SHALL THE COPYRIGHT HOLDER OR CONTRIBUTORS BE LIABLE FOR ANY DIRECT, INDIRECT, INCIDENTAL,
//  SPECIAL, EXEMPLARY, OR CONSEQUENTIAL DAMAGES (INCLUDING, BUT NOT LIMITED TO, PROCUREMENT OF SUBSTITUTE GOODS OR
//  SERVICES; LOSS OF USE, DATA, OR PROFITS; OR BUSINESS INTERRUPTION) HOWEVER CAUSED AND ON ANY THEORY OF LIABILITY,
//  WHETHER IN CONTRACT, STRICT LIABILITY, OR TORT (INCLUDING NEGLIGENCE OR OTHERWISE) ARISING IN ANY WAY OUT OF THE
//  USE OF THIS SOFTWARE, EVEN IF ADVISED OF THE POSSIBILITY OF SUCH DAMAGE.

use std::{
    collections::{hash_map::DefaultHasher, HashSet},
    convert::{TryFrom, TryInto},
    fmt::{Debug, Display, Formatter},
    hash::BuildHasherDefault,
    ops::Deref,
};

use lmdb_zero::{traits::AsLmdbBytes, ConstTransaction, Database, WriteTransaction};
use log::*;
use serde::{de::DeserializeOwned, Serialize};
use tari_common_types::types::FixedHash;
use tari_utilities::{hex::to_hex, Hashable};

use crate::{
    chain_storage::{
        lmdb_db::lmdb::{lmdb_delete, lmdb_exists, lmdb_get, lmdb_insert, lmdb_replace},
        ChainStorageError,
    },
    transactions::transaction_components::{OutputType, TransactionInput, TransactionOutput},
};

const LOG_TARGET: &str = "c::cs::lmdb_db::lmdb::contract_index";

/// The Contract Index.
///
/// The contract index keeps track all UTXOs related to a particular contract as given by
/// [OutputFeatures::contract_id](OutputFeatures::contract_id].
pub(super) struct ContractIndex<'a, T> {
    txn: &'a T,
    db: &'a Database<'a>,
}

impl<'a, T> ContractIndex<'a, T>
where T: Deref<Target = ConstTransaction<'a>>
{
    /// Create a new ContractIndex
    pub fn new(txn: &'a T, db: &'a Database<'a>) -> Self {
        Self { txn, db }
    }

    pub fn fetch(&self, contract_id: FixedHash, output_type: OutputType) -> Result<Vec<FixedHash>, ChainStorageError> {
        let key = ContractIndexKey::new(contract_id, output_type);

        match output_type {
            OutputType::ContractDefinition | OutputType::ContractCheckpoint | OutputType::ContractConstitution => {
                Ok(self.find::<FixedHash>(&key)?.into_iter().collect())
            },
            OutputType::ContractValidatorAcceptance |
            OutputType::ContractConstitutionProposal |
            OutputType::ContractConstitutionChangeAcceptance => {
                Ok(self.find::<FixedHashSet>(&key)?.into_iter().flatten().collect())
            },
            _ => Err(ChainStorageError::InvalidOperation(format!(
                "Cannot fetch output type {} from contract index",
                output_type
            ))),
        }
    }

    fn find<V: DeserializeOwned>(&self, key: &ContractIndexKey) -> Result<Option<V>, ChainStorageError> {
        lmdb_get(&**self.txn, self.db, key)
    }

    fn exists(&self, key: &ContractIndexKey) -> Result<bool, ChainStorageError> {
        lmdb_exists(&**self.txn, self.db, key)
    }
}

impl<'a> ContractIndex<'a, WriteTransaction<'a>> {
    /// Called when a new output must be added to the index
    pub fn add_output(&self, output: &TransactionOutput) -> Result<(), ChainStorageError> {
        let output_hash = FixedHash::try_from(output.hash())
            .map_err(|_| ChainStorageError::CriticalError("output.hash() was not 32-bytes".to_string()))?;

        let contract_id = output.features.contract_id().ok_or_else(|| {
            ChainStorageError::InvalidOperation(format!(
                "Attempt to add non-contract output with hash {} to contract index.",
                output_hash
            ))
        })?;
        self.add_to_index(contract_id, output.features.output_type, output_hash)
    }

    /// Updates the index, removing references to the output that the given input spends.
    pub fn spend(&self, input: &TransactionInput) -> Result<(), ChainStorageError> {
        let output_hash = FixedHash::try_from(input.output_hash()).unwrap();
        let features = input.features()?;
        let contract_id = features.contract_id().ok_or_else(|| {
            ChainStorageError::InvalidOperation(format!(
                "Attempt to add non-contract output with hash {} to contract index.",
                output_hash
            ))
        })?;
        self.remove_from_index(contract_id, features.output_type, output_hash)
    }

    /// Updates the index, rewinding (undoing) the effect of the output on the index state.
    pub fn rewind_output(&self, output: &TransactionOutput) -> Result<(), ChainStorageError> {
        let output_hash = FixedHash::try_from(output.hash()).unwrap();
        let features = &output.features;
        let contract_id = features.contract_id().ok_or_else(|| {
            ChainStorageError::InvalidOperation(format!(
                "Attempt to add non-contract output with hash {} to contract index.",
                output_hash
            ))
        })?;
        self.remove_from_index(contract_id, features.output_type, output_hash)
    }

    /// Updates the index, rewinding (undoing) the effect of the input on the index state.
    pub fn rewind_input(&self, input: &TransactionInput) -> Result<(), ChainStorageError> {
        let output_hash = input
            .output_hash()
            .try_into()
            .map_err(|_| ChainStorageError::CriticalError("input.output_hash() was not 32-bytes".to_string()))?;

        let features = input.features()?;
        let contract_id = features.contract_id().ok_or_else(|| {
            ChainStorageError::InvalidOperation(format!(
                "Attempt to add non-contract input with hash {} to contract index.",
                output_hash
            ))
        })?;
        self.add_to_index(contract_id, features.output_type, output_hash)
    }

    fn add_to_index(
        &self,
        contract_id: FixedHash,
        output_type: OutputType,
        output_hash: FixedHash,
    ) -> Result<(), ChainStorageError> {
        let key = ContractIndexKey::new(contract_id, output_type);
        match output_type {
            OutputType::ContractDefinition => {
                debug!(
                    target: LOG_TARGET,
                    "inserting index for new contract_id {} in output {}.", contract_id, output_hash
                );
                self.insert(&key, &output_hash)?;

                Ok(())
            },
            // Only one contract checkpoint and constitution can exist at a time and can be overwritten. Consensus rules
            // decide whether this is valid but we just assume this is valid here.
            OutputType::ContractConstitution | OutputType::ContractCheckpoint => {
                self.assert_definition_exists(contract_id)?;
                self.set(&key, &*output_hash)?;
                Ok(())
            },
            // These are collections of output hashes
            OutputType::ContractValidatorAcceptance |
            OutputType::ContractConstitutionProposal |
<<<<<<< HEAD
            OutputType::ContractAmendment => {
=======
            OutputType::ContractConstitutionChangeAcceptance => {
>>>>>>> e3b2b9b5
                self.assert_definition_exists(contract_id)?;
                let mut hashes = self.find::<FixedHashSet>(&key)?.unwrap_or_default();

                if !hashes.insert(output_hash) {
                    return Err(ChainStorageError::InvalidOperation(format!(
                        "{} UTXO for contract {} with hash {} has already been added to index",
                        output_type, contract_id, output_hash
                    )));
                }

                self.set(&key, &hashes)?;
                Ok(())
            },
            _ => Err(ChainStorageError::InvalidOperation(format!(
                "Invalid output_type for contract UTXO: output_hash: {}, contract_id: {}, output_type: {}",
                output_hash, contract_id, output_type
            ))),
        }
    }

    fn remove_from_index(
        &self,
        contract_id: FixedHash,
        output_type: OutputType,
        output_hash: FixedHash,
    ) -> Result<(), ChainStorageError> {
        let key = ContractIndexKey::new(contract_id, output_type);

        match output_type {
            OutputType::ContractDefinition => {
                if self.has_dependent_outputs(&key)? {
                    return Err(ChainStorageError::UnspendableDueToDependentUtxos {
                        details: format!(
                            "Cannot deregister contract definition for contract {} because there are dependent outputs",
                            contract_id
                        ),
                    });
                }

                self.delete(&key)?;
                Ok(())
            },
            OutputType::ContractConstitution | OutputType::ContractCheckpoint => {
                self.delete(&key)?;
                Ok(())
            },
            OutputType::ContractValidatorAcceptance | OutputType::ContractConstitutionProposal => {
                let mut hash_set = self.find::<FixedHashSet>(&key)?.unwrap_or_default();
                if !hash_set.remove(&output_hash) {
                    return Err(ChainStorageError::InvalidOperation(format!(
                        "Output {} was not found in {} UTXO set for contract_id {}",
                        output_hash, output_type, contract_id
                    )));
                }
                if hash_set.is_empty() {
                    self.delete(&key)?;
                } else {
                    self.set(&key, &hash_set)?;
                }
                Ok(())
            },
            _ => Err(ChainStorageError::InvalidOperation(format!(
                "Invalid output_type {} for contract {} for UTXO {}",
                output_type, contract_id, output_hash
            ))),
        }
    }

    fn has_dependent_outputs(&self, key: &ContractIndexKey) -> Result<bool, ChainStorageError> {
        let constitution_key = key.to_key_with_output_type(OutputType::ContractConstitution);
        if self.exists(&constitution_key)? {
            return Ok(true);
        }
        let checkpoint_key = key.to_key_with_output_type(OutputType::ContractCheckpoint);
        if self.exists(&checkpoint_key)? {
            return Ok(true);
        }
        Ok(false)
    }

    fn assert_definition_exists(&self, contract_id: FixedHash) -> Result<(), ChainStorageError> {
        let key = ContractIndexKey::new(contract_id, OutputType::ContractDefinition);
        if self.exists(&key)? {
            Ok(())
        } else {
            Err(ChainStorageError::InvalidOperation(format!(
                "No contract definition for contract id {}",
                contract_id
            )))
        }
    }

    fn insert<V: Serialize + Debug>(&self, key: &ContractIndexKey, value: &V) -> Result<(), ChainStorageError> {
        lmdb_insert(self.txn, self.db, key, value, "contract_index")
    }

    fn set<V: Serialize>(&self, key: &ContractIndexKey, value: &V) -> Result<(), ChainStorageError> {
        lmdb_replace(self.txn, self.db, key, value)
    }

    fn delete(&self, key: &ContractIndexKey) -> Result<(), ChainStorageError> {
        lmdb_delete(self.txn, self.db, key, "contract_index")
    }
}

/// A hash set using the DefaultHasher. Since output hashes are not user controlled and uniformly random there is no
/// need to use RandomState hasher.
type FixedHashSet = HashSet<FixedHash, BuildHasherDefault<DefaultHasher>>;

/// A 33-byte contract ID index key.
///
/// The first 32-bytes are the contract ID, the next byte is the `OutputType`.
#[derive(Debug, Clone, Copy)]
pub(self) struct ContractIndexKey {
    bytes: [u8; Self::FULL_KEY_LEN],
}

impl ContractIndexKey {
    const FULL_KEY_LEN: usize = FixedHash::byte_size() + 1;

    pub fn new(contract_id: FixedHash, output_type: OutputType) -> Self {
        Self {
            bytes: Self::bytes_from_parts(contract_id, output_type),
        }
    }

    pub fn to_key_with_output_type(self, output_type: OutputType) -> Self {
        let mut key = self;
        key.bytes[FixedHash::byte_size()] = output_type.as_byte();
        key
    }

    pub fn as_bytes(&self) -> &[u8] {
        &self.bytes[..]
    }

    fn bytes_from_parts(contract_id: FixedHash, output_type: OutputType) -> [u8; Self::FULL_KEY_LEN] {
        let mut buf = Self::new_buf();
        buf[..FixedHash::byte_size()].copy_from_slice(&*contract_id);
        buf[FixedHash::byte_size()] = output_type.as_byte();
        buf
    }

    /// Returns a fixed 0-filled byte array.
    const fn new_buf() -> [u8; Self::FULL_KEY_LEN] {
        [0x0u8; Self::FULL_KEY_LEN]
    }
}

impl AsLmdbBytes for ContractIndexKey {
    fn as_lmdb_bytes(&self) -> &[u8] {
        self.as_bytes()
    }
}

impl Display for ContractIndexKey {
    fn fmt(&self, f: &mut Formatter<'_>) -> std::fmt::Result {
        write!(f, "{}", to_hex(self.as_bytes()))
    }
}

#[cfg(test)]
mod tests {
    use digest::Digest;
    use tari_common_types::types::HashDigest;

    use super::*;
    mod contract_index_key {

        use super::*;

        #[test]
        fn it_represents_a_well_formed_contract_index_key() {
            let hash = HashDigest::new().chain(b"foobar").finalize().into();
            let key = ContractIndexKey::new(hash, OutputType::ContractCheckpoint);
            assert_eq!(key.as_lmdb_bytes()[..32], *hash.as_slice());
            assert_eq!(
                OutputType::from_byte(key.as_lmdb_bytes()[32]).unwrap(),
                OutputType::ContractCheckpoint
            );
        }
    }
}<|MERGE_RESOLUTION|>--- conflicted
+++ resolved
@@ -174,11 +174,8 @@
             // These are collections of output hashes
             OutputType::ContractValidatorAcceptance |
             OutputType::ContractConstitutionProposal |
-<<<<<<< HEAD
+            OutputType::ContractConstitutionChangeAcceptance |
             OutputType::ContractAmendment => {
-=======
-            OutputType::ContractConstitutionChangeAcceptance => {
->>>>>>> e3b2b9b5
                 self.assert_definition_exists(contract_id)?;
                 let mut hashes = self.find::<FixedHashSet>(&key)?.unwrap_or_default();
 
