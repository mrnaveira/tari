--- conflicted
+++ resolved
@@ -20,13 +20,9 @@
 //  WHETHER IN CONTRACT, STRICT LIABILITY, OR TORT (INCLUDING NEGLIGENCE OR OTHERWISE) ARISING IN ANY WAY OUT OF THE
 //  USE OF THIS SOFTWARE, EVEN IF ADVISED OF THE POSSIBILITY OF SUCH DAMAGE.
 
-<<<<<<< HEAD
 use std::{collections::HashSet, iter::FromIterator};
 
-use tari_common_types::types::PublicKey;
-=======
-use tari_common_types::types::{Commitment, FixedHash};
->>>>>>> 850e78f4
+use tari_common_types::types::{Commitment, FixedHash, PublicKey};
 
 use super::helpers::{fetch_contract_constitution, get_sidechain_features};
 use crate::{
@@ -124,13 +120,13 @@
     Ok(())
 }
 
-<<<<<<< HEAD
 fn get_commitee_members(signatures: &CommitteeSignatures) -> Vec<PublicKey> {
     signatures
         .into_iter()
         .map(|s| s.signer().clone())
         .collect::<Vec<PublicKey>>()
-=======
+}
+
 pub fn validate_signatures(checkpoint: &ContractCheckpoint, contract_id: &FixedHash) -> Result<(), ValidationError> {
     let challenge = create_checkpoint_challenge(checkpoint, contract_id);
     let signatures = &checkpoint.signatures;
@@ -156,36 +152,35 @@
         &checkpoint.merkle_root,
         checkpoint.checkpoint_number,
     )
->>>>>>> 850e78f4
 }
 
 #[cfg(test)]
 mod test {
-<<<<<<< HEAD
     use std::convert::TryInto;
 
-    use tari_common_types::types::Signature;
-
-=======
+    use tari_common_types::types::FixedHash;
+
     use super::create_checkpoint_challenge;
->>>>>>> 850e78f4
-    use crate::validation::dan_validators::{
-        test_helpers::{
-            assert_dan_validator_err,
-            assert_dan_validator_success,
-            create_committee_signatures,
-            create_contract_checkpoint,
-            create_contract_checkpoint_schema,
-            create_contract_constitution,
-            create_random_key_pair,
-            init_test_blockchain,
-            publish_checkpoint,
-            publish_constitution,
-            publish_contract,
-            publish_definition,
-            schema_to_transaction,
+    use crate::{
+        consensus::ConsensusHashWriter,
+        validation::dan_validators::{
+            test_helpers::{
+                assert_dan_validator_err,
+                assert_dan_validator_success,
+                create_committee_signatures,
+                create_contract_checkpoint,
+                create_contract_checkpoint_schema,
+                create_contract_constitution,
+                create_random_key_pair,
+                init_test_blockchain,
+                publish_checkpoint,
+                publish_constitution,
+                publish_contract,
+                publish_definition,
+                schema_to_transaction,
+            },
+            DanLayerValidationError,
         },
-        DanLayerValidationError,
     };
 
     #[test]
@@ -310,7 +305,33 @@
     }
 
     #[test]
-<<<<<<< HEAD
+    fn it_rejects_checkpoint_with_invalid_signatures() {
+        // initialise a blockchain with enough funds to spend at contract transactions
+        let (mut blockchain, utxos) = init_test_blockchain();
+
+        // Publish a new contract specifying a committee with two members
+        let alice = create_random_key_pair();
+        let bob = create_random_key_pair();
+        let contract_id = publish_contract(&mut blockchain, &utxos, vec![alice.1.clone(), bob.1.clone()]);
+
+        // To create an invalid signature, let's use a challenge from a different checkpoint
+        let mut checkpoint = create_contract_checkpoint(0);
+        let challenge: FixedHash = ConsensusHashWriter::default()
+            .chain(&"invalid data".as_bytes())
+            .finalize()
+            .into();
+        checkpoint.signatures = create_committee_signatures(vec![alice, bob], challenge.as_ref());
+
+        // Create the invalid transaction
+        let schema = create_contract_checkpoint_schema(contract_id, utxos[2].clone(), checkpoint);
+        let (tx, _) = schema_to_transaction(&schema);
+
+        // try to validate the checkpoint transaction and check that we get the error
+        let err = assert_dan_validator_err(&blockchain, &tx);
+        assert!(matches!(err, DanLayerValidationError::InvalidSignature { .. }));
+    }
+
+    #[test]
     fn it_rejects_checkpoints_with_insufficient_quorum() {
         // initialise a blockchain with enough funds to spend at contract transactions
         let (mut blockchain, utxos) = init_test_blockchain();
@@ -323,15 +344,14 @@
         let alice = create_random_key_pair();
         let bob = create_random_key_pair();
         let carol = create_random_key_pair();
-        constitution.validator_committee = vec![alice.1.clone(), bob.1, carol.1]
-            .try_into()
-            .unwrap();
+        constitution.validator_committee = vec![alice.1.clone(), bob.1, carol.1].try_into().unwrap();
         constitution.checkpoint_params.minimum_quorum_required = 2;
         publish_constitution(&mut blockchain, utxos[1].clone(), contract_id, constitution);
 
         // create a checkpoint with an insufficient quorum
         let mut checkpoint = create_contract_checkpoint(0);
-        checkpoint.signatures = create_committee_signatures(vec![(alice.1, Signature::default())]);
+        let challenge = create_checkpoint_challenge(&checkpoint, &contract_id);
+        checkpoint.signatures = create_committee_signatures(vec![alice], challenge.as_ref());
         let schema = create_contract_checkpoint_schema(contract_id, utxos[2].clone(), checkpoint);
         let (tx, _) = schema_to_transaction(&schema);
 
@@ -361,39 +381,11 @@
 
         // create a checkpoint with an enough quorum
         let mut checkpoint = create_contract_checkpoint(0);
-        checkpoint.signatures =
-            create_committee_signatures(vec![(alice.1, Signature::default()), (bob.1, Signature::default())]);
-        let schema = create_contract_checkpoint_schema(contract_id, utxos[2].clone(), checkpoint);
-        let (tx, _) = schema_to_transaction(&schema);
-
-        assert_dan_validator_success(&blockchain, &tx);
-=======
-    fn it_rejects_checkpoint_with_invalid_signatures() {
-        // initialise a blockchain with enough funds to spend at contract transactions
-        let (mut blockchain, utxos) = init_test_blockchain();
-
-        // Publish a new contract specifying a committee with two members
-        let alice = create_random_key_pair();
-        let mut bob = create_random_key_pair();
-        let contract_id = publish_contract(&mut blockchain, &utxos, vec![alice.1.clone(), bob.1.clone()]);
-
-        // To generate an invalid signature, lets swap bob private key for a random private key but keep the public key
-        let (altered_private_key, _) = create_random_key_pair();
-        bob.0 = altered_private_key;
-
-        // Create a checkpoint with the altered key pair,
-        // bob private key is altered compared to the one use in the contract constitution
-        let mut checkpoint = create_contract_checkpoint(0);
         let challenge = create_checkpoint_challenge(&checkpoint, &contract_id);
         checkpoint.signatures = create_committee_signatures(vec![alice, bob], challenge.as_ref());
-
-        // Create the invalid transaction
-        let schema = create_contract_checkpoint_schema(contract_id, utxos[1].clone(), checkpoint);
-        let (tx, _) = schema_to_transaction(&schema);
-
-        // try to validate the checkpoint transaction and check that we get the error
-        let err = assert_dan_validator_err(&blockchain, &tx);
-        assert!(matches!(err, DanLayerValidationError::InvalidSignature { .. }));
->>>>>>> 850e78f4
+        let schema = create_contract_checkpoint_schema(contract_id, utxos[2].clone(), checkpoint);
+        let (tx, _) = schema_to_transaction(&schema);
+
+        assert_dan_validator_success(&blockchain, &tx);
     }
 }