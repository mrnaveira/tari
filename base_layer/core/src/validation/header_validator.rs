use crate::{
    blocks::BlockHeader,
    chain_storage::{fetch_headers, BlockchainBackend},
    consensus::ConsensusManager,
    proof_of_work::AchievedTargetDifficulty,
    validation::{
        helpers::{check_header_timestamp_greater_than_median, check_pow_data, check_timestamp_ftl},
        DifficultyCalculator,
        HeaderValidation,
        ValidationError,
    },
};
use log::*;
use tari_crypto::tari_utilities::{hash::Hashable, hex::Hex};

pub const LOG_TARGET: &str = "c::val::header_validators";

pub struct HeaderValidator {
    rules: ConsensusManager,
}

impl HeaderValidator {
<<<<<<< HEAD
    pub fn new(rules: ConsensusManager, randomx_factory: RandomXFactory) -> Self {
        Self { rules, randomx_factory }
    }

    /// Calculates the achieved and target difficulties at the specified height and compares them.
    pub fn check_achieved_and_target_difficulty<B: BlockchainBackend>(
        &self,
        db: &B,
        block_header: &BlockHeader,
    ) -> Result<AchievedTargetDifficulty, ValidationError> {
        let difficulty_window = fetch_target_difficulty(db, &self.rules, block_header.pow_algo(), block_header.height)?;
        let constants = self.rules.consensus_constants(block_header.height);
        let target = difficulty_window.calculate(
            constants.min_pow_difficulty(block_header.pow.pow_algo),
            constants.max_pow_difficulty(block_header.pow.pow_algo),
        );
        let achieved_target = check_target_difficulty(block_header, target, &self.randomx_factory)?;

        Ok(achieved_target)
=======
    pub fn new(rules: ConsensusManager) -> Self {
        Self { rules }
>>>>>>> e64b1ffc
    }

    /// This function tests that the block timestamp is greater than the median timestamp at the specified height.
    fn check_median_timestamp<B: BlockchainBackend>(
        &self,
        db: &B,
        block_header: &BlockHeader,
    ) -> Result<(), ValidationError> {
        if block_header.height == 0 {
            return Ok(()); // Its the genesis block, so we dont have to check median
        }

        let height = block_header.height - 1;
        let min_height = height.saturating_sub(
            self.rules
                .consensus_constants(block_header.height)
                .get_median_timestamp_count() as u64,
        );
        let timestamps = fetch_headers(db, min_height, height)?
            .iter()
            .map(|h| h.timestamp)
            .collect::<Vec<_>>();

        check_header_timestamp_greater_than_median(block_header, &timestamps)?;

        Ok(())
    }
}

impl<TBackend: BlockchainBackend> HeaderValidation<TBackend> for HeaderValidator {
    /// The consensus checks that are done (in order of cheapest to verify to most expensive):
    /// 1. Is the block timestamp within the Future Time Limit (FTL)?
    /// 1. Is the Proof of Work valid?
    /// 1. Is the achieved difficulty of this block >= the target difficulty for this block?

    fn validate(
        &self,
        backend: &TBackend,
        header: &BlockHeader,
        difficulty_calculator: &DifficultyCalculator,
    ) -> Result<AchievedTargetDifficulty, ValidationError>
    {
        check_timestamp_ftl(&header, &self.rules)?;
        let header_id = format!("header #{} ({})", header.height, header.hash().to_hex());
        trace!(
            target: LOG_TARGET,
            "BlockHeader validation: FTL timestamp is ok for {} ",
            header_id
        );
        self.check_median_timestamp(backend, header)?;
        trace!(
            target: LOG_TARGET,
            "BlockHeader validation: Median timestamp is ok for {} ",
            header_id
        );
        check_pow_data(header, &self.rules, backend)?;
        let achieved_target = difficulty_calculator.check_achieved_and_target_difficulty(backend, header)?;

        trace!(
            target: LOG_TARGET,
            "BlockHeader validation: Achieved difficulty is ok for {} ",
            header_id
        );
        debug!(
            target: LOG_TARGET,
            "Block header validation: BlockHeader is VALID for {}", header_id
        );
        Ok(achieved_target)
    }
}<|MERGE_RESOLUTION|>--- conflicted
+++ resolved
@@ -20,30 +20,8 @@
 }
 
 impl HeaderValidator {
-<<<<<<< HEAD
-    pub fn new(rules: ConsensusManager, randomx_factory: RandomXFactory) -> Self {
-        Self { rules, randomx_factory }
-    }
-
-    /// Calculates the achieved and target difficulties at the specified height and compares them.
-    pub fn check_achieved_and_target_difficulty<B: BlockchainBackend>(
-        &self,
-        db: &B,
-        block_header: &BlockHeader,
-    ) -> Result<AchievedTargetDifficulty, ValidationError> {
-        let difficulty_window = fetch_target_difficulty(db, &self.rules, block_header.pow_algo(), block_header.height)?;
-        let constants = self.rules.consensus_constants(block_header.height);
-        let target = difficulty_window.calculate(
-            constants.min_pow_difficulty(block_header.pow.pow_algo),
-            constants.max_pow_difficulty(block_header.pow.pow_algo),
-        );
-        let achieved_target = check_target_difficulty(block_header, target, &self.randomx_factory)?;
-
-        Ok(achieved_target)
-=======
     pub fn new(rules: ConsensusManager) -> Self {
         Self { rules }
->>>>>>> e64b1ffc
     }
 
     /// This function tests that the block timestamp is greater than the median timestamp at the specified height.
