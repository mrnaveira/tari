// Copyright 2022 The Tari Project
// SPDX-License-Identifier: BSD-3-Clause

use cipher_seed::BIRTHDAY_GENESIS_FROM_UNIX_EPOCH;
use digest::Digest;
use tari_crypto::{
    hash_domain,
    hashing::{DomainSeparatedHasher, LengthExtensionAttackResistant},
};
use tari_utilities::{hidden::Hidden, hidden_type, safe_array::SafeArray};
use zeroize::Zeroize;

use crate::{
    cipher_seed::{CIPHER_SEED_ENCRYPTION_KEY_BYTES, CIPHER_SEED_MAC_KEY_BYTES},
    error::MnemonicError,
};

pub mod cipher_seed;
pub mod diacritics;
pub mod error;
pub mod key_manager;
pub mod mnemonic;
pub mod mnemonic_wordlists;
//  https://github.com/rustwasm/wasm-bindgen/issues/2774
#[allow(clippy::unused_unit)]
#[cfg(feature = "wasm")]
pub mod wasm;

hash_domain!(KeyManagerDomain, "com.tari.tari_project.base_layer.key_manager", 1);

const LABEL_ARGON_ENCODING: &str = "argon2_encoding";
const LABEL_CHACHA20_ENCODING: &str = "chacha20_encoding";
const LABEL_MAC_GENERATION: &str = "mac_generation";
const LABEL_DERIVE_KEY: &str = "derive_key";

pub(crate) fn mac_domain_hasher<D: Digest + LengthExtensionAttackResistant>(
    label: &'static str,
) -> DomainSeparatedHasher<D, KeyManagerDomain> {
    DomainSeparatedHasher::<D, KeyManagerDomain>::new_with_label(label)
}

<<<<<<< HEAD
=======
hidden_type!(CipherSeedEncryptionKey, SafeArray<u8, CIPHER_SEED_ENCRYPTION_KEY_BYTES>);
hidden_type!(CipherSeedMacKey, SafeArray< u8, CIPHER_SEED_MAC_KEY_BYTES>);

>>>>>>> 0bdb568f
/// Computes the birthday duration, in seconds, from the unix epoch. Currently, birthday is stored
/// on the wallet as days since 2022-01-01, mainly to preserve space regarding u16 type. That said,
/// for wallet synchronization, it is necessary we are compatible with block timestamps (calculated
/// from unix epoch). This function adds this functionality
pub fn get_birthday_from_unix_epoch_in_seconds(birthday: u16, to_days: u16) -> u64 {
    u64::from(birthday.saturating_sub(to_days)) * 24 * 60 * 60 + BIRTHDAY_GENESIS_FROM_UNIX_EPOCH
<<<<<<< HEAD
=======
}

#[derive(Debug, Clone)]
pub struct SeedWords {
    words: Vec<Hidden<String>>,
}

impl PartialEq for SeedWords {
    fn eq(&self, other: &Self) -> bool {
        (other.len() == self.len()) &&
            (0..self.len())
                .into_iter()
                .all(|i| self.get_word(i).unwrap() == other.get_word(i).unwrap())
    }
}

impl SeedWords {
    pub fn new(words: Vec<Hidden<String>>) -> Self {
        Self { words }
    }

    pub fn len(&self) -> usize {
        self.words.len()
    }

    pub fn get_word(&self, index: usize) -> Result<&String, MnemonicError> {
        if index > self.len() - 1 {
            return Err(MnemonicError::IndexOutOfBounds);
        }

        Ok(self.words[index].reveal())
    }

    pub fn is_empty(&self) -> bool {
        self.words.is_empty()
    }

    pub fn push(&mut self, word: String) {
        let word = Hidden::hide(word);
        self.words.push(word);
    }

    pub fn join(&self, sep: &str) -> Hidden<String> {
        Hidden::hide(
            self.words
                .iter()
                .map(|s| s.reveal().as_str())
                .collect::<Vec<_>>()
                .join(sep),
        )
    }
}

#[cfg(test)]
mod tests {
    use super::*;

    #[test]
    pub fn test_seed_words_len() {
        let seed_words = SeedWords::new(vec![]);
        assert_eq!(seed_words.len(), 0_usize);

        let seed_words = SeedWords::new(vec![
            Hidden::hide("hi".to_string()),
            Hidden::hide("niao".to_string()),
            Hidden::hide("hola".to_string()),
            Hidden::hide("bonjour".to_string()),
            Hidden::hide("olá".to_string()),
        ]);

        assert_eq!(seed_words.len(), 5_usize);
    }

    #[test]
    pub fn test_seed_words_get_word_at_index() {
        let seed_words = SeedWords::new(vec![
            Hidden::hide("hi".to_string()),
            Hidden::hide("niao".to_string()),
            Hidden::hide("hola".to_string()),
            Hidden::hide("bonjour".to_string()),
            Hidden::hide("olá".to_string()),
        ]);

        let vec_words = vec![
            "hi".to_string(),
            "niao".to_string(),
            "hola".to_string(),
            "bonjour".to_string(),
            "olá".to_string(),
        ];

        for (index, word) in vec_words.iter().enumerate().take(5_usize) {
            // should not derefence, in practice. We do it here, for testing purposes
            assert_eq!(*seed_words.get_word(index).unwrap(), *word);
        }
    }

    #[test]
    pub fn test_seed_words_is_empty() {
        let seed_words = SeedWords::new(vec![]);
        assert!(seed_words.is_empty());

        let seed_words = SeedWords::new(vec![
            Hidden::hide("hi".to_string()),
            Hidden::hide("niao".to_string()),
            Hidden::hide("hola".to_string()),
            Hidden::hide("bonjour".to_string()),
            Hidden::hide("olá".to_string()),
        ]);

        assert!(!seed_words.is_empty());
    }

    #[test]
    pub fn test_seed_words_push() {
        let mut seed_words = SeedWords::new(vec![
            Hidden::hide("hi".to_string()),
            Hidden::hide("niao".to_string()),
            Hidden::hide("hola".to_string()),
            Hidden::hide("bonjour".to_string()),
            Hidden::hide("olá".to_string()),
        ]);

        seed_words.push("ciao".to_string());
        assert_eq!(seed_words.len(), 6_usize);
        assert_eq!(seed_words.get_word(5).unwrap(), "ciao")
    }

    #[test]
    pub fn test_seed_words_join() {
        let seed_words = SeedWords::new(vec![
            Hidden::hide("hi".to_string()),
            Hidden::hide("niao".to_string()),
            Hidden::hide("hola".to_string()),
            Hidden::hide("bonjour".to_string()),
            Hidden::hide("olá".to_string()),
        ]);

        let joined = seed_words.join(", ");
        assert_eq!(joined.reveal(), "hi, niao, hola, bonjour, olá");
    }

    #[test]
    pub fn test_seed_words_partial_eq() {
        let seed_words = SeedWords::new(vec![
            Hidden::hide("hi".to_string()),
            Hidden::hide("niao".to_string()),
            Hidden::hide("hola".to_string()),
            Hidden::hide("bonjour".to_string()),
            Hidden::hide("olá".to_string()),
        ]);

        let other_seed_words = SeedWords::new(vec![
            Hidden::hide("hi".to_string()),
            Hidden::hide("niao".to_string()),
            Hidden::hide("hola".to_string()),
            Hidden::hide("bonjour".to_string()),
            Hidden::hide("olá".to_string()),
        ]);

        // equality should hold, in this case
        assert_eq!(seed_words, other_seed_words);

        let other_seed_words = SeedWords::new(vec![]);

        // equality fails, in case of distinguished len
        assert_ne!(seed_words, other_seed_words);

        let other_seed_words = SeedWords::new(vec![
            Hidden::hide("hi".to_string()),
            Hidden::hide("niao".to_string()),
            Hidden::hide("hola".to_string()),
            Hidden::hide("bonjour".to_string()),
            Hidden::hide("ciao".to_string()),
        ]);

        // equality fails, in case of same len but distinct words
        assert_ne!(seed_words, other_seed_words);
    }
>>>>>>> 0bdb568f
}<|MERGE_RESOLUTION|>--- conflicted
+++ resolved
@@ -39,20 +39,15 @@
     DomainSeparatedHasher::<D, KeyManagerDomain>::new_with_label(label)
 }
 
-<<<<<<< HEAD
-=======
 hidden_type!(CipherSeedEncryptionKey, SafeArray<u8, CIPHER_SEED_ENCRYPTION_KEY_BYTES>);
 hidden_type!(CipherSeedMacKey, SafeArray< u8, CIPHER_SEED_MAC_KEY_BYTES>);
 
->>>>>>> 0bdb568f
 /// Computes the birthday duration, in seconds, from the unix epoch. Currently, birthday is stored
 /// on the wallet as days since 2022-01-01, mainly to preserve space regarding u16 type. That said,
 /// for wallet synchronization, it is necessary we are compatible with block timestamps (calculated
 /// from unix epoch). This function adds this functionality
 pub fn get_birthday_from_unix_epoch_in_seconds(birthday: u16, to_days: u16) -> u64 {
     u64::from(birthday.saturating_sub(to_days)) * 24 * 60 * 60 + BIRTHDAY_GENESIS_FROM_UNIX_EPOCH
-<<<<<<< HEAD
-=======
 }
 
 #[derive(Debug, Clone)]
@@ -232,5 +227,4 @@
         // equality fails, in case of same len but distinct words
         assert_ne!(seed_words, other_seed_words);
     }
->>>>>>> 0bdb568f
 }