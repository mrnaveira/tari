--- conflicted
+++ resolved
@@ -312,16 +312,6 @@
         Ok((tx_id, transaction))
     }
 
-<<<<<<< HEAD
-    pub async fn create_contract_amendment(
-        &mut self,
-        contract_id: FixedHash,
-        amendment: ContractAmendment,
-    ) -> Result<(TxId, Transaction), WalletError> {
-        let output = self
-            .output_manager
-            .create_output_with_features(0.into(), OutputFeatures::for_contract_amendment(contract_id, amendment))
-=======
     pub async fn create_update_proposal(
         &mut self,
         contract_id: FixedHash,
@@ -333,7 +323,24 @@
                 0.into(),
                 OutputFeatures::for_contract_update_proposal(contract_id, update_proposal),
             )
->>>>>>> 0e3bee06
+            .await?;
+
+        let (tx_id, transaction) = self
+            .output_manager
+            .create_send_to_self_with_output(vec![output], ASSET_FPG.into(), None, None)
+            .await?;
+
+        Ok((tx_id, transaction))
+    }
+
+    pub async fn create_contract_amendment(
+        &mut self,
+        contract_id: FixedHash,
+        amendment: ContractAmendment,
+    ) -> Result<(TxId, Transaction), WalletError> {
+        let output = self
+            .output_manager
+            .create_output_with_features(0.into(), OutputFeatures::for_contract_amendment(contract_id, amendment))
             .await?;
 
         let (tx_id, transaction) = self
