--- conflicted
+++ resolved
@@ -81,15 +81,13 @@
         validator_node_public_key: Box<PublicKey>,
         signature: Box<Signature>,
     },
-<<<<<<< HEAD
+    CreateContractUpdateProposal {
+        contract_id: FixedHash,
+        update_proposal: Box<ContractUpdateProposal>,
+    },
     CreateContractAmendment {
         contract_id: FixedHash,
         contract_amendment: Box<ContractAmendment>,
-=======
-    CreateContractUpdateProposal {
-        contract_id: FixedHash,
-        update_proposal: Box<ContractUpdateProposal>,
->>>>>>> 0e3bee06
     },
 }
 
@@ -103,9 +101,6 @@
     CreateConstitutionDefinition { transaction: Box<Transaction>, tx_id: TxId },
     CreateContractDefinition { transaction: Box<Transaction>, tx_id: TxId },
     CreateContractAcceptance { transaction: Box<Transaction>, tx_id: TxId },
-<<<<<<< HEAD
+    CreateContractUpdateProposal { transaction: Box<Transaction>, tx_id: TxId },
     CreateContractAmendment { transaction: Box<Transaction>, tx_id: TxId },
-=======
-    CreateContractUpdateProposal { transaction: Box<Transaction>, tx_id: TxId },
->>>>>>> 0e3bee06
 }