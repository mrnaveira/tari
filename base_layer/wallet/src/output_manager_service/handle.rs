// Copyright 2019. The Tari Project
//
// Redistribution and use in source and binary forms, with or without modification, are permitted provided that the
// following conditions are met:
//
// 1. Redistributions of source code must retain the above copyright notice, this list of conditions and the following
// disclaimer.
//
// 2. Redistributions in binary form must reproduce the above copyright notice, this list of conditions and the
// following disclaimer in the documentation and/or other materials provided with the distribution.
//
// 3. Neither the name of the copyright holder nor the names of its contributors may be used to endorse or promote
// products derived from this software without specific prior written permission.
//
// THIS SOFTWARE IS PROVIDED BY THE COPYRIGHT HOLDERS AND CONTRIBUTORS "AS IS" AND ANY EXPRESS OR IMPLIED WARRANTIES,
// INCLUDING, BUT NOT LIMITED TO, THE IMPLIED WARRANTIES OF MERCHANTABILITY AND FITNESS FOR A PARTICULAR PURPOSE ARE
// DISCLAIMED. IN NO EVENT SHALL THE COPYRIGHT HOLDER OR CONTRIBUTORS BE LIABLE FOR ANY DIRECT, INDIRECT, INCIDENTAL,
// SPECIAL, EXEMPLARY, OR CONSEQUENTIAL DAMAGES (INCLUDING, BUT NOT LIMITED TO, PROCUREMENT OF SUBSTITUTE GOODS OR
// SERVICES; LOSS OF USE, DATA, OR PROFITS; OR BUSINESS INTERRUPTION) HOWEVER CAUSED AND ON ANY THEORY OF LIABILITY,
// WHETHER IN CONTRACT, STRICT LIABILITY, OR TORT (INCLUDING NEGLIGENCE OR OTHERWISE) ARISING IN ANY WAY OUT OF THE
// USE OF THIS SOFTWARE, EVEN IF ADVISED OF THE POSSIBILITY OF SUCH DAMAGE.

use std::{fmt, fmt::Formatter, sync::Arc};

use aes_gcm::Aes256Gcm;
use tari_common_types::{
    transaction::TxId,
    types::{HashOutput, PublicKey},
};
use tari_core::transactions::{
    tari_amount::MicroTari,
<<<<<<< HEAD
    transaction::{Transaction, TransactionOutput, UnblindedOutput},
=======
    transaction::{OutputFeatures, Transaction, TransactionOutput, UnblindedOutput, UnblindedOutputBuilder},
>>>>>>> 5ec29754
    transaction_protocol::sender::TransactionSenderMessage,
    ReceiverTransactionProtocol,
    SenderTransactionProtocol,
};
use tari_crypto::{script::TariScript, tari_utilities::hex::Hex};
use tari_service_framework::reply_channel::SenderService;
use tokio::sync::broadcast;
use tower::Service;

use crate::output_manager_service::{
    error::OutputManagerError,
    service::Balance,
    storage::models::{KnownOneSidedPaymentScript, SpendingPriority},
};

/// API Request enum
pub enum OutputManagerRequest {
    GetBalance,
    AddOutput((Box<UnblindedOutput>, Option<SpendingPriority>)),
    AddOutputWithTxId((TxId, Box<UnblindedOutput>, Option<SpendingPriority>)),
    AddUnvalidatedOutput((TxId, Box<UnblindedOutput>, Option<SpendingPriority>)),
    UpdateOutputMetadataSignature(Box<TransactionOutput>),
    GetRecipientTransaction(TransactionSenderMessage),
    GetCoinbaseTransaction((TxId, MicroTari, MicroTari, u64)),
    ConfirmPendingTransaction(TxId),
    PrepareToSendTransaction {
        tx_id: TxId,
        amount: MicroTari,
        unique_id: Option<Vec<u8>>,
        fee_per_gram: MicroTari,
        lock_height: Option<u64>,
        message: String,
        script: TariScript,
    },
    CreatePayToSelfTransaction {
        tx_id: TxId,
        amount: MicroTari,
        unique_id: Option<Vec<u8>>,
        fee_per_gram: MicroTari,
        lock_height: Option<u64>,
        message: String,
    },
    CreatePayToSelfWithOutputs {
        amount: MicroTari,
        outputs: Vec<UnblindedOutputBuilder>,
        fee_per_gram: MicroTari,
    },
    CancelTransaction(TxId),
    GetSpentOutputs,
    GetUnspentOutputs,
    GetInvalidOutputs,
    GetSeedWords,
    ValidateUtxos,
    RevalidateTxos,
    CreateCoinSplit((MicroTari, usize, MicroTari, Option<u64>)),
    ApplyEncryption(Box<Aes256Gcm>),
    RemoveEncryption,
    GetPublicRewindKeys,
    FeeEstimate {
        amount: MicroTari,
        fee_per_gram: MicroTari,
        num_kernels: usize,
        num_outputs: usize,
    },
    ScanForRecoverableOutputs(Vec<TransactionOutput>),
    ScanOutputs(Vec<TransactionOutput>),
    AddKnownOneSidedPaymentScript(KnownOneSidedPaymentScript),
    CreateOutputWithFeatures {
        value: MicroTari,
        features: Box<OutputFeatures>,
    },

    ReinstateCancelledInboundTx(TxId),
    SetCoinbaseAbandoned(TxId, bool),
    CreateClaimShaAtomicSwapTransaction(HashOutput, PublicKey, MicroTari),
    CreateHtlcRefundTransaction(HashOutput, MicroTari),
}

impl fmt::Display for OutputManagerRequest {
    fn fmt(&self, f: &mut fmt::Formatter<'_>) -> fmt::Result {
        use OutputManagerRequest::*;
        match self {
            GetBalance => write!(f, "GetBalance"),
            AddOutput((v, _)) => write!(f, "AddOutput ({})", v.value),
            AddOutputWithTxId((t, v, _)) => write!(f, "AddOutputWithTxId ({}: {})", t, v.value),
            AddUnvalidatedOutput((t, v, _)) => {
                write!(f, "AddUnvalidatedOutput ({}: {})", t, v.value)
            },
            UpdateOutputMetadataSignature(v) => write!(
                f,
                "UpdateOutputMetadataSignature ({}, {}, {})",
                v.metadata_signature.public_nonce().to_hex(),
                v.metadata_signature.u().to_hex(),
                v.metadata_signature.v().to_hex()
            ),
            GetRecipientTransaction(_) => write!(f, "GetRecipientTransaction"),
            ConfirmPendingTransaction(v) => write!(f, "ConfirmPendingTransaction ({})", v),
            PrepareToSendTransaction { message, .. } => write!(f, "PrepareToSendTransaction ({})", message),
            CreatePayToSelfTransaction { message, .. } => write!(f, "CreatePayToSelfTransaction ({})", message),
            CancelTransaction(v) => write!(f, "CancelTransaction ({})", v),
            GetSpentOutputs => write!(f, "GetSpentOutputs"),
            GetUnspentOutputs => write!(f, "GetUnspentOutputs"),
            GetInvalidOutputs => write!(f, "GetInvalidOutputs"),
            GetSeedWords => write!(f, "GetSeedWords"),
            ValidateUtxos => write!(f, "ValidateUtxos"),
            RevalidateTxos => write!(f, "RevalidateTxos"),
            CreateCoinSplit(v) => write!(f, "CreateCoinSplit ({})", v.0),
            ApplyEncryption(_) => write!(f, "ApplyEncryption"),
            RemoveEncryption => write!(f, "RemoveEncryption"),
            GetCoinbaseTransaction(_) => write!(f, "GetCoinbaseTransaction"),
            GetPublicRewindKeys => write!(f, "GetPublicRewindKeys"),
            FeeEstimate {
                amount,
                fee_per_gram,
                num_kernels,
                num_outputs,
            } => write!(
                f,
                "FeeEstimate(amount: {}, fee_per_gram: {}, num_kernels: {}, num_outputs: {})",
                amount, fee_per_gram, num_kernels, num_outputs
            ),
            ScanForRecoverableOutputs(_) => write!(f, "ScanForRecoverableOutputs"),
            ScanOutputs(_) => write!(f, "ScanOutputs"),
            AddKnownOneSidedPaymentScript(_) => write!(f, "AddKnownOneSidedPaymentScript"),
            CreateOutputWithFeatures { value, features } => {
                write!(f, "CreateOutputWithFeatures({}, {})", value, features.to_string(),)
            },
            CreatePayToSelfWithOutputs { .. } => write!(f, "CreatePayToSelfWithOutputs"),
            ReinstateCancelledInboundTx(_) => write!(f, "ReinstateCancelledInboundTx"),
            SetCoinbaseAbandoned(_, _) => write!(f, "SetCoinbaseAbandoned"),
            CreateClaimShaAtomicSwapTransaction(output, pre_image, fee_per_gram) => write!(
                f,
                "ClaimShaAtomicSwap(output hash: {}, pre_image: {}, fee_per_gram: {} )",
                output.to_hex(),
                pre_image,
                fee_per_gram,
            ),
            CreateHtlcRefundTransaction(output, fee_per_gram) => write!(
                f,
                "CreateHtlcRefundTransaction(output hash: {}, , fee_per_gram: {} )",
                output.to_hex(),
                fee_per_gram,
            ),
        }
    }
}

/// API Reply enum
#[derive(Debug, Clone)]
pub enum OutputManagerResponse {
    Balance(Balance),
    OutputAdded,
    OutputMetadataSignatureUpdated,
    RecipientTransactionGenerated(ReceiverTransactionProtocol),
    CoinbaseTransaction(Transaction),
    OutputConfirmed,
    PendingTransactionConfirmed,
    PayToSelfTransaction((MicroTari, Transaction)),
    TransactionToSend(SenderTransactionProtocol),
    TransactionCancelled,
    SpentOutputs(Vec<UnblindedOutput>),
    UnspentOutputs(Vec<UnblindedOutput>),
    InvalidOutputs(Vec<UnblindedOutput>),
    SeedWords(Vec<String>),
    BaseNodePublicKeySet,
    TxoValidationStarted(u64),
    Transaction((TxId, Transaction, MicroTari)),
    EncryptionApplied,
    EncryptionRemoved,
    PublicRewindKeys(Box<PublicRewindKeys>),
    FeeEstimate(MicroTari),
    RewoundOutputs(Vec<UnblindedOutput>),
    ScanOutputs(Vec<UnblindedOutput>),
    AddKnownOneSidedPaymentScript,
    CreateOutputWithFeatures { output: Box<UnblindedOutputBuilder> },
    CreatePayToSelfWithOutputs { transaction: Box<Transaction>, tx_id: TxId },
    ReinstatedCancelledInboundTx,
    CoinbaseAbandonedSet,
    ClaimHtlcTransaction((TxId, MicroTari, MicroTari, Transaction)),
}

pub type OutputManagerEventSender = broadcast::Sender<Arc<OutputManagerEvent>>;
pub type OutputManagerEventReceiver = broadcast::Receiver<Arc<OutputManagerEvent>>;

/// Events that can be published on the Output Manager Service Event Stream
#[derive(Clone, Debug, PartialEq, Eq)]
pub enum OutputManagerEvent {
    TxoValidationTimedOut(u64),
    TxoValidationSuccess(u64),
    TxoValidationFailure(u64),
    TxoValidationAborted(u64),
    TxoValidationDelayed(u64),
    Error(String),
}

impl fmt::Display for OutputManagerEvent {
    fn fmt(&self, f: &mut Formatter<'_>) -> fmt::Result {
        match self {
            OutputManagerEvent::TxoValidationTimedOut(tx) => {
                write!(f, "TxoValidationTimedOut for {}", tx)
            },
            OutputManagerEvent::TxoValidationSuccess(tx) => {
                write!(f, "TxoValidationSuccess for {}", tx)
            },
            OutputManagerEvent::TxoValidationFailure(tx) => {
                write!(f, "TxoValidationFailure for {}", tx)
            },
            OutputManagerEvent::TxoValidationAborted(tx) => {
                write!(f, "TxoValidationAborted for {}", tx)
            },
            OutputManagerEvent::TxoValidationDelayed(tx) => {
                write!(f, "TxoValidationDelayed for {}", tx)
            },
            OutputManagerEvent::Error(error) => {
                write!(f, "Error {}", error)
            },
        }
    }
}

#[derive(Debug, Clone)]
pub struct PublicRewindKeys {
    pub rewind_public_key: PublicKey,
    pub rewind_blinding_public_key: PublicKey,
}

#[derive(Clone)]
pub struct OutputManagerHandle {
    handle: SenderService<OutputManagerRequest, Result<OutputManagerResponse, OutputManagerError>>,
    event_stream_sender: OutputManagerEventSender,
}

impl OutputManagerHandle {
    pub fn new(
        handle: SenderService<OutputManagerRequest, Result<OutputManagerResponse, OutputManagerError>>,
        event_stream_sender: OutputManagerEventSender,
    ) -> Self {
        OutputManagerHandle {
            handle,
            event_stream_sender,
        }
    }

    pub fn get_event_stream(&self) -> OutputManagerEventReceiver {
        self.event_stream_sender.subscribe()
    }

    pub async fn add_output(
        &mut self,
        output: UnblindedOutput,
        spend_priority: Option<SpendingPriority>,
    ) -> Result<(), OutputManagerError> {
        match self
            .handle
            .call(OutputManagerRequest::AddOutput((Box::new(output), spend_priority)))
            .await??
        {
            OutputManagerResponse::OutputAdded => Ok(()),
            _ => Err(OutputManagerError::UnexpectedApiResponse),
        }
    }

    pub async fn add_output_with_tx_id(
        &mut self,
        tx_id: TxId,
        output: UnblindedOutput,
        spend_priority: Option<SpendingPriority>,
    ) -> Result<(), OutputManagerError> {
        match self
            .handle
            .call(OutputManagerRequest::AddOutputWithTxId((
                tx_id,
                Box::new(output),
                spend_priority,
            )))
            .await??
        {
            OutputManagerResponse::OutputAdded => Ok(()),
            _ => Err(OutputManagerError::UnexpectedApiResponse),
        }
    }

    pub async fn add_unvalidated_output(
        &mut self,
        tx_id: TxId,
        output: UnblindedOutput,
        spend_priority: Option<SpendingPriority>,
    ) -> Result<(), OutputManagerError> {
        match self
            .handle
            .call(OutputManagerRequest::AddUnvalidatedOutput((
                tx_id,
                Box::new(output),
                spend_priority,
            )))
            .await??
        {
            OutputManagerResponse::OutputAdded => Ok(()),
            _ => Err(OutputManagerError::UnexpectedApiResponse),
        }
    }

    pub async fn create_output_with_features(
        &mut self,
        value: MicroTari,
        features: OutputFeatures,
    ) -> Result<UnblindedOutputBuilder, OutputManagerError> {
        match self
            .handle
            .call(OutputManagerRequest::CreateOutputWithFeatures {
                value,
                features: Box::new(features),
            })
            .await??
        {
            OutputManagerResponse::CreateOutputWithFeatures { output } => Ok(*output),
            _ => Err(OutputManagerError::UnexpectedApiResponse),
        }
    }

    pub async fn update_output_metadata_signature(
        &mut self,
        output: TransactionOutput,
    ) -> Result<(), OutputManagerError> {
        match self
            .handle
            .call(OutputManagerRequest::UpdateOutputMetadataSignature(Box::new(output)))
            .await??
        {
            OutputManagerResponse::OutputMetadataSignatureUpdated => Ok(()),
            _ => Err(OutputManagerError::UnexpectedApiResponse),
        }
    }

    pub async fn get_balance(&mut self) -> Result<Balance, OutputManagerError> {
        match self.handle.call(OutputManagerRequest::GetBalance).await?? {
            OutputManagerResponse::Balance(b) => Ok(b),
            _ => Err(OutputManagerError::UnexpectedApiResponse),
        }
    }

    pub async fn revalidate_all_outputs(&mut self) -> Result<u64, OutputManagerError> {
        match self.handle.call(OutputManagerRequest::RevalidateTxos).await?? {
            OutputManagerResponse::TxoValidationStarted(request_key) => Ok(request_key),
            _ => Err(OutputManagerError::UnexpectedApiResponse),
        }
    }

    pub async fn get_recipient_transaction(
        &mut self,
        sender_message: TransactionSenderMessage,
    ) -> Result<ReceiverTransactionProtocol, OutputManagerError> {
        match self
            .handle
            .call(OutputManagerRequest::GetRecipientTransaction(sender_message))
            .await??
        {
            OutputManagerResponse::RecipientTransactionGenerated(rtp) => Ok(rtp),
            _ => Err(OutputManagerError::UnexpectedApiResponse),
        }
    }

    pub async fn get_coinbase_transaction(
        &mut self,
        tx_id: TxId,
        reward: MicroTari,
        fees: MicroTari,
        block_height: u64,
    ) -> Result<Transaction, OutputManagerError> {
        match self
            .handle
            .call(OutputManagerRequest::GetCoinbaseTransaction((
                tx_id,
                reward,
                fees,
                block_height,
            )))
            .await??
        {
            OutputManagerResponse::CoinbaseTransaction(tx) => Ok(tx),
            _ => Err(OutputManagerError::UnexpectedApiResponse),
        }
    }

    pub async fn prepare_transaction_to_send(
        &mut self,
        tx_id: TxId,
        amount: MicroTari,
        unique_id: Option<Vec<u8>>,
        fee_per_gram: MicroTari,
        lock_height: Option<u64>,
        message: String,
        script: TariScript,
    ) -> Result<SenderTransactionProtocol, OutputManagerError> {
        match self
            .handle
            .call(OutputManagerRequest::PrepareToSendTransaction {
                tx_id,
                amount,
                unique_id,
                fee_per_gram,
                lock_height,
                message,
                script,
            })
            .await??
        {
            OutputManagerResponse::TransactionToSend(stp) => Ok(stp),
            _ => Err(OutputManagerError::UnexpectedApiResponse),
        }
    }

    /// Get a fee estimate for an amount of MicroTari, at a specified fee per gram and given number of kernels and
    /// outputs.
    pub async fn fee_estimate(
        &mut self,
        amount: MicroTari,
        fee_per_gram: MicroTari,
        num_kernels: usize,
        num_outputs: usize,
    ) -> Result<MicroTari, OutputManagerError> {
        match self
            .handle
            .call(OutputManagerRequest::FeeEstimate {
                amount,
                fee_per_gram,
                num_kernels,
                num_outputs,
            })
            .await??
        {
            OutputManagerResponse::FeeEstimate(fee) => Ok(fee),
            _ => Err(OutputManagerError::UnexpectedApiResponse),
        }
    }

    pub async fn confirm_pending_transaction(&mut self, tx_id: TxId) -> Result<(), OutputManagerError> {
        match self
            .handle
            .call(OutputManagerRequest::ConfirmPendingTransaction(tx_id))
            .await??
        {
            OutputManagerResponse::PendingTransactionConfirmed => Ok(()),
            _ => Err(OutputManagerError::UnexpectedApiResponse),
        }
    }

    pub async fn cancel_transaction(&mut self, tx_id: TxId) -> Result<(), OutputManagerError> {
        match self
            .handle
            .call(OutputManagerRequest::CancelTransaction(tx_id))
            .await??
        {
            OutputManagerResponse::TransactionCancelled => Ok(()),
            _ => Err(OutputManagerError::UnexpectedApiResponse),
        }
    }

    pub async fn get_spent_outputs(&mut self) -> Result<Vec<UnblindedOutput>, OutputManagerError> {
        match self.handle.call(OutputManagerRequest::GetSpentOutputs).await?? {
            OutputManagerResponse::SpentOutputs(s) => Ok(s),
            _ => Err(OutputManagerError::UnexpectedApiResponse),
        }
    }

    /// Sorted from lowest value to highest
    pub async fn get_unspent_outputs(&mut self) -> Result<Vec<UnblindedOutput>, OutputManagerError> {
        match self.handle.call(OutputManagerRequest::GetUnspentOutputs).await?? {
            OutputManagerResponse::UnspentOutputs(s) => Ok(s),
            _ => Err(OutputManagerError::UnexpectedApiResponse),
        }
    }

    pub async fn get_invalid_outputs(&mut self) -> Result<Vec<UnblindedOutput>, OutputManagerError> {
        match self.handle.call(OutputManagerRequest::GetInvalidOutputs).await?? {
            OutputManagerResponse::InvalidOutputs(s) => Ok(s),
            _ => Err(OutputManagerError::UnexpectedApiResponse),
        }
    }

    pub async fn get_seed_words(&mut self) -> Result<Vec<String>, OutputManagerError> {
        match self.handle.call(OutputManagerRequest::GetSeedWords).await?? {
            OutputManagerResponse::SeedWords(s) => Ok(s),
            _ => Err(OutputManagerError::UnexpectedApiResponse),
        }
    }

    pub async fn get_rewind_public_keys(&mut self) -> Result<PublicRewindKeys, OutputManagerError> {
        match self.handle.call(OutputManagerRequest::GetPublicRewindKeys).await?? {
            OutputManagerResponse::PublicRewindKeys(rk) => Ok(*rk),
            _ => Err(OutputManagerError::UnexpectedApiResponse),
        }
    }

    pub async fn validate_txos(&mut self) -> Result<u64, OutputManagerError> {
        match self.handle.call(OutputManagerRequest::ValidateUtxos).await?? {
            OutputManagerResponse::TxoValidationStarted(request_key) => Ok(request_key),
            _ => Err(OutputManagerError::UnexpectedApiResponse),
        }
    }

    /// Create a coin split transaction.
    /// Returns (tx_id, tx, utxos_total_value).
    pub async fn create_coin_split(
        &mut self,
        amount_per_split: MicroTari,
        split_count: usize,
        fee_per_gram: MicroTari,
        lock_height: Option<u64>,
    ) -> Result<(TxId, Transaction, MicroTari), OutputManagerError> {
        match self
            .handle
            .call(OutputManagerRequest::CreateCoinSplit((
                amount_per_split,
                split_count,
                fee_per_gram,
                lock_height,
            )))
            .await??
        {
            OutputManagerResponse::Transaction(ct) => Ok(ct),
            _ => Err(OutputManagerError::UnexpectedApiResponse),
        }
    }

    pub async fn create_htlc_refund_transaction(
        &mut self,
        output: HashOutput,
        fee_per_gram: MicroTari,
    ) -> Result<(TxId, MicroTari, MicroTari, Transaction), OutputManagerError> {
        match self
            .handle
            .call(OutputManagerRequest::CreateHtlcRefundTransaction(output, fee_per_gram))
            .await??
        {
            OutputManagerResponse::ClaimHtlcTransaction(ct) => Ok(ct),
            _ => Err(OutputManagerError::UnexpectedApiResponse),
        }
    }

    pub async fn create_claim_sha_atomic_swap_transaction(
        &mut self,
        output: HashOutput,
        pre_image: PublicKey,
        fee_per_gram: MicroTari,
    ) -> Result<(TxId, MicroTari, MicroTari, Transaction), OutputManagerError> {
        match self
            .handle
            .call(OutputManagerRequest::CreateClaimShaAtomicSwapTransaction(
                output,
                pre_image,
                fee_per_gram,
            ))
            .await??
        {
            OutputManagerResponse::ClaimHtlcTransaction(ct) => Ok(ct),
            _ => Err(OutputManagerError::UnexpectedApiResponse),
        }
    }

    pub async fn apply_encryption(&mut self, cipher: Aes256Gcm) -> Result<(), OutputManagerError> {
        match self
            .handle
            .call(OutputManagerRequest::ApplyEncryption(Box::new(cipher)))
            .await??
        {
            OutputManagerResponse::EncryptionApplied => Ok(()),
            _ => Err(OutputManagerError::UnexpectedApiResponse),
        }
    }

    pub async fn remove_encryption(&mut self) -> Result<(), OutputManagerError> {
        match self.handle.call(OutputManagerRequest::RemoveEncryption).await?? {
            OutputManagerResponse::EncryptionRemoved => Ok(()),
            _ => Err(OutputManagerError::UnexpectedApiResponse),
        }
    }

    pub async fn scan_for_recoverable_outputs(
        &mut self,
        outputs: Vec<TransactionOutput>,
    ) -> Result<Vec<UnblindedOutput>, OutputManagerError> {
        match self
            .handle
            .call(OutputManagerRequest::ScanForRecoverableOutputs(outputs))
            .await??
        {
            OutputManagerResponse::RewoundOutputs(outputs) => Ok(outputs),
            _ => Err(OutputManagerError::UnexpectedApiResponse),
        }
    }

    pub async fn scan_outputs_for_one_sided_payments(
        &mut self,
        outputs: Vec<TransactionOutput>,
    ) -> Result<Vec<UnblindedOutput>, OutputManagerError> {
        match self.handle.call(OutputManagerRequest::ScanOutputs(outputs)).await?? {
            OutputManagerResponse::ScanOutputs(outputs) => Ok(outputs),
            _ => Err(OutputManagerError::UnexpectedApiResponse),
        }
    }

    pub async fn add_known_script(&mut self, script: KnownOneSidedPaymentScript) -> Result<(), OutputManagerError> {
        match self
            .handle
            .call(OutputManagerRequest::AddKnownOneSidedPaymentScript(script))
            .await??
        {
            OutputManagerResponse::AddKnownOneSidedPaymentScript => Ok(()),
            _ => Err(OutputManagerError::UnexpectedApiResponse),
        }
    }

    pub async fn create_send_to_self_with_output(
        &mut self,
        amount: MicroTari,
        outputs: Vec<UnblindedOutputBuilder>,
        fee_per_gram: MicroTari,
    ) -> Result<(TxId, Transaction), OutputManagerError> {
        match self
            .handle
            .call(OutputManagerRequest::CreatePayToSelfWithOutputs {
                amount,
                outputs,
                fee_per_gram,
            })
            .await??
        {
            OutputManagerResponse::CreatePayToSelfWithOutputs { transaction, tx_id } => Ok((tx_id, *transaction)),
            _ => Err(OutputManagerError::UnexpectedApiResponse),
        }
    }

    pub async fn create_pay_to_self_transaction(
        &mut self,
        tx_id: TxId,
        amount: MicroTari,
        unique_id: Option<Vec<u8>>,
        fee_per_gram: MicroTari,
        lock_height: Option<u64>,
        message: String,
    ) -> Result<(MicroTari, Transaction), OutputManagerError> {
        match self
            .handle
            .call(OutputManagerRequest::CreatePayToSelfTransaction {
                tx_id,
                amount,
                fee_per_gram,
                lock_height,
                message,
                unique_id,
            })
            .await??
        {
            OutputManagerResponse::PayToSelfTransaction(outputs) => Ok(outputs),
            _ => Err(OutputManagerError::UnexpectedApiResponse),
        }
    }

    pub async fn reinstate_cancelled_inbound_transaction_outputs(
        &mut self,
        tx_id: TxId,
    ) -> Result<(), OutputManagerError> {
        match self
            .handle
            .call(OutputManagerRequest::ReinstateCancelledInboundTx(tx_id))
            .await??
        {
            OutputManagerResponse::ReinstatedCancelledInboundTx => Ok(()),
            _ => Err(OutputManagerError::UnexpectedApiResponse),
        }
    }

    pub async fn set_coinbase_abandoned(&mut self, tx_id: TxId, abandoned: bool) -> Result<(), OutputManagerError> {
        match self
            .handle
            .call(OutputManagerRequest::SetCoinbaseAbandoned(tx_id, abandoned))
            .await??
        {
            OutputManagerResponse::CoinbaseAbandonedSet => Ok(()),
            _ => Err(OutputManagerError::UnexpectedApiResponse),
        }
    }
}<|MERGE_RESOLUTION|>--- conflicted
+++ resolved
@@ -29,11 +29,7 @@
 };
 use tari_core::transactions::{
     tari_amount::MicroTari,
-<<<<<<< HEAD
-    transaction::{Transaction, TransactionOutput, UnblindedOutput},
-=======
     transaction::{OutputFeatures, Transaction, TransactionOutput, UnblindedOutput, UnblindedOutputBuilder},
->>>>>>> 5ec29754
     transaction_protocol::sender::TransactionSenderMessage,
     ReceiverTransactionProtocol,
     SenderTransactionProtocol,
