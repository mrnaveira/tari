// Copyright 2019. The Tari Project
//
// Redistribution and use in source and binary forms, with or without modification, are permitted provided that the
// following conditions are met:
//
// 1. Redistributions of source code must retain the above copyright notice, this list of conditions and the following
// disclaimer.
//
// 2. Redistributions in binary form must reproduce the above copyright notice, this list of conditions and the
// following disclaimer in the documentation and/or other materials provided with the distribution.
//
// 3. Neither the name of the copyright holder nor the names of its contributors may be used to endorse or promote
// products derived from this software without specific prior written permission.
//
// THIS SOFTWARE IS PROVIDED BY THE COPYRIGHT HOLDERS AND CONTRIBUTORS "AS IS" AND ANY EXPRESS OR IMPLIED WARRANTIES,
// INCLUDING, BUT NOT LIMITED TO, THE IMPLIED WARRANTIES OF MERCHANTABILITY AND FITNESS FOR A PARTICULAR PURPOSE ARE
// DISCLAIMED. IN NO EVENT SHALL THE COPYRIGHT HOLDER OR CONTRIBUTORS BE LIABLE FOR ANY DIRECT, INDIRECT, INCIDENTAL,
// SPECIAL, EXEMPLARY, OR CONSEQUENTIAL DAMAGES (INCLUDING, BUT NOT LIMITED TO, PROCUREMENT OF SUBSTITUTE GOODS OR
// SERVICES; LOSS OF USE, DATA, OR PROFITS; OR BUSINESS INTERRUPTION) HOWEVER CAUSED AND ON ANY THEORY OF LIABILITY,
// WHETHER IN CONTRACT, STRICT LIABILITY, OR TORT (INCLUDING NEGLIGENCE OR OTHERWISE) ARISING IN ANY WAY OUT OF THE
// USE OF THIS SOFTWARE, EVEN IF ADVISED OF THE POSSIBILITY OF SUCH DAMAGE.

//! # LibWallet API Definition
//! This module contains the Rust backend implementations of the functionality that a wallet for the Tari Base Layer
//! will require. The module contains a number of sub-modules that are implemented as async services. These services are
//! collected into the main Wallet container struct which manages spinning up all the component services and maintains a
//! collection of the handles required to interact with those services.
//! This files contains the API calls that will be exposed to external systems that make use of this module. The API
//! will be exposed via FFI and will consist of API calls that the FFI client can make into the Wallet module and a set
//! of Callbacks that the client must implement and provide to the Wallet module to receive asynchronous replies and
//! updates.
//!
//! # Wallet Flow Documentation
//! This documentation will described the flows of the core tasks that the Wallet library supports and will then
//! describe how to use the test functions to produce the behaviour of a second wallet without needing to set one up.
//!
//! ## Send Transaction
//! To send a transaction your wallet must have available funds and you must had added the recipient's Public Key as a
//! `Contact`.
//!
//! To send a transaction:
//! 1.  Call the `send_transaction(dest_public_key, amount, fee_per_gram, message)` function which will result in a
//!     `PendingOutboundTransaction` being produced and transmitted to the recipient and the funds becoming
//!     encumbered and appearing in the `PendingOutgoingBalance` and any change will appear in the
//!     `PendingIncomingBalance`.
//! 2.  Wait until the recipient replies to the sent transaction which will result in the `PendingOutboundTransaction`
//!     becoming a `CompletedTransaction` with the `Completed` status. This means that the transaction has been
//!     negotiated between the parties and is now ready to be broadcast to the Base Layer. The funds are still
//!     encumbered as pending because the transaction has not been mined yet.
//! 3.  The finalized `CompletedTransaction' will be sent back to the the receiver so that they have a copy.
//! 4.  The wallet will broadcast the `CompletedTransaction` to a Base Node to be added to the mempool. its status will
//!     from `Completed` to `Broadcast.
//! 5.  Wait until the transaction is mined. The `CompleteTransaction` status will then move from `Broadcast` to `Mined`
//!     and the pending funds will be spent and received.
//!
//! ## Receive a Transaction
//! 1.  When a transaction is received it will appear as an `InboundTransaction` and the amount to be received will
//!     appear as a `PendingIncomingBalance`. The wallet backend will be listening for these transactions and will
//!     immediately reply to the sending wallet.
//! 2.  The sender will send back the finalized `CompletedTransaction`
//! 3.  This wallet will also broadcast the `CompletedTransaction` to a Base Node to be added to the mempool, its status
//!     will move from `Completed` to `Broadcast`. This is done so that the Receiver can be sure the finalized
//!     transaction is broadcast.
//! 6.  This wallet will then monitor the Base Layer to see when the transaction is mined which means the
//!     `CompletedTransaction` status will become `Mined` and the funds will then move from the `PendingIncomingBalance`
//!     to the `AvailableBalance`.

#![recursion_limit = "1024"]

#[cfg(test)]
#[macro_use]
extern crate lazy_static;

use core::ptr;
use std::{
    boxed::Box,
    convert::TryFrom,
    ffi::{CStr, CString},
    num::NonZeroU16,
    path::PathBuf,
    slice,
    str::FromStr,
    sync::Arc,
    time::Duration,
};

use chrono::{DateTime, Local};
use error::LibWalletError;
use libc::{c_char, c_int, c_longlong, c_uchar, c_uint, c_ulonglong, c_ushort};
use log::{LevelFilter, *};
use log4rs::{
    append::{
        file::FileAppender,
        rolling_file::{
            policy::compound::{roll::fixed_window::FixedWindowRoller, trigger::size::SizeTrigger, CompoundPolicy},
            RollingFileAppender,
        },
        Append,
    },
    config::{Appender, Config, Root},
    encode::pattern::PatternEncoder,
};
use rand::rngs::OsRng;
use tari_common::configuration::StringList;
use tari_common_types::{
    emoji::{emoji_set, EmojiId, EmojiIdError},
    transaction::{TransactionDirection, TransactionStatus, TxId},
    types::{Commitment, PublicKey},
};
use tari_comms::{
    multiaddr::Multiaddr,
    peer_manager::{NodeIdentity, PeerFeatures},
    transports::MemoryTransport,
    types::{CommsPublicKey, CommsSecretKey},
};
use tari_comms_dht::{store_forward::SafConfig, DbConnectionUrl, DhtConfig};
use tari_core::transactions::{
    tari_amount::MicroTari,
    transaction_components::{
        AssetOutputFeatures,
        CommitteeDefinitionFeatures,
        MintNonFungibleFeatures,
        OutputFeaturesVersion,
        OutputFlags,
        SideChainCheckpointFeatures,
    },
    CryptoFactories,
};
use tari_crypto::{
    keys::{PublicKey as PublicKeyTrait, SecretKey},
    tari_utilities::ByteArray,
};
use tari_key_manager::{cipher_seed::CipherSeed, mnemonic::MnemonicLanguage};
use tari_p2p::{
    transport::MemoryTransportConfig,
    Network,
    PeerSeedsConfig,
    SocksAuthentication,
    TcpTransportConfig,
    TorControlAuthentication,
    TorTransportConfig,
    TransportConfig,
    TransportType,
    DEFAULT_DNS_NAME_SERVER,
};
use tari_script::{inputs, script};
use tari_shutdown::Shutdown;
use tari_utilities::{hex, hex::Hex};
use tari_wallet::{
    connectivity_service::WalletConnectivityInterface,
    contacts_service::storage::database::Contact,
    error::{WalletError, WalletStorageError},
    storage::{
        database::WalletDatabase,
        sqlite_db::wallet::WalletSqliteDatabase,
        sqlite_utilities::{initialize_sqlite_database_backends, partial_wallet_backup},
    },
    transaction_service::{
        config::TransactionServiceConfig,
        error::TransactionServiceError,
        storage::{
            database::TransactionDatabase,
            models::{CompletedTransaction, InboundTransaction, OutboundTransaction},
        },
    },
    utxo_scanner_service::{service::UtxoScannerService, RECOVERY_KEY},
    wallet::{derive_comms_secret_key, read_or_create_master_seed},
    Wallet,
    WalletConfig,
    WalletSqlite,
};
use tokio::runtime::Runtime;

use crate::{
    callback_handler::CallbackHandler,
    enums::SeedWordPushResult,
    error::{InterfaceError, TransactionError},
    tasks::recovery_event_monitoring,
};

mod callback_handler;
#[cfg(test)]
mod callback_handler_tests;
mod enums;
mod error;
#[cfg(test)]
mod output_manager_service_mock;
mod tasks;

const LOG_TARGET: &str = "wallet_ffi";

pub type TariTransportConfig = tari_p2p::TransportConfig;
pub type TariPublicKey = tari_common_types::types::PublicKey;
pub type TariNodeId = tari_comms::peer_manager::NodeId;
pub type TariPrivateKey = tari_common_types::types::PrivateKey;
pub type TariOutputFeatures = tari_core::transactions::transaction_components::OutputFeatures;
pub type TariCommsConfig = tari_p2p::P2pConfig;
pub type TariCommitmentSignature = tari_common_types::types::ComSignature;
pub type TariTransactionKernel = tari_core::transactions::transaction_components::TransactionKernel;
pub type TariCovenant = tari_core::covenants::Covenant;

pub struct TariContacts(Vec<TariContact>);

pub type TariContact = tari_wallet::contacts_service::storage::database::Contact;
pub type TariCompletedTransaction = tari_wallet::transaction_service::storage::models::CompletedTransaction;
pub type TariTransactionSendStatus = tari_wallet::transaction_service::handle::TransactionSendStatus;
pub type TariContactsLivenessData = tari_wallet::contacts_service::handle::ContactsLivenessData;
pub type TariBalance = tari_wallet::output_manager_service::service::Balance;
pub type TariMnemonicLanguage = tari_key_manager::mnemonic::MnemonicLanguage;

pub struct TariCompletedTransactions(Vec<TariCompletedTransaction>);

pub type TariPendingInboundTransaction = tari_wallet::transaction_service::storage::models::InboundTransaction;
pub type TariPendingOutboundTransaction = tari_wallet::transaction_service::storage::models::OutboundTransaction;

pub struct TariPendingInboundTransactions(Vec<TariPendingInboundTransaction>);

pub struct TariPendingOutboundTransactions(Vec<TariPendingOutboundTransaction>);

#[derive(Debug, PartialEq, Clone)]
pub struct ByteVector(Vec<c_uchar>); // declared like this so that it can be exposed to external header

#[derive(Debug, PartialEq)]
pub struct EmojiSet(Vec<ByteVector>);

#[derive(Debug, PartialEq)]
pub struct TariSeedWords(Vec<String>);

#[derive(Debug, PartialEq)]
pub struct TariPublicKeys(Vec<TariPublicKey>);

pub struct TariWallet {
    wallet: WalletSqlite,
    runtime: Runtime,
    shutdown: Shutdown,
}

/// -------------------------------- Strings ------------------------------------------------ ///

/// Frees memory for a char array
///
/// ## Arguments
/// `ptr` - The pointer to be freed
///
/// ## Returns
/// `()` - Does not return a value, equivalent to void in C.
///
/// # Safety
/// None
#[no_mangle]
pub unsafe extern "C" fn string_destroy(ptr: *mut c_char) {
    if !ptr.is_null() {
        let _string = CString::from_raw(ptr);
    }
}

/// -------------------------------------------------------------------------------------------- ///

/// ----------------------------------- Transaction Kernel ------------------------------------- ///

/// Gets the excess for a TariTransactionKernel
///
/// ## Arguments
/// `x` - The pointer to a  TariTransactionKernel
///
/// ## Returns
/// `*mut c_char` - Returns a pointer to a char array. Note that it returns empty if there
/// was an error
///
/// # Safety
/// The ```string_destroy``` method must be called when finished with a string from rust to prevent a memory leak
#[no_mangle]
pub unsafe extern "C" fn transaction_kernel_get_excess_hex(
    kernel: *mut TariTransactionKernel,
    error_out: *mut c_int,
) -> *mut c_char {
    let mut error = 0;
    let mut result = CString::new("").expect("Blank CString will not fail.");
    ptr::swap(error_out, &mut error as *mut c_int);
    if kernel.is_null() {
        error = LibWalletError::from(InterfaceError::NullError("kernel".to_string())).code;
        ptr::swap(error_out, &mut error as *mut c_int);
        return CString::into_raw(result);
    }
    let excess = (*kernel).excess.clone().to_hex();
    match CString::new(excess) {
        Ok(v) => result = v,
        _ => {
            error = LibWalletError::from(InterfaceError::PointerError("kernel".to_string())).code;
            ptr::swap(error_out, &mut error as *mut c_int);
        },
    }

    result.into_raw()
}

/// Gets the public nonce for a TariTransactionKernel
///
/// ## Arguments
/// `x` - The pointer to a  TariTransactionKernel
///
/// ## Returns
/// `*mut c_char` - Returns a pointer to a char array. Note that it returns empty if there
/// was an error
///
/// # Safety
/// The ```string_destroy``` method must be called when finished with a string from rust to prevent a memory leak
#[no_mangle]
pub unsafe extern "C" fn transaction_kernel_get_excess_public_nonce_hex(
    kernel: *mut TariTransactionKernel,
    error_out: *mut c_int,
) -> *mut c_char {
    let mut error = 0;
    let mut result = CString::new("").expect("Blank CString will not fail.");
    ptr::swap(error_out, &mut error as *mut c_int);
    if kernel.is_null() {
        error = LibWalletError::from(InterfaceError::NullError("kernel".to_string())).code;
        ptr::swap(error_out, &mut error as *mut c_int);
        return CString::into_raw(result);
    }
    let nonce = (*kernel).excess_sig.get_public_nonce().to_hex();

    match CString::new(nonce) {
        Ok(v) => result = v,
        _ => {
            error = LibWalletError::from(InterfaceError::PointerError("kernel".to_string())).code;
            ptr::swap(error_out, &mut error as *mut c_int);
        },
    }

    result.into_raw()
}

/// Gets the signature for a TariTransactionKernel
///
/// ## Arguments
/// `x` - The pointer to a TariTransactionKernel
///
/// ## Returns
/// `*mut c_char` - Returns a pointer to a char array. Note that it returns empty if there
/// was an error
///
/// # Safety
/// The ```string_destroy``` method must be called when finished with a string from rust to prevent a memory leak
#[no_mangle]
pub unsafe extern "C" fn transaction_kernel_get_excess_signature_hex(
    kernel: *mut TariTransactionKernel,
    error_out: *mut c_int,
) -> *mut c_char {
    let mut error = 0;
    let mut result = CString::new("").expect("Blank CString will not fail.");
    ptr::swap(error_out, &mut error as *mut c_int);
    if kernel.is_null() {
        error = LibWalletError::from(InterfaceError::NullError("kernel".to_string())).code;
        ptr::swap(error_out, &mut error as *mut c_int);
        return CString::into_raw(result);
    }
    let signature = (*kernel).excess_sig.get_signature().to_hex();
    result = CString::new(signature).expect("Hex string will not fail");
    result.into_raw()
}

/// Frees memory for a TariTransactionKernel
///
/// ## Arguments
/// `x` - The pointer to a  TariTransactionKernel
///
/// ## Returns
/// `()` - Does not return a value, equivalent to void in C
///
/// # Safety
/// None
#[no_mangle]
pub unsafe extern "C" fn transaction_kernel_destroy(x: *mut TariTransactionKernel) {
    if !x.is_null() {
        Box::from_raw(x);
    }
}

/// -------------------------------------------------------------------------------------------- ///

/// -------------------------------- ByteVector ------------------------------------------------ ///

/// Creates a ByteVector
///
/// ## Arguments
/// `byte_array` - The pointer to the byte array
/// `element_count` - The number of elements in byte_array
/// `error_out` - Pointer to an int which will be modified to an error code should one occur, may not be null. Functions
/// as an out parameter.
///
/// ## Returns
/// `*mut ByteVector` - Pointer to the created ByteVector. Note that it will be ptr::null_mut()
/// if the byte_array pointer was null or if the elements in the byte_vector don't match
/// element_count when it is created
///
/// # Safety
/// The ```byte_vector_destroy``` function must be called when finished with a ByteVector to prevent a memory leak
#[no_mangle]
pub unsafe extern "C" fn byte_vector_create(
    byte_array: *const c_uchar,
    element_count: c_uint,
    error_out: *mut c_int,
) -> *mut ByteVector {
    let mut error = 0;
    ptr::swap(error_out, &mut error as *mut c_int);
    let mut bytes = ByteVector(Vec::new());
    if byte_array.is_null() {
        error = LibWalletError::from(InterfaceError::NullError("byte_array".to_string())).code;
        ptr::swap(error_out, &mut error as *mut c_int);
        return ptr::null_mut();
    } else {
        let array: &[c_uchar] = slice::from_raw_parts(byte_array, element_count as usize);
        bytes.0 = array.to_vec();
        if bytes.0.len() != element_count as usize {
            error = LibWalletError::from(InterfaceError::AllocationError).code;
            ptr::swap(error_out, &mut error as *mut c_int);
            return ptr::null_mut();
        }
    }
    Box::into_raw(Box::new(bytes))
}

/// Frees memory for a ByteVector
///
/// ## Arguments
/// `bytes` - The pointer to a ByteVector
///
/// ## Returns
/// `()` - Does not return a value, equivalent to void in C
///
/// # Safety
/// None
#[no_mangle]
pub unsafe extern "C" fn byte_vector_destroy(bytes: *mut ByteVector) {
    if !bytes.is_null() {
        Box::from_raw(bytes);
    }
}

/// Gets a c_uchar at position in a ByteVector
///
/// ## Arguments
/// `ptr` - The pointer to a ByteVector
/// `position` - The integer position
/// `error_out` - Pointer to an int which will be modified to an error code should one occur, may not be null. Functions
/// as an out parameter.
///
/// ## Returns
/// `c_uchar` - Returns a character. Note that the character will be a null terminator (0) if ptr
/// is null or if the position is invalid
///
/// # Safety
/// None
#[no_mangle]
pub unsafe extern "C" fn byte_vector_get_at(ptr: *mut ByteVector, position: c_uint, error_out: *mut c_int) -> c_uchar {
    let mut error = 0;
    ptr::swap(error_out, &mut error as *mut c_int);
    if ptr.is_null() {
        error = LibWalletError::from(InterfaceError::NullError("ptr".to_string())).code;
        ptr::swap(error_out, &mut error as *mut c_int);
        return 0u8;
    }
    let len = byte_vector_get_length(ptr, error_out) as c_int - 1; // clamp to length
    if len < 0 || position > len as c_uint {
        error = LibWalletError::from(InterfaceError::PositionInvalidError).code;
        ptr::swap(error_out, &mut error as *mut c_int);
        return 0u8;
    }
    (*ptr).0[position as usize]
}

/// Gets the number of elements in a ByteVector
///
/// ## Arguments
/// `ptr` - The pointer to a ByteVector
/// `error_out` - Pointer to an int which will be modified to an error code should one occur, may not be null. Functions
/// as an out parameter.
///
/// ## Returns
/// `c_uint` - Returns the integer number of elements in the ByteVector. Note that it will be zero
/// if ptr is null
///
/// # Safety
/// None
#[no_mangle]
pub unsafe extern "C" fn byte_vector_get_length(vec: *const ByteVector, error_out: *mut c_int) -> c_uint {
    let mut error = 0;
    ptr::swap(error_out, &mut error as *mut c_int);
    if vec.is_null() {
        error = LibWalletError::from(InterfaceError::NullError("vec".to_string())).code;
        ptr::swap(error_out, &mut error as *mut c_int);
        return 0;
    }
    (*vec).0.len() as c_uint
}

/// -------------------------------------------------------------------------------------------- ///

/// -------------------------------- Public Key ------------------------------------------------ ///

/// Creates a TariPublicKey from a ByteVector
///
/// ## Arguments
/// `bytes` - The pointer to a ByteVector
/// `error_out` - Pointer to an int which will be modified to an error code should one occur, may not be null. Functions
/// as an out parameter.
///
/// ## Returns
/// `TariPublicKey` - Returns a public key. Note that it will be ptr::null_mut() if bytes is null or
/// if there was an error with the contents of bytes
///
/// # Safety
/// The ```public_key_destroy``` function must be called when finished with a TariPublicKey to prevent a memory leak
#[no_mangle]
pub unsafe extern "C" fn public_key_create(bytes: *mut ByteVector, error_out: *mut c_int) -> *mut TariPublicKey {
    let mut error = 0;
    ptr::swap(error_out, &mut error as *mut c_int);
    let v;
    if bytes.is_null() {
        error = LibWalletError::from(InterfaceError::NullError("bytes".to_string())).code;
        ptr::swap(error_out, &mut error as *mut c_int);
        return ptr::null_mut();
    } else {
        v = (*bytes).0.clone();
    }
    let pk = TariPublicKey::from_bytes(&v);
    match pk {
        Ok(pk) => Box::into_raw(Box::new(pk)),
        Err(e) => {
            error = LibWalletError::from(e).code;
            ptr::swap(error_out, &mut error as *mut c_int);
            ptr::null_mut()
        },
    }
}

/// Frees memory for a TariPublicKey
///
/// ## Arguments
/// `pk` - The pointer to a TariPublicKey
///
/// ## Returns
/// `()` - Does not return a value, equivalent to void in C
///
/// # Safety
/// None
#[no_mangle]
pub unsafe extern "C" fn public_key_destroy(pk: *mut TariPublicKey) {
    if !pk.is_null() {
        Box::from_raw(pk);
    }
}

/// Frees memory for TariPublicKeys
///
/// ## Arguments
/// `pks` - The pointer to TariPublicKeys
///
/// ## Returns
/// `()` - Does not return a value, equivalent to void in C
///
/// # Safety
/// None
#[no_mangle]
pub unsafe extern "C" fn public_keys_destroy(pks: *mut TariPublicKeys) {
    if !pks.is_null() {
        Box::from_raw(pks);
    }
}

/// Gets a ByteVector from a TariPublicKey
///
/// ## Arguments
/// `pk` - The pointer to a TariPublicKey
/// `error_out` - Pointer to an int which will be modified to an error code should one occur, may not be null. Functions
/// as an out parameter.
///
/// ## Returns
/// `*mut ByteVector` - Returns a pointer to a ByteVector. Note that it returns ptr::null_mut() if pk is null
///
/// # Safety
/// The ```byte_vector_destroy``` function must be called when finished with the ByteVector to prevent a memory leak.
#[no_mangle]
pub unsafe extern "C" fn public_key_get_bytes(pk: *mut TariPublicKey, error_out: *mut c_int) -> *mut ByteVector {
    let mut error = 0;
    ptr::swap(error_out, &mut error as *mut c_int);
    let mut bytes = ByteVector(Vec::new());
    if pk.is_null() {
        error = LibWalletError::from(InterfaceError::NullError("pk".to_string())).code;
        ptr::swap(error_out, &mut error as *mut c_int);
        return ptr::null_mut();
    } else {
        bytes.0 = (*pk).to_vec();
    }
    Box::into_raw(Box::new(bytes))
}

/// Creates a TariPublicKey from a TariPrivateKey
///
/// ## Arguments
/// `secret_key` - The pointer to a TariPrivateKey
/// `error_out` - Pointer to an int which will be modified to an error code should one occur, may not be null. Functions
/// as an out parameter.
///
/// ## Returns
/// `*mut TariPublicKey` - Returns a pointer to a TariPublicKey
///
/// # Safety
/// The ```private_key_destroy``` method must be called when finished with a private key to prevent a memory leak
#[no_mangle]
pub unsafe extern "C" fn public_key_from_private_key(
    secret_key: *mut TariPrivateKey,
    error_out: *mut c_int,
) -> *mut TariPublicKey {
    let mut error = 0;
    ptr::swap(error_out, &mut error as *mut c_int);
    if secret_key.is_null() {
        error = LibWalletError::from(InterfaceError::NullError("secret_key".to_string())).code;
        ptr::swap(error_out, &mut error as *mut c_int);
        return ptr::null_mut();
    }
    let m = TariPublicKey::from_secret_key(&(*secret_key));
    Box::into_raw(Box::new(m))
}

/// Creates a TariPublicKey from a char array
///
/// ## Arguments
/// `key` - The pointer to a char array which is hex encoded
/// `error_out` - Pointer to an int which will be modified to an error code should one occur, may not be null. Functions
/// as an out parameter.
///
/// ## Returns
/// `*mut TariPublicKey` - Returns a pointer to a TariPublicKey. Note that it returns ptr::null_mut()
/// if key is null or if there was an error creating the TariPublicKey from key
///
/// # Safety
/// The ```public_key_destroy``` method must be called when finished with a TariPublicKey to prevent a memory leak
#[no_mangle]
pub unsafe extern "C" fn public_key_from_hex(key: *const c_char, error_out: *mut c_int) -> *mut TariPublicKey {
    let mut error = 0;
    ptr::swap(error_out, &mut error as *mut c_int);
    let key_str;
    if key.is_null() {
        error = LibWalletError::from(InterfaceError::NullError("key".to_string())).code;
        ptr::swap(error_out, &mut error as *mut c_int);
        return ptr::null_mut();
    } else {
        match CStr::from_ptr(key).to_str() {
            Ok(v) => {
                key_str = v.to_owned();
            },
            _ => {
                error = LibWalletError::from(InterfaceError::PointerError("key".to_string())).code;
                ptr::swap(error_out, &mut error as *mut c_int);
                return ptr::null_mut();
            },
        }
    }

    let public_key = TariPublicKey::from_hex(key_str.as_str());
    match public_key {
        Ok(public_key) => Box::into_raw(Box::new(public_key)),
        Err(e) => {
            error!(target: LOG_TARGET, "Error creating a Public Key from Hex: {:?}", e);
            error = LibWalletError::from(e).code;
            ptr::swap(error_out, &mut error as *mut c_int);
            ptr::null_mut()
        },
    }
}

/// Creates a char array from a TariPublicKey in emoji format
///
/// ## Arguments
/// `pk` - The pointer to a TariPublicKey
/// `error_out` - Pointer to an int which will be modified to an error code should one occur, may not be null. Functions
/// as an out parameter.
///
/// ## Returns
/// `*mut c_char` - Returns a pointer to a char array. Note that it returns empty
/// if emoji is null or if there was an error creating the emoji string from TariPublicKey
///
/// # Safety
/// The ```string_destroy``` method must be called when finished with a string from rust to prevent a memory leak
#[no_mangle]
pub unsafe extern "C" fn public_key_to_emoji_id(pk: *mut TariPublicKey, error_out: *mut c_int) -> *mut c_char {
    let mut error = 0;
    let mut result = CString::new("").expect("Blank CString will not fail.");
    ptr::swap(error_out, &mut error as *mut c_int);
    if pk.is_null() {
        error = LibWalletError::from(InterfaceError::NullError("key".to_string())).code;
        ptr::swap(error_out, &mut error as *mut c_int);
        return CString::into_raw(result);
    }

    let emoji = EmojiId::from_pubkey(&(*pk));
    result = CString::new(emoji.as_str()).expect("Emoji will not fail.");
    CString::into_raw(result)
}

/// Creates a TariPublicKey from a char array in emoji format
///
/// ## Arguments
/// `const *c_char` - The pointer to a TariPublicKey
/// `error_out` - Pointer to an int which will be modified to an error code should one occur, may not be null. Functions
/// as an out parameter.
///
/// ## Returns
/// `*mut c_char` - Returns a pointer to a TariPublicKey. Note that it returns null on error.
///
/// # Safety
/// The ```public_key_destroy``` method must be called when finished with a TariPublicKey to prevent a memory leak
#[no_mangle]
pub unsafe extern "C" fn emoji_id_to_public_key(emoji: *const c_char, error_out: *mut c_int) -> *mut TariPublicKey {
    let mut error = 0;
    ptr::swap(error_out, &mut error as *mut c_int);
    if emoji.is_null() {
        error = LibWalletError::from(InterfaceError::NullError("emoji".to_string())).code;
        ptr::swap(error_out, &mut error as *mut c_int);
        return ptr::null_mut();
    }

    match CStr::from_ptr(emoji)
        .to_str()
        .map_err(|_| EmojiIdError)
        .and_then(EmojiId::str_to_pubkey)
    {
        Ok(pk) => Box::into_raw(Box::new(pk)),
        Err(_) => {
            error = LibWalletError::from(InterfaceError::InvalidEmojiId).code;
            ptr::swap(error_out, &mut error as *mut c_int);
            ptr::null_mut()
        },
    }
}

/// -------------------------------------------------------------------------------------------- ///

/// -------------------------------- Private Key ----------------------------------------------- ///

/// Creates a TariPrivateKey from a ByteVector
///
/// ## Arguments
/// `bytes` - The pointer to a ByteVector
/// `error_out` - Pointer to an int which will be modified to an error code should one occur, may not be null. Functions
/// as an out parameter.
///
/// ## Returns
/// `*mut TariPrivateKey` - Returns a pointer to a TariPublicKey. Note that it returns ptr::null_mut()
/// if bytes is null or if there was an error creating the TariPrivateKey from bytes
///
/// # Safety
/// The ```private_key_destroy``` method must be called when finished with a TariPrivateKey to prevent a memory leak
#[no_mangle]
pub unsafe extern "C" fn private_key_create(bytes: *mut ByteVector, error_out: *mut c_int) -> *mut TariPrivateKey {
    let mut error = 0;
    ptr::swap(error_out, &mut error as *mut c_int);
    let v;
    if bytes.is_null() {
        error = LibWalletError::from(InterfaceError::NullError("bytes".to_string())).code;
        ptr::swap(error_out, &mut error as *mut c_int);
        return ptr::null_mut();
    } else {
        v = (*bytes).0.clone();
    }
    let pk = TariPrivateKey::from_bytes(&v);
    match pk {
        Ok(pk) => Box::into_raw(Box::new(pk)),
        Err(e) => {
            error = LibWalletError::from(e).code;
            ptr::swap(error_out, &mut error as *mut c_int);
            ptr::null_mut()
        },
    }
}

/// Frees memory for a TariPrivateKey
///
/// ## Arguments
/// `pk` - The pointer to a TariPrivateKey
///
/// ## Returns
/// `()` - Does not return a value, equivalent to void in C
///
/// # Safety
/// None
#[no_mangle]
pub unsafe extern "C" fn private_key_destroy(pk: *mut TariPrivateKey) {
    if !pk.is_null() {
        Box::from_raw(pk);
    }
}

/// Gets a ByteVector from a TariPrivateKey
///
/// ## Arguments
/// `pk` - The pointer to a TariPrivateKey
/// `error_out` - Pointer to an int which will be modified to an error code should one occur, may not be null. Functions
/// as an out parameter.
///
/// ## Returns
/// `*mut ByteVectror` - Returns a pointer to a ByteVector. Note that it returns ptr::null_mut()
/// if pk is null
///
/// # Safety
/// The ```byte_vector_destroy``` must be called when finished with a ByteVector to prevent a memory leak
#[no_mangle]
pub unsafe extern "C" fn private_key_get_bytes(pk: *mut TariPrivateKey, error_out: *mut c_int) -> *mut ByteVector {
    let mut error = 0;
    ptr::swap(error_out, &mut error as *mut c_int);
    let mut bytes = ByteVector(Vec::new());
    if pk.is_null() {
        error = LibWalletError::from(InterfaceError::NullError("pk".to_string())).code;
        ptr::swap(error_out, &mut error as *mut c_int);
        return ptr::null_mut();
    } else {
        bytes.0 = (*pk).to_vec();
    }
    Box::into_raw(Box::new(bytes))
}

/// Generates a TariPrivateKey
///
/// ## Arguments
/// `()` - Does  not take any arguments
///
/// ## Returns
/// `*mut TariPrivateKey` - Returns a pointer to a TariPrivateKey
///
/// # Safety
/// The ```private_key_destroy``` method must be called when finished with a TariPrivateKey to prevent a memory leak.
#[no_mangle]
pub unsafe extern "C" fn private_key_generate() -> *mut TariPrivateKey {
    let secret_key = TariPrivateKey::random(&mut OsRng);
    Box::into_raw(Box::new(secret_key))
}

/// Creates a TariPrivateKey from a char array
///
/// ## Arguments
/// `key` - The pointer to a char array which is hex encoded
/// `error_out` - Pointer to an int which will be modified to an error code should one occur, may not be null. Functions
/// as an out parameter.
///
/// ## Returns
/// `*mut TariPrivateKey` - Returns a pointer to a TariPublicKey. Note that it returns ptr::null_mut()
/// if key is null or if there was an error creating the TariPrivateKey from key
///
/// # Safety
/// The ```private_key_destroy``` method must be called when finished with a TariPrivateKey to prevent a memory leak
#[no_mangle]
pub unsafe extern "C" fn private_key_from_hex(key: *const c_char, error_out: *mut c_int) -> *mut TariPrivateKey {
    let mut error = 0;
    ptr::swap(error_out, &mut error as *mut c_int);
    let key_str;
    if key.is_null() {
        error = LibWalletError::from(InterfaceError::NullError("key".to_string())).code;
        ptr::swap(error_out, &mut error as *mut c_int);
        return ptr::null_mut();
    } else {
        match CStr::from_ptr(key).to_str() {
            Ok(v) => {
                key_str = v.to_owned();
            },
            _ => {
                error = LibWalletError::from(InterfaceError::PointerError("key".to_string())).code;
                ptr::swap(error_out, &mut error as *mut c_int);
                return ptr::null_mut();
            },
        };
    }

    let secret_key = TariPrivateKey::from_hex(key_str.as_str());

    match secret_key {
        Ok(secret_key) => Box::into_raw(Box::new(secret_key)),
        Err(e) => {
            error!(target: LOG_TARGET, "Error creating a Public Key from Hex: {:?}", e);

            error = LibWalletError::from(e).code;
            ptr::swap(error_out, &mut error as *mut c_int);
            ptr::null_mut()
        },
    }
}

/// -------------------------------------------------------------------------------------------- ///

/// ------------------------------- Commitment Signature ---------------------------------------///

/// Creates a TariCommitmentSignature from `u`, `v` and `public_nonce` ByteVectors
///
/// ## Arguments
/// `public_nonce_bytes` - The public nonce signature component as a ByteVector
/// `u_bytes` - The u signature component as a ByteVector
/// `v_bytes` - The v signature component as a ByteVector
/// `error_out` - Pointer to an int which will be modified to an error code should one occur, may not be null. Functions
/// as an out parameter.
///
/// ## Returns
/// `TariCommitmentSignature` - Returns a commitment signature. Note that it will be ptr::null_mut() if any argument is
/// null or if there was an error with the contents of bytes
///
/// # Safety
/// The ```commitment_signature_destroy``` function must be called when finished with a TariCommitmentSignature to
/// prevent a memory leak
#[no_mangle]
pub unsafe extern "C" fn commitment_signature_create_from_bytes(
    public_nonce_bytes: *const ByteVector,
    u_bytes: *const ByteVector,
    v_bytes: *const ByteVector,
    error_out: *mut c_int,
) -> *mut TariCommitmentSignature {
    let mut error = 0;
    ptr::swap(error_out, &mut error as *mut c_int);
    if public_nonce_bytes.is_null() {
        error = LibWalletError::from(InterfaceError::NullError("public_nonce_bytes".to_string())).code;
        ptr::swap(error_out, &mut error as *mut c_int);
        return ptr::null_mut();
    }
    if u_bytes.is_null() {
        error = LibWalletError::from(InterfaceError::NullError("u_bytes".to_string())).code;
        ptr::swap(error_out, &mut error as *mut c_int);
        return ptr::null_mut();
    }
    if v_bytes.is_null() {
        error = LibWalletError::from(InterfaceError::NullError("v_bytes".to_string())).code;
        ptr::swap(error_out, &mut error as *mut c_int);
        return ptr::null_mut();
    }

    let nonce = match Commitment::from_bytes(&(*public_nonce_bytes).0.clone()) {
        Ok(nonce) => nonce,
        Err(e) => {
            error!(
                target: LOG_TARGET,
                "Error creating a nonce commitment from bytes: {:?}", e
            );
            error = LibWalletError::from(e).code;
            ptr::swap(error_out, &mut error as *mut c_int);
            return ptr::null_mut();
        },
    };
    let u = match TariPrivateKey::from_bytes(&(*u_bytes).0.clone()) {
        Ok(u) => u,
        Err(e) => {
            error!(
                target: LOG_TARGET,
                "Error creating a Private Key (u) from bytes: {:?}", e
            );
            error = LibWalletError::from(e).code;
            ptr::swap(error_out, &mut error as *mut c_int);
            return ptr::null_mut();
        },
    };
    let v = match TariPrivateKey::from_bytes(&(*v_bytes).0.clone()) {
        Ok(u) => u,
        Err(e) => {
            error!(
                target: LOG_TARGET,
                "Error creating a Private Key (v) from bytes: {:?}", e
            );
            error = LibWalletError::from(e).code;
            ptr::swap(error_out, &mut error as *mut c_int);
            return ptr::null_mut();
        },
    };

    let sig = TariCommitmentSignature::new(nonce, u, v);
    Box::into_raw(Box::new(sig))
}

/// Frees memory for a TariCommitmentSignature
///
/// ## Arguments
/// `com_sig` - The pointer to a TariCommitmentSignature
///
/// ## Returns
/// `()` - Does not return a value, equivalent to void in C
///
/// # Safety
/// None
#[no_mangle]
pub unsafe extern "C" fn commitment_signature_destroy(com_sig: *mut TariCommitmentSignature) {
    if !com_sig.is_null() {
        Box::from_raw(com_sig);
    }
}

/// -------------------------------------------------------------------------------------------- ///

<<<<<<< HEAD
/// --------------------------------------- Covenant --------------------------------------------///

/// Creates a TariCovenant from a ByteVector containing the covenant bytes
///
/// ## Arguments
/// `covenant_bytes` - The covenant bytes as a ByteVector
=======
/// ---------------------------------- Output Features ------------------------------------------///

/// Creates a TariOutputFeatures from byte values
///
/// ## Arguments
/// `version` - The encoded value of the version as a byte
/// `flags` - The encoded value of the flags as a byte
/// `maturity` - The encoded value maturity as bytes
/// `recovery_byte` - The encoded value of the recovery byte as a byte
/// `metadata` - The metadata componenet as a ByteVector. It cannot be null
/// `unique_id` - The unique id componenet as a ByteVector. It can be null
/// `mparent_public_key` - The parent public key component as a ByteVector. It can be null
>>>>>>> f8fa3ecb
/// `error_out` - Pointer to an int which will be modified to an error code should one occur, may not be null. Functions
/// as an out parameter.
///
/// ## Returns
<<<<<<< HEAD
/// `TariCovenant` - Returns a commitment signature. Note that it will be ptr::null_mut() if any argument is
/// null or if there was an error with the contents of bytes
///
/// # Safety
/// The ```covenant_destroy``` function must be called when finished with a TariCovenant to prevent a memory leak
#[no_mangle]
pub unsafe extern "C" fn covenant_create_from_bytes(
    covenant_bytes: *const ByteVector,
    error_out: *mut c_int,
) -> *mut TariCovenant {
    let mut error = 0;
    ptr::swap(error_out, &mut error as *mut c_int);

    if covenant_bytes.is_null() {
        error = LibWalletError::from(InterfaceError::NullError("covenant_bytes".to_string())).code;
        ptr::swap(error_out, &mut error as *mut c_int);
        return ptr::null_mut();
    }
    let decoded_covenant_bytes = (*covenant_bytes).0.clone();

    match TariCovenant::from_bytes(&decoded_covenant_bytes) {
        Ok(covenant) => Box::into_raw(Box::new(covenant)),
        Err(e) => {
            error!(target: LOG_TARGET, "Error creating a Covenant: {:?}", e);
            error = LibWalletError::from(InterfaceError::InvalidArgument("covenant_bytes".to_string())).code;
            ptr::swap(error_out, &mut error as *mut c_int);
            ptr::null_mut()
        },
    }
}

/// Frees memory for a TariCovenant
///
/// ## Arguments
/// `covenant` - The pointer to a TariCovenant
=======
/// `TariOutputFeatures` - Returns an output features object. Note that it will be ptr::null_mut() if any mandatory
/// arguments are null or if there was an error with the contents of bytes
///
/// # Safety
/// The ```output_features_destroy``` function must be called when finished with a TariOutputFeatures to
/// prevent a memory leak
#[no_mangle]
pub unsafe extern "C" fn output_features_create_from_bytes(
    version: c_uchar,
    flags: c_ushort,
    maturity: c_ulonglong,
    recovery_byte: c_uchar,
    metadata: *const ByteVector,
    unique_id: *const ByteVector,
    parent_public_key: *const ByteVector,
    error_out: *mut c_int,
) -> *mut TariOutputFeatures {
    let mut error = 0;
    ptr::swap(error_out, &mut error as *mut c_int);
    if metadata.is_null() {
        error = LibWalletError::from(InterfaceError::NullError("metadata".to_string())).code;
        ptr::swap(error_out, &mut error as *mut c_int);
        return ptr::null_mut();
    }

    let decoded_version = match OutputFeaturesVersion::try_from(version) {
        Ok(v) => v,
        Err(message) => {
            error!(
                target: LOG_TARGET,
                "Error creating a OutputFeaturesVersion: {:?}", message
            );
            error = LibWalletError::from(InterfaceError::InvalidArgument("version".to_string())).code;
            ptr::swap(error_out, &mut error as *mut c_int);
            return ptr::null_mut();
        },
    };

    let decoded_flags = match OutputFlags::from_bits(flags) {
        Some(flags_value) => flags_value,
        None => {
            error!(
                target: LOG_TARGET,
                "Error creating a OutputFlags from bytes: {:?}", flags
            );
            error = LibWalletError::from(InterfaceError::InvalidArgument("flags".to_string())).code;
            ptr::swap(error_out, &mut error as *mut c_int);
            return ptr::null_mut();
        },
    };

    let decoded_metadata = (*metadata).0.clone();

    let mut decoded_unique_id = None;
    if !unique_id.is_null() {
        decoded_unique_id = Some((*unique_id).0.clone());
    }

    let mut decoded_parent_public_key: Option<PublicKey> = None;
    if !parent_public_key.is_null() {
        decoded_parent_public_key = match TariPublicKey::from_bytes(&(*parent_public_key).0.clone()) {
            Ok(k) => Some(k),
            Err(e) => {
                error!(
                    target: LOG_TARGET,
                    "Error creating a Private Key (u) from bytes: {:?}", e
                );
                error = LibWalletError::from(e).code;
                ptr::swap(error_out, &mut error as *mut c_int);
                return ptr::null_mut();
            },
        };
    }

    // DAN layer features are still a work in progress
    // so, for now, we do not expose any of those fields
    let asset: Option<AssetOutputFeatures> = None;
    let mint_non_fungible: Option<MintNonFungibleFeatures> = None;
    let sidechain_checkpoint: Option<SideChainCheckpointFeatures> = None;
    let committee_definition: Option<CommitteeDefinitionFeatures> = None;

    let output_features = TariOutputFeatures::new(
        decoded_version,
        decoded_flags,
        maturity,
        recovery_byte,
        decoded_metadata,
        decoded_unique_id,
        decoded_parent_public_key,
        asset,
        mint_non_fungible,
        sidechain_checkpoint,
        committee_definition,
    );
    Box::into_raw(Box::new(output_features))
}

/// Frees memory for a TariOutputFeatures
///
/// ## Arguments
/// `output_features` - The pointer to a TariOutputFeatures
>>>>>>> f8fa3ecb
///
/// ## Returns
/// `()` - Does not return a value, equivalent to void in C
///
/// # Safety
/// None
#[no_mangle]
<<<<<<< HEAD
pub unsafe extern "C" fn covenant_destroy(covenant: *mut TariCovenant) {
    if !covenant.is_null() {
        Box::from_raw(covenant);
=======
pub unsafe extern "C" fn output_features_destroy(output_features: *mut TariOutputFeatures) {
    if !output_features.is_null() {
        Box::from_raw(output_features);
>>>>>>> f8fa3ecb
    }
}

/// -------------------------------------------------------------------------------------------- ///

/// ----------------------------------- Seed Words ----------------------------------------------///

/// Create an empty instance of TariSeedWords
///
/// ## Arguments
/// None
///
/// ## Returns
/// `TariSeedWords` - Returns an empty TariSeedWords instance
///
/// # Safety
/// None
#[no_mangle]
pub unsafe extern "C" fn seed_words_create() -> *mut TariSeedWords {
    Box::into_raw(Box::new(TariSeedWords(Vec::new())))
}

/// Create a TariSeedWords instance containing the entire mnemonic wordlist for the requested language
///
/// ## Arguments
/// `language` - The required language as a string
/// `error_out` - Pointer to an int which will be modified to an error code should one occur, may not be null. Functions
/// as an out parameter.
///
/// ## Returns
/// `TariSeedWords` - Returns the TariSeedWords instance containing the entire mnemonic wordlist for the
/// requested language.
///
/// # Safety
/// The `seed_words_destroy` method must be called when finished with a TariSeedWords instance from rust to prevent a
/// memory leak
#[no_mangle]
pub unsafe extern "C" fn seed_words_get_mnemonic_word_list_for_language(
    language: *const c_char,
    error_out: *mut c_int,
) -> *mut TariSeedWords {
    use tari_key_manager::mnemonic_wordlists;

    let mut error = 0;
    ptr::swap(error_out, &mut error as *mut c_int);

    let mut mnemonic_word_list_vec = Vec::new();
    if language.is_null() {
        error = LibWalletError::from(InterfaceError::NullError("mnemonic wordlist".to_string())).code;
        ptr::swap(error_out, &mut error as *mut c_int);
    } else {
        let not_supported;
        let language_string = match CStr::from_ptr(language).to_str() {
            Ok(str) => str,
            Err(e) => {
                not_supported = e.to_string();
                not_supported.as_str()
            },
        };
        let mnemonic_word_list = match TariMnemonicLanguage::from_str(language_string) {
            Ok(language) => match language {
                TariMnemonicLanguage::ChineseSimplified => mnemonic_wordlists::MNEMONIC_CHINESE_SIMPLIFIED_WORDS,
                TariMnemonicLanguage::English => mnemonic_wordlists::MNEMONIC_ENGLISH_WORDS,
                TariMnemonicLanguage::French => mnemonic_wordlists::MNEMONIC_FRENCH_WORDS,
                TariMnemonicLanguage::Italian => mnemonic_wordlists::MNEMONIC_ITALIAN_WORDS,
                TariMnemonicLanguage::Japanese => mnemonic_wordlists::MNEMONIC_JAPANESE_WORDS,
                TariMnemonicLanguage::Korean => mnemonic_wordlists::MNEMONIC_KOREAN_WORDS,
                TariMnemonicLanguage::Spanish => mnemonic_wordlists::MNEMONIC_SPANISH_WORDS,
            },
            Err(_) => {
                error!(
                    target: LOG_TARGET,
                    "Mnemonic wordlist - '{}' language not supported", language_string
                );
                error = LibWalletError::from(InterfaceError::InvalidArgument(format!(
                    "mnemonic wordlist - '{}' language not supported",
                    language_string
                )))
                .code;
                ptr::swap(error_out, &mut error as *mut c_int);
                [""; 2048]
            },
        };
        info!(
            target: LOG_TARGET,
            "Retrieved mnemonic wordlist for'{}'", language_string
        );
        mnemonic_word_list_vec = mnemonic_word_list.to_vec().iter().map(|s| s.to_string()).collect();
    }

    Box::into_raw(Box::new(TariSeedWords(mnemonic_word_list_vec)))
}

/// Gets the length of TariSeedWords
///
/// ## Arguments
/// `seed_words` - The pointer to a TariSeedWords
/// `error_out` - Pointer to an int which will be modified to an error code should one occur, may not be null. Functions
/// as an out parameter.
///
/// ## Returns
/// `c_uint` - Returns number of elements in seed_words, zero if seed_words is null
///
/// # Safety
/// None
#[no_mangle]
pub unsafe extern "C" fn seed_words_get_length(seed_words: *const TariSeedWords, error_out: *mut c_int) -> c_uint {
    let mut error = 0;
    ptr::swap(error_out, &mut error as *mut c_int);
    let mut len = 0;
    if seed_words.is_null() {
        error = LibWalletError::from(InterfaceError::NullError("seed words".to_string())).code;
        ptr::swap(error_out, &mut error as *mut c_int);
    } else {
        len = (*seed_words).0.len();
    }
    len as c_uint
}

/// Gets a seed word from TariSeedWords at position
///
/// ## Arguments
/// `seed_words` - The pointer to a TariSeedWords
/// `position` - The integer position
/// `error_out` - Pointer to an int which will be modified to an error code should one occur, may not be null. Functions
/// as an out parameter.
///
/// ## Returns
/// `*mut c_char` - Returns a pointer to a char array. Note that it returns an empty char array if
/// TariSeedWords collection is null or the position is invalid
///
/// # Safety
/// The ```string_destroy``` method must be called when finished with a string from rust to prevent a memory leak
#[no_mangle]
pub unsafe extern "C" fn seed_words_get_at(
    seed_words: *mut TariSeedWords,
    position: c_uint,
    error_out: *mut c_int,
) -> *mut c_char {
    let mut error = 0;
    ptr::swap(error_out, &mut error as *mut c_int);
    let mut word = CString::new("").expect("Blank CString will not fail.");
    if seed_words.is_null() {
        error = LibWalletError::from(InterfaceError::NullError("seed words".to_string())).code;
        ptr::swap(error_out, &mut error as *mut c_int);
    } else {
        let len = (*seed_words).0.len() - 1; // clamp to length
        if position > len as u32 {
            error = LibWalletError::from(InterfaceError::PositionInvalidError).code;
            ptr::swap(error_out, &mut error as *mut c_int);
        } else {
            match CString::new((*seed_words).0[position as usize].clone()) {
                Ok(v) => {
                    word = v;
                },
                _ => {
                    error = LibWalletError::from(InterfaceError::PointerError("seed_words".to_string())).code;
                    ptr::swap(error_out, &mut error as *mut c_int);
                },
            }
        }
    }
    CString::into_raw(word)
}

/// Add a word to the provided TariSeedWords instance
///
/// ## Arguments
/// `seed_words` - The pointer to a TariSeedWords
/// `word` - Word to add
/// `error_out` - Pointer to an int which will be modified to an error code should one occur, may not be null. Functions
/// as an out parameter.
///
/// ## Returns
/// 'c_uchar' - Returns a u8 version of the `SeedWordPushResult` enum indicating whether the word was not a valid seed
/// word, if the push was successful and whether the push was successful and completed the full Seed Phrase.
///  `seed_words` is only modified in the event of a `SuccessfulPush`.
///     '0' -> InvalidSeedWord
///     '1' -> SuccessfulPush
///     '2' -> SeedPhraseComplete
///     '3' -> InvalidSeedPhrase
///     '4' -> NoLanguageMatch,
/// # Safety
/// The ```string_destroy``` method must be called when finished with a string from rust to prevent a memory leak
#[no_mangle]
pub unsafe extern "C" fn seed_words_push_word(
    seed_words: *mut TariSeedWords,
    word: *const c_char,
    error_out: *mut c_int,
) -> c_uchar {
    use tari_key_manager::mnemonic::Mnemonic;

    let mut error = 0;
    ptr::swap(error_out, &mut error as *mut c_int);
    if seed_words.is_null() {
        error = LibWalletError::from(InterfaceError::NullError("seed words".to_string())).code;
        ptr::swap(error_out, &mut error as *mut c_int);
    }

    let word_string;
    if word.is_null() {
        error = LibWalletError::from(InterfaceError::NullError("word".to_string())).code;
        ptr::swap(error_out, &mut error as *mut c_int);
        return SeedWordPushResult::InvalidSeedWord as u8;
    } else {
        match CStr::from_ptr(word).to_str() {
            Ok(v) => {
                word_string = v.to_owned();
            },
            _ => {
                error = LibWalletError::from(InterfaceError::PointerError("word".to_string())).code;
                ptr::swap(error_out, &mut error as *mut c_int);
                return SeedWordPushResult::InvalidObject as u8;
            },
        }
    }

    // Check word is from a word list
    match MnemonicLanguage::from(&word_string) {
        Ok(language) => {
            if (*seed_words).0.len() >= MnemonicLanguage::word_count(&language) {
                let error_msg = "Invalid seed words object, i.e. the entire mnemonic word list, is being used";
                log::error!(target: LOG_TARGET, "{}", error_msg);
                error = LibWalletError::from(InterfaceError::InvalidArgument(error_msg.to_string())).code;
                ptr::swap(error_out, &mut error as *mut c_int);
                return SeedWordPushResult::InvalidObject as u8;
            }
        },
        Err(e) => {
            log::error!(
                target: LOG_TARGET,
                "{} is not a valid mnemonic seed word ({:?})",
                word_string,
                e
            );
            return SeedWordPushResult::InvalidSeedWord as u8;
        },
    }

    // Seed words is currently empty, this is the first word
    if (*seed_words).0.is_empty() {
        (*seed_words).0.push(word_string);
        return SeedWordPushResult::SuccessfulPush as u8;
    }

    // Try push to a temporary copy first to prevent existing object becoming invalid
    let mut temp = (*seed_words).0.clone();

    if let Ok(language) = MnemonicLanguage::detect_language(&temp) {
        temp.push(word_string.clone());
        // Check words in temp are still consistent for a language, note that detected language can change
        // depending on word added
        if MnemonicLanguage::detect_language(&temp).is_ok() {
            if temp.len() >= 24 {
                if let Err(e) = CipherSeed::from_mnemonic(&temp, None) {
                    log::error!(
                        target: LOG_TARGET,
                        "Problem building valid private seed from seed phrase: {:?}",
                        e
                    );
                    error = LibWalletError::from(WalletError::KeyManagerError(e)).code;
                    ptr::swap(error_out, &mut error as *mut c_int);
                    return SeedWordPushResult::InvalidSeedPhrase as u8;
                };
            }

            (*seed_words).0.push(word_string);

            // Note: test for a validity was already done so we can just check length here
            if (*seed_words).0.len() < 24 {
                SeedWordPushResult::SuccessfulPush as u8
            } else {
                SeedWordPushResult::SeedPhraseComplete as u8
            }
        } else {
            log::error!(
                target: LOG_TARGET,
                "Words in seed phrase do not match any language after trying to add word: `{:?}`, previously words \
                 were detected to be in: `{:?}`",
                word_string,
                language
            );
            SeedWordPushResult::NoLanguageMatch as u8
        }
    } else {
        // Seed words are invalid, shouldn't normally be reachable
        log::error!(
            target: LOG_TARGET,
            "Words in seed phrase do not match any language prior to adding word: `{:?}`",
            word_string
        );
        let error_msg = "Invalid seed words object, no language can be detected.";
        log::error!(target: LOG_TARGET, "{}", error_msg);
        error = LibWalletError::from(InterfaceError::InvalidArgument(error_msg.to_string())).code;
        ptr::swap(error_out, &mut error as *mut c_int);
        SeedWordPushResult::InvalidObject as u8
    }
}

/// Frees memory for a TariSeedWords
///
/// ## Arguments
/// `seed_words` - The pointer to a TariSeedWords
///
/// ## Returns
/// `()` - Does not return a value, equivalent to void in C
///
/// # Safety
/// None
#[no_mangle]
pub unsafe extern "C" fn seed_words_destroy(seed_words: *mut TariSeedWords) {
    if !seed_words.is_null() {
        Box::from_raw(seed_words);
    }
}

/// -------------------------------------------------------------------------------------------- ///

/// ----------------------------------- Contact -------------------------------------------------///

/// Creates a TariContact
///
/// ## Arguments
/// `alias` - The pointer to a char array
/// `public_key` - The pointer to a TariPublicKey
/// `error_out` - Pointer to an int which will be modified to an error code should one occur, may not be null. Functions
/// as an out parameter.
///
/// ## Returns
/// `*mut TariContact` - Returns a pointer to a TariContact. Note that it returns ptr::null_mut()
/// if alias is null or if pk is null
///
/// # Safety
/// The ```contact_destroy``` method must be called when finished with a TariContact
#[no_mangle]
pub unsafe extern "C" fn contact_create(
    alias: *const c_char,
    public_key: *mut TariPublicKey,
    error_out: *mut c_int,
) -> *mut TariContact {
    let mut error = 0;
    ptr::swap(error_out, &mut error as *mut c_int);
    let alias_string;
    if alias.is_null() {
        error = LibWalletError::from(InterfaceError::NullError("alias".to_string())).code;
        ptr::swap(error_out, &mut error as *mut c_int);
        return ptr::null_mut();
    } else {
        match CStr::from_ptr(alias).to_str() {
            Ok(v) => {
                alias_string = v.to_owned();
            },
            _ => {
                error = LibWalletError::from(InterfaceError::PointerError("alias".to_string())).code;
                ptr::swap(error_out, &mut error as *mut c_int);
                return ptr::null_mut();
            },
        }
    }

    if public_key.is_null() {
        error = LibWalletError::from(InterfaceError::NullError("public_key".to_string())).code;
        ptr::swap(error_out, &mut error as *mut c_int);
        return ptr::null_mut();
    }

    let contact = Contact::new(alias_string, (*public_key).clone(), None, None);
    Box::into_raw(Box::new(contact))
}

/// Gets the alias of the TariContact
///
/// ## Arguments
/// `contact` - The pointer to a TariContact
/// `error_out` - Pointer to an int which will be modified to an error code should one occur, may not be null. Functions
/// as an out parameter.
///
/// ## Returns
/// `*mut c_char` - Returns a pointer to a char array. Note that it returns an empty char array if
/// contact is null
///
/// # Safety
/// The ```string_destroy``` method must be called when finished with a string from rust to prevent a memory leak
#[no_mangle]
pub unsafe extern "C" fn contact_get_alias(contact: *mut TariContact, error_out: *mut c_int) -> *mut c_char {
    let mut error = 0;
    ptr::swap(error_out, &mut error as *mut c_int);
    let mut a = CString::new("").expect("Blank CString will not fail.");
    if contact.is_null() {
        error = LibWalletError::from(InterfaceError::NullError("contact".to_string())).code;
        ptr::swap(error_out, &mut error as *mut c_int);
    } else {
        match CString::new((*contact).alias.clone()) {
            Ok(v) => a = v,
            _ => {
                error = LibWalletError::from(InterfaceError::PointerError("contact".to_string())).code;
                ptr::swap(error_out, &mut error as *mut c_int);
            },
        }
    }
    CString::into_raw(a)
}

/// Gets the TariPublicKey of the TariContact
///
/// ## Arguments
/// `contact` - The pointer to a TariContact
/// `error_out` - Pointer to an int which will be modified to an error code should one occur, may not be null. Functions
/// as an out parameter.
///
/// ## Returns
/// `*mut TariPublicKey` - Returns a pointer to a TariPublicKey. Note that it returns
/// ptr::null_mut() if contact is null
///
/// # Safety
/// The ```public_key_destroy``` method must be called when finished with a TariPublicKey to prevent a memory leak
#[no_mangle]
pub unsafe extern "C" fn contact_get_public_key(
    contact: *mut TariContact,
    error_out: *mut c_int,
) -> *mut TariPublicKey {
    let mut error = 0;
    ptr::swap(error_out, &mut error as *mut c_int);
    if contact.is_null() {
        error = LibWalletError::from(InterfaceError::NullError("contact".to_string())).code;
        ptr::swap(error_out, &mut error as *mut c_int);
        return ptr::null_mut();
    }
    Box::into_raw(Box::new((*contact).public_key.clone()))
}

/// Frees memory for a TariContact
///
/// ## Arguments
/// `contact` - The pointer to a TariContact
///
/// ## Returns
/// `()` - Does not return a value, equivalent to void in C
///
/// # Safety
/// None
#[no_mangle]
pub unsafe extern "C" fn contact_destroy(contact: *mut TariContact) {
    if !contact.is_null() {
        Box::from_raw(contact);
    }
}

/// -------------------------------------------------------------------------------------------- ///

/// ----------------------------------- Contacts -------------------------------------------------///

/// Gets the length of TariContacts
///
/// ## Arguments
/// `contacts` - The pointer to a TariContacts
/// `error_out` - Pointer to an int which will be modified to an error code should one occur, may not be null. Functions
/// as an out parameter.
///
/// ## Returns
/// `c_uint` - Returns number of elements in , zero if contacts is null
///
/// # Safety
/// None
#[no_mangle]
pub unsafe extern "C" fn contacts_get_length(contacts: *mut TariContacts, error_out: *mut c_int) -> c_uint {
    let mut error = 0;
    ptr::swap(error_out, &mut error as *mut c_int);
    let mut len = 0;
    if contacts.is_null() {
        error = LibWalletError::from(InterfaceError::NullError("contacts".to_string())).code;
        ptr::swap(error_out, &mut error as *mut c_int);
    } else {
        len = (*contacts).0.len();
    }
    len as c_uint
}

/// Gets a TariContact from TariContacts at position
///
/// ## Arguments
/// `contacts` - The pointer to a TariContacts
/// `position` - The integer position
/// `error_out` - Pointer to an int which will be modified to an error code should one occur, may not be null. Functions
/// as an out parameter.
///
/// ## Returns
/// `*mut TariContact` - Returns a TariContact, note that it returns ptr::null_mut() if contacts is
/// null or position is invalid
///
/// # Safety
/// The ```contact_destroy``` method must be called when finished with a TariContact to prevent a memory leak
#[no_mangle]
pub unsafe extern "C" fn contacts_get_at(
    contacts: *mut TariContacts,
    position: c_uint,
    error_out: *mut c_int,
) -> *mut TariContact {
    let mut error = 0;
    ptr::swap(error_out, &mut error as *mut c_int);
    if contacts.is_null() {
        error = LibWalletError::from(InterfaceError::NullError("contacts".to_string())).code;
        ptr::swap(error_out, &mut error as *mut c_int);
        return ptr::null_mut();
    }
    let len = contacts_get_length(contacts, error_out) as c_int - 1;
    if len < 0 || position > len as c_uint {
        error = LibWalletError::from(InterfaceError::PositionInvalidError).code;
        ptr::swap(error_out, &mut error as *mut c_int);
        return ptr::null_mut();
    }
    Box::into_raw(Box::new((*contacts).0[position as usize].clone()))
}

/// Frees memory for a TariContacts
///
/// ## Arguments
/// `contacts` - The pointer to a TariContacts
///
/// ## Returns
/// `()` - Does not return a value, equivalent to void in C
///
/// # Safety
/// None
#[no_mangle]
pub unsafe extern "C" fn contacts_destroy(contacts: *mut TariContacts) {
    if !contacts.is_null() {
        Box::from_raw(contacts);
    }
}

/// -------------------------------------------------------------------------------------------- ///

/// ----------------------------------- Contacts Liveness Data ----------------------------------///

/// Gets the public_key from a TariContactsLivenessData
///
/// ## Arguments
/// `liveness_data` - The pointer to a TariContactsLivenessData
/// `error_out` - Pointer to an int which will be modified to an error code should one occur, may not be null. Functions
/// as an out parameter.
///
/// ## Returns
/// `*mut TariPublicKey` - Returns a pointer to a TariPublicKey. Note that it returns ptr::null_mut() if
/// liveness_data is null.
///
/// # Safety
/// The ```liveness_data_destroy``` method must be called when finished with a TariContactsLivenessData to prevent a
/// memory leak
#[no_mangle]
pub unsafe extern "C" fn liveness_data_get_public_key(
    liveness_data: *mut TariContactsLivenessData,
    error_out: *mut c_int,
) -> *mut TariPublicKey {
    let mut error = 0;
    ptr::swap(error_out, &mut error as *mut c_int);
    if liveness_data.is_null() {
        error = LibWalletError::from(InterfaceError::NullError("liveness_data".to_string())).code;
        ptr::swap(error_out, &mut error as *mut c_int);
        return ptr::null_mut();
    }
    Box::into_raw(Box::new((*liveness_data).public_key().clone()))
}

/// Gets the latency in milli-seconds (ms) from a TariContactsLivenessData
///
/// ## Arguments
/// `liveness_data` - The pointer to a TariContactsLivenessData
/// `error_out` - Pointer to an int which will be modified to an error code should one occur, may not be null. Functions
/// as an out parameter.
///
/// ## Returns
/// `*mut c_int` - Returns a pointer to a c_int if the optional latency data (in milli-seconds (ms)) exists, with a
/// value of '-1' if it is None. Note that it also returns '-1' if liveness_data is null.
///
/// # Safety
/// The ```liveness_data_destroy``` method must be called when finished with a TariContactsLivenessData to prevent a
/// memory leak
#[no_mangle]
pub unsafe extern "C" fn liveness_data_get_latency(
    liveness_data: *mut TariContactsLivenessData,
    error_out: *mut c_int,
) -> c_int {
    let mut error = 0;
    ptr::swap(error_out, &mut error as *mut c_int);
    if liveness_data.is_null() {
        error = LibWalletError::from(InterfaceError::NullError("liveness_data".to_string())).code;
        ptr::swap(error_out, &mut error as *mut c_int);
        return -1;
    }
    if let Some(latency) = (*liveness_data).latency() {
        latency as c_int
    } else {
        -1
    }
}

/// Gets the last_seen time (in local time) from a TariContactsLivenessData
///
/// ## Arguments
/// `liveness_data` - The pointer to a TariContactsLivenessData
/// `error_out` - Pointer to an int which will be modified to an error code should one occur, may not be null. Functions
/// as an out parameter.
///
/// ## Returns
/// `*mut c_char` - Returns a pointer to a char array if the optional last_seen data exists, with a value of '?' if it
/// is None. Note that it returns ptr::null_mut() if liveness_data is null.
///
/// # Safety
/// The ```liveness_data_destroy``` method must be called when finished with a TariContactsLivenessData to prevent a
/// memory leak
#[no_mangle]
pub unsafe extern "C" fn liveness_data_get_last_seen(
    liveness_data: *mut TariContactsLivenessData,
    error_out: *mut c_int,
) -> *mut c_char {
    let mut error = 0;
    ptr::swap(error_out, &mut error as *mut c_int);
    if liveness_data.is_null() {
        error = LibWalletError::from(InterfaceError::NullError("liveness_data".to_string())).code;
        ptr::swap(error_out, &mut error as *mut c_int);
        return ptr::null_mut();
    }
    if let Some(last_seen) = (*liveness_data).last_ping_pong_received() {
        let last_seen_local_time = DateTime::<Local>::from_utc(last_seen, Local::now().offset().to_owned())
            .format("%FT%T")
            .to_string();
        let mut return_value = CString::new("").expect("Blank CString will not fail.");
        match CString::new(last_seen_local_time) {
            Ok(val) => {
                return_value = val;
            },
            _ => {
                error = LibWalletError::from(InterfaceError::PointerError("liveness_data".to_string())).code;
                ptr::swap(error_out, &mut error as *mut c_int);
            },
        }
        CString::into_raw(return_value)
    } else {
        CString::into_raw(CString::new("?").expect("Single character CString will not fail."))
    }
}

/// Gets the message_type (ContactMessageType enum) from a TariContactsLivenessData
///
/// ## Arguments
/// `liveness_data` - The pointer to a TariContactsLivenessData
/// `error_out` - Pointer to an int which will be modified to an error code should one occur, may not be null. Functions
/// as an out parameter.
///
/// ## Returns
/// `c_int` - Returns the status which corresponds to:
/// | Value | Interpretation |
/// |---|---|
/// |  -1 | NullError        |
/// |   0 | Ping             |
/// |   1 | Pong             |
/// |   2 | NoMessage        |
///
/// # Safety
/// The ```liveness_data_destroy``` method must be called when finished with a TariContactsLivenessData to prevent a
/// memory leak
#[no_mangle]
pub unsafe extern "C" fn liveness_data_get_message_type(
    liveness_data: *mut TariContactsLivenessData,
    error_out: *mut c_int,
) -> c_int {
    let mut error = 0;
    ptr::swap(error_out, &mut error as *mut c_int);
    if liveness_data.is_null() {
        error = LibWalletError::from(InterfaceError::NullError("liveness_data".to_string())).code;
        ptr::swap(error_out, &mut error as *mut c_int);
        return -1;
    }
    let status = (*liveness_data).message_type();
    status as c_int
}

/// Gets the online_status (ContactOnlineStatus enum) from a TariContactsLivenessData
///
/// ## Arguments
/// `liveness_data` - The pointer to a TariContactsLivenessData
/// `error_out` - Pointer to an int which will be modified to an error code should one occur, may not be null. Functions
/// as an out parameter.
///
/// ## Returns
/// `c_int` - Returns the status which corresponds to:
/// | Value | Interpretation |
/// |---|---|
/// |  -1 | NullError        |
/// |   0 | Online           |
/// |   1 | Offline          |
/// |   2 | NeverSeen        |
///
/// # Safety
/// The ```liveness_data_destroy``` method must be called when finished with a TariContactsLivenessData to prevent a
/// memory leak
#[no_mangle]
pub unsafe extern "C" fn liveness_data_get_online_status(
    liveness_data: *mut TariContactsLivenessData,
    error_out: *mut c_int,
) -> c_int {
    let mut error = 0;
    ptr::swap(error_out, &mut error as *mut c_int);
    if liveness_data.is_null() {
        error = LibWalletError::from(InterfaceError::NullError("liveness_data".to_string())).code;
        ptr::swap(error_out, &mut error as *mut c_int);
        return -1;
    }
    let status = (*liveness_data).online_status();
    status as c_int
}

/// Frees memory for a TariContactsLivenessData
///
/// ## Arguments
/// `liveness_data` - The pointer to a TariContactsLivenessData
///
/// ## Returns
/// `()` - Does not return a value, equivalent to void in C
///
/// # Safety
/// None
#[no_mangle]
pub unsafe extern "C" fn liveness_data_destroy(liveness_data: *mut TariContactsLivenessData) {
    if !liveness_data.is_null() {
        Box::from_raw(liveness_data);
    }
}
/// -------------------------------------------------------------------------------------------- ///

/// ----------------------------------- CompletedTransactions ----------------------------------- ///

/// Gets the length of a TariCompletedTransactions
///
/// ## Arguments
/// `transactions` - The pointer to a TariCompletedTransactions
/// `error_out` - Pointer to an int which will be modified to an error code should one occur, may not be null. Functions
/// as an out parameter.
///
/// ## Returns
/// `c_uint` - Returns the number of elements in a TariCompletedTransactions, note that it will be
/// zero if transactions is null
///
/// # Safety
/// None
#[no_mangle]
pub unsafe extern "C" fn completed_transactions_get_length(
    transactions: *mut TariCompletedTransactions,
    error_out: *mut c_int,
) -> c_uint {
    let mut error = 0;
    ptr::swap(error_out, &mut error as *mut c_int);
    let mut len = 0;
    if transactions.is_null() {
        error = LibWalletError::from(InterfaceError::NullError("transaction".to_string())).code;
        ptr::swap(error_out, &mut error as *mut c_int);
    } else {
        len = (*transactions).0.len();
    }
    len as c_uint
}

/// Gets a TariCompletedTransaction from a TariCompletedTransactions at position
///
/// ## Arguments
/// `transactions` - The pointer to a TariCompletedTransactions
/// `position` - The integer position
/// `error_out` - Pointer to an int which will be modified to an error code should one occur, may not be null. Functions
/// as an out parameter.
///
/// ## Returns
/// `*mut TariCompletedTransaction` - Returns a pointer to a TariCompletedTransaction,
/// note that ptr::null_mut() is returned if transactions is null or position is invalid
///
/// # Safety
/// The ```completed_transaction_destroy``` method must be called when finished with a TariCompletedTransaction to
/// prevent a memory leak
#[no_mangle]
pub unsafe extern "C" fn completed_transactions_get_at(
    transactions: *mut TariCompletedTransactions,
    position: c_uint,
    error_out: *mut c_int,
) -> *mut TariCompletedTransaction {
    let mut error = 0;
    ptr::swap(error_out, &mut error as *mut c_int);
    if transactions.is_null() {
        error = LibWalletError::from(InterfaceError::NullError("transactions".to_string())).code;
        ptr::swap(error_out, &mut error as *mut c_int);
        return ptr::null_mut();
    }
    let len = completed_transactions_get_length(transactions, error_out) as c_int - 1;
    if len < 0 || position > len as c_uint {
        error = LibWalletError::from(InterfaceError::PositionInvalidError).code;
        ptr::swap(error_out, &mut error as *mut c_int);
        return ptr::null_mut();
    }
    Box::into_raw(Box::new((*transactions).0[position as usize].clone()))
}

/// Frees memory for a TariCompletedTransactions
///
/// ## Arguments
/// `transactions` - The pointer to a TariCompletedTransaction
///
/// ## Returns
/// `()` - Does not return a value, equivalent to void in C
///
/// # Safety
/// None
#[no_mangle]
pub unsafe extern "C" fn completed_transactions_destroy(transactions: *mut TariCompletedTransactions) {
    if !transactions.is_null() {
        Box::from_raw(transactions);
    }
}

/// -------------------------------------------------------------------------------------------- ///

/// ----------------------------------- OutboundTransactions ------------------------------------ ///

/// Gets the length of a TariPendingOutboundTransactions
///
/// ## Arguments
/// `transactions` - The pointer to a TariPendingOutboundTransactions
/// `error_out` - Pointer to an int which will be modified to an error code should one occur, may not be null. Functions
/// as an out parameter.
///
/// ## Returns
/// `c_uint` - Returns the number of elements in a TariPendingOutboundTransactions, note that it will be
/// zero if transactions is null
///
/// # Safety
/// None
#[no_mangle]
pub unsafe extern "C" fn pending_outbound_transactions_get_length(
    transactions: *mut TariPendingOutboundTransactions,
    error_out: *mut c_int,
) -> c_uint {
    let mut error = 0;
    ptr::swap(error_out, &mut error as *mut c_int);
    let mut len = 0;
    if transactions.is_null() {
        error = LibWalletError::from(InterfaceError::NullError("transaction".to_string())).code;
        ptr::swap(error_out, &mut error as *mut c_int);
    } else {
        len = (*transactions).0.len();
    }

    len as c_uint
}

/// Gets a TariPendingOutboundTransaction of a TariPendingOutboundTransactions
///
/// ## Arguments
/// `transactions` - The pointer to a TariPendingOutboundTransactions
/// `position` - The integer position
/// `error_out` - Pointer to an int which will be modified to an error code should one occur, may not be null. Functions
/// as an out parameter.
///
/// ## Returns
/// `*mut TariPendingOutboundTransaction` - Returns a pointer to a TariPendingOutboundTransaction,
/// note that ptr::null_mut() is returned if transactions is null or position is invalid
///
/// # Safety
/// The ```pending_outbound_transaction_destroy``` method must be called when finished with a
/// TariPendingOutboundTransaction to prevent a memory leak
#[no_mangle]
pub unsafe extern "C" fn pending_outbound_transactions_get_at(
    transactions: *mut TariPendingOutboundTransactions,
    position: c_uint,
    error_out: *mut c_int,
) -> *mut TariPendingOutboundTransaction {
    let mut error = 0;
    ptr::swap(error_out, &mut error as *mut c_int);
    if transactions.is_null() {
        error = LibWalletError::from(InterfaceError::NullError("transaction".to_string())).code;
        ptr::swap(error_out, &mut error as *mut c_int);
        return ptr::null_mut();
    }
    let len = pending_outbound_transactions_get_length(transactions, error_out) as c_int - 1;
    if len < 0 || position > len as c_uint {
        error = LibWalletError::from(InterfaceError::PositionInvalidError).code;
        ptr::swap(error_out, &mut error as *mut c_int);
        return ptr::null_mut();
    }
    Box::into_raw(Box::new((*transactions).0[position as usize].clone()))
}

/// Frees memory for a TariPendingOutboundTransactions
///
/// ## Arguments
/// `transactions` - The pointer to a TariPendingOutboundTransactions
///
/// ## Returns
/// `()` - Does not return a value, equivalent to void in C
///
/// # Safety
/// None
#[no_mangle]
pub unsafe extern "C" fn pending_outbound_transactions_destroy(transactions: *mut TariPendingOutboundTransactions) {
    if !transactions.is_null() {
        Box::from_raw(transactions);
    }
}

/// -------------------------------------------------------------------------------------------- ///

/// ----------------------------------- InboundTransactions ------------------------------------- ///

/// Gets the length of a TariPendingInboundTransactions
///
/// ## Arguments
/// `transactions` - The pointer to a TariPendingInboundTransactions
/// `error_out` - Pointer to an int which will be modified to an error code should one occur, may not be null. Functions
/// as an out parameter.
///
/// ## Returns
/// `c_uint` - Returns the number of elements in a TariPendingInboundTransactions, note that
/// it will be zero if transactions is null
///
/// # Safety
/// None
#[no_mangle]
pub unsafe extern "C" fn pending_inbound_transactions_get_length(
    transactions: *mut TariPendingInboundTransactions,
    error_out: *mut c_int,
) -> c_uint {
    let mut error = 0;
    ptr::swap(error_out, &mut error as *mut c_int);
    let mut len = 0;
    if transactions.is_null() {
        error = LibWalletError::from(InterfaceError::NullError("transaction".to_string())).code;
        ptr::swap(error_out, &mut error as *mut c_int);
    } else {
        len = (*transactions).0.len();
    }
    len as c_uint
}

/// Gets a TariPendingInboundTransaction of a TariPendingInboundTransactions
///
/// ## Arguments
/// `transactions` - The pointer to a TariPendingInboundTransactions
/// `position` - The integer position
/// `error_out` - Pointer to an int which will be modified to an error code should one occur, may not be null. Functions
/// as an out parameter.
///
/// ## Returns
/// `*mut TariPendingOutboundTransaction` - Returns a pointer to a TariPendingInboundTransaction,
/// note that ptr::null_mut() is returned if transactions is null or position is invalid
///
/// # Safety
/// The ```pending_inbound_transaction_destroy``` method must be called when finished with a
/// TariPendingOutboundTransaction to prevent a memory leak
#[no_mangle]
pub unsafe extern "C" fn pending_inbound_transactions_get_at(
    transactions: *mut TariPendingInboundTransactions,
    position: c_uint,
    error_out: *mut c_int,
) -> *mut TariPendingInboundTransaction {
    let mut error = 0;
    ptr::swap(error_out, &mut error as *mut c_int);
    if transactions.is_null() {
        error = LibWalletError::from(InterfaceError::NullError("transaction".to_string())).code;
        ptr::swap(error_out, &mut error as *mut c_int);
        return ptr::null_mut();
    }
    let len = pending_inbound_transactions_get_length(transactions, error_out) as c_int - 1;
    if len < 0 || position > len as c_uint {
        error = LibWalletError::from(InterfaceError::PositionInvalidError).code;
        ptr::swap(error_out, &mut error as *mut c_int);
        return ptr::null_mut();
    }
    Box::into_raw(Box::new((*transactions).0[position as usize].clone()))
}

/// Frees memory for a TariPendingInboundTransactions
///
/// ## Arguments
/// `transactions` - The pointer to a TariPendingInboundTransactions
///
/// ## Returns
/// `()` - Does not return a value, equivalent to void in C
///
/// # Safety
/// None
#[no_mangle]
pub unsafe extern "C" fn pending_inbound_transactions_destroy(transactions: *mut TariPendingInboundTransactions) {
    if !transactions.is_null() {
        Box::from_raw(transactions);
    }
}

/// -------------------------------------------------------------------------------------------- ///

/// ----------------------------------- CompletedTransaction ------------------------------------- ///

/// Gets the TransactionID of a TariCompletedTransaction
///
/// ## Arguments
/// `transaction` - The pointer to a TariCompletedTransaction
/// `error_out` - Pointer to an int which will be modified to an error code should one occur, may not be null. Functions
/// as an out parameter.
///
/// ## Returns
/// `c_ulonglong` - Returns the TransactionID, note that it will be zero if transaction is null
///
/// # Safety
/// None
#[no_mangle]
pub unsafe extern "C" fn completed_transaction_get_transaction_id(
    transaction: *mut TariCompletedTransaction,
    error_out: *mut c_int,
) -> c_ulonglong {
    let mut error = 0;
    ptr::swap(error_out, &mut error as *mut c_int);
    if transaction.is_null() {
        error = LibWalletError::from(InterfaceError::NullError("transaction".to_string())).code;
        ptr::swap(error_out, &mut error as *mut c_int);
        return 0;
    }
    (*transaction).tx_id.as_u64() as c_ulonglong
}

/// Gets the destination TariPublicKey of a TariCompletedTransaction
///
/// ## Arguments
/// `transaction` - The pointer to a TariCompletedTransaction
/// `error_out` - Pointer to an int which will be modified to an error code should one occur, may not be null. Functions
/// as an out parameter.
///
/// ## Returns
/// `*mut TariPublicKey` - Returns the destination TariPublicKey, note that it will be
/// ptr::null_mut() if transaction is null
///
/// # Safety
/// The ```public_key_destroy``` method must be called when finished with a TariPublicKey to prevent a memory leak
#[no_mangle]
pub unsafe extern "C" fn completed_transaction_get_destination_public_key(
    transaction: *mut TariCompletedTransaction,
    error_out: *mut c_int,
) -> *mut TariPublicKey {
    let mut error = 0;
    ptr::swap(error_out, &mut error as *mut c_int);
    if transaction.is_null() {
        error = LibWalletError::from(InterfaceError::NullError("transaction".to_string())).code;
        ptr::swap(error_out, &mut error as *mut c_int);
        return ptr::null_mut();
    }
    let m = (*transaction).destination_public_key.clone();
    Box::into_raw(Box::new(m))
}

/// Gets the TariTransactionKernel of a TariCompletedTransaction
///
/// ## Arguments
/// `transaction` - The pointer to a TariCompletedTransaction
/// `error_out` - Pointer to an int which will be modified to an error code should one occur, may not be null. Functions
/// as an out parameter.
///
/// ## Returns
/// `*mut TariTransactionKernel` - Returns the transaction kernel, note that it will be
/// ptr::null_mut() if transaction is null, if the transaction status is Pending, or if the number of kernels is not
/// exactly one.
///
/// # Safety
/// The ```transaction_kernel_destroy``` method must be called when finished with a TariTransactionKernel to prevent a
/// memory leak
#[no_mangle]
pub unsafe extern "C" fn completed_transaction_get_transaction_kernel(
    transaction: *mut TariCompletedTransaction,
    error_out: *mut c_int,
) -> *mut TariTransactionKernel {
    let mut error = 0;
    ptr::swap(error_out, &mut error as *mut c_int);
    if transaction.is_null() {
        error = LibWalletError::from(InterfaceError::NullError("transaction".to_string())).code;
        ptr::swap(error_out, &mut error as *mut c_int);
        return ptr::null_mut();
    }

    // check the tx is not in pending state
    if matches!(
        (*transaction).status,
        TransactionStatus::Pending | TransactionStatus::Imported
    ) {
        let msg = format!("Incorrect transaction status: {}", (*transaction).status);
        error = LibWalletError::from(TransactionError::StatusError(msg)).code;
        ptr::swap(error_out, &mut error as *mut c_int);
        return ptr::null_mut();
    }

    let kernels = (*transaction).transaction.body().kernels();

    // currently we presume that each CompletedTransaction only has 1 kernel
    // if that changes this will need to be accounted for
    if kernels.len() != 1 {
        let msg = format!("Expected 1 kernel, got {}", kernels.len());
        error = LibWalletError::from(TransactionError::KernelError(msg)).code;
        ptr::swap(error_out, &mut error as *mut c_int);
        return ptr::null_mut();
    }

    let x = kernels[0].clone();
    Box::into_raw(Box::new(x))
}

/// Gets the source TariPublicKey of a TariCompletedTransaction
///
/// ## Arguments
/// `transaction` - The pointer to a TariCompletedTransaction
/// `error_out` - Pointer to an int which will be modified to an error code should one occur, may not be null. Functions
/// as an out parameter.
///
/// ## Returns
/// `*mut TariPublicKey` - Returns the source TariPublicKey, note that it will be
/// ptr::null_mut() if transaction is null
///
/// # Safety
/// The ```public_key_destroy``` method must be called when finished with a TariPublicKey to prevent a memory leak
#[no_mangle]
pub unsafe extern "C" fn completed_transaction_get_source_public_key(
    transaction: *mut TariCompletedTransaction,
    error_out: *mut c_int,
) -> *mut TariPublicKey {
    let mut error = 0;
    ptr::swap(error_out, &mut error as *mut c_int);
    if transaction.is_null() {
        error = LibWalletError::from(InterfaceError::NullError("transaction".to_string())).code;
        ptr::swap(error_out, &mut error as *mut c_int);
        return ptr::null_mut();
    }
    let m = (*transaction).source_public_key.clone();
    Box::into_raw(Box::new(m))
}

/// Gets the status of a TariCompletedTransaction
///
/// ## Arguments
/// `transaction` - The pointer to a TariCompletedTransaction
/// `error_out` - Pointer to an int which will be modified to an error code should one occur, may not be null. Functions
/// as an out parameter.
///
/// ## Returns
/// `c_int` - Returns the status which corresponds to:
/// | Value | Interpretation |
/// |---|---|
/// |  -1 | TxNullError         |
/// |   0 | Completed           |
/// |   1 | Broadcast           |
/// |   2 | MinedUnconfirmed    |
/// |   3 | Imported            |
/// |   4 | Pending             |
/// |   5 | Coinbase            |
/// |   6 | MinedConfirmed      |
///
/// # Safety
/// None
#[no_mangle]
pub unsafe extern "C" fn completed_transaction_get_status(
    transaction: *mut TariCompletedTransaction,
    error_out: *mut c_int,
) -> c_int {
    let mut error = 0;
    ptr::swap(error_out, &mut error as *mut c_int);
    if transaction.is_null() {
        error = LibWalletError::from(InterfaceError::NullError("transaction".to_string())).code;
        ptr::swap(error_out, &mut error as *mut c_int);
        return -1;
    }
    let status = (*transaction).status.clone();
    status as c_int
}

/// Gets the amount of a TariCompletedTransaction
///
/// ## Arguments
/// `transaction` - The pointer to a TariCompletedTransaction
/// `error_out` - Pointer to an int which will be modified to an error code should one occur, may not be null. Functions
/// as an out parameter.
///
/// ## Returns
/// `c_ulonglong` - Returns the amount, note that it will be zero if transaction is null
///
/// # Safety
/// None
#[no_mangle]
pub unsafe extern "C" fn completed_transaction_get_amount(
    transaction: *mut TariCompletedTransaction,
    error_out: *mut c_int,
) -> c_ulonglong {
    let mut error = 0;
    ptr::swap(error_out, &mut error as *mut c_int);
    if transaction.is_null() {
        error = LibWalletError::from(InterfaceError::NullError("transaction".to_string())).code;
        ptr::swap(error_out, &mut error as *mut c_int);
        return 0;
    }
    c_ulonglong::from((*transaction).amount)
}

/// Gets the fee of a TariCompletedTransaction
///
/// ## Arguments
/// `transaction` - The pointer to a TariCompletedTransaction
/// `error_out` - Pointer to an int which will be modified to an error code should one occur, may not be null. Functions
/// as an out parameter.
///
/// ## Returns
/// `c_ulonglong` - Returns the fee, note that it will be zero if transaction is null
///
/// # Safety
/// None
#[no_mangle]
pub unsafe extern "C" fn completed_transaction_get_fee(
    transaction: *mut TariCompletedTransaction,
    error_out: *mut c_int,
) -> c_ulonglong {
    let mut error = 0;
    ptr::swap(error_out, &mut error as *mut c_int);
    if transaction.is_null() {
        error = LibWalletError::from(InterfaceError::NullError("transaction".to_string())).code;
        ptr::swap(error_out, &mut error as *mut c_int);
        return 0;
    }
    c_ulonglong::from((*transaction).fee)
}

/// Gets the timestamp of a TariCompletedTransaction
///
/// ## Arguments
/// `transaction` - The pointer to a TariCompletedTransaction
/// `error_out` - Pointer to an int which will be modified to an error code should one occur, may not be null. Functions
/// as an out parameter.
///
/// ## Returns
/// `c_ulonglong` - Returns the timestamp, note that it will be zero if transaction is null
///
/// # Safety
/// None
#[no_mangle]
pub unsafe extern "C" fn completed_transaction_get_timestamp(
    transaction: *mut TariCompletedTransaction,
    error_out: *mut c_int,
) -> c_longlong {
    let mut error = 0;
    ptr::swap(error_out, &mut error as *mut c_int);
    if transaction.is_null() {
        error = LibWalletError::from(InterfaceError::NullError("transaction".to_string())).code;
        ptr::swap(error_out, &mut error as *mut c_int);
        return 0;
    }
    (*transaction).timestamp.timestamp() as c_longlong
}

/// Gets the message of a TariCompletedTransaction
///
/// ## Arguments
/// `transaction` - The pointer to a TariCompletedTransaction
/// `error_out` - Pointer to an int which will be modified to an error code should one occur, may not be null. Functions
/// as an out parameter.
///
/// ## Returns
/// `*const c_char` - Returns the pointer to the char array, note that it will return a pointer
/// to an empty char array if transaction is null
///
/// # Safety
/// The ```string_destroy``` method must be called when finished with string coming from rust to prevent a memory leak
#[no_mangle]
pub unsafe extern "C" fn completed_transaction_get_message(
    transaction: *mut TariCompletedTransaction,
    error_out: *mut c_int,
) -> *const c_char {
    let mut error = 0;
    ptr::swap(error_out, &mut error as *mut c_int);
    let message = (*transaction).message.clone();
    let mut result = CString::new("").expect("Blank CString will not fail.");
    if transaction.is_null() {
        error = LibWalletError::from(InterfaceError::NullError("transaction".to_string())).code;
        ptr::swap(error_out, &mut error as *mut c_int);
        return result.into_raw();
    }

    match CString::new(message) {
        Ok(v) => result = v,
        _ => {
            error = LibWalletError::from(InterfaceError::PointerError("message".to_string())).code;
            ptr::swap(error_out, &mut error as *mut c_int);
        },
    }

    result.into_raw()
}

/// This function checks to determine if a TariCompletedTransaction was originally a TariPendingOutboundTransaction
///
/// ## Arguments
/// `tx` - The TariCompletedTransaction
/// `error_out` - Pointer to an int which will be modified to an error code should one occur, may not be null. Functions
/// as an out parameter.
///
/// ## Returns
/// `bool` - Returns if the transaction was originally sent from the wallet
///
/// # Safety
/// None
#[no_mangle]
pub unsafe extern "C" fn completed_transaction_is_outbound(
    tx: *mut TariCompletedTransaction,
    error_out: *mut c_int,
) -> bool {
    let mut error = 0;
    ptr::swap(error_out, &mut error as *mut c_int);

    if tx.is_null() {
        error = LibWalletError::from(InterfaceError::NullError("tx".to_string())).code;
        ptr::swap(error_out, &mut error as *mut c_int);
        return false;
    }

    if (*tx).direction == TransactionDirection::Outbound {
        return true;
    }

    false
}

/// Gets the number of confirmations of a TariCompletedTransaction
///
/// ## Arguments
/// `tx` - The TariCompletedTransaction
/// `error_out` - Pointer to an int which will be modified to an error code should one occur, may not be null. Functions
/// as an out parameter.
///
/// ## Returns
/// `c_ulonglong` - Returns the number of confirmations of a Completed Transaction
///
/// # Safety
/// None
#[no_mangle]
pub unsafe extern "C" fn completed_transaction_get_confirmations(
    tx: *mut TariCompletedTransaction,
    error_out: *mut c_int,
) -> c_ulonglong {
    let mut error = 0;
    ptr::swap(error_out, &mut error as *mut c_int);

    if tx.is_null() {
        error = LibWalletError::from(InterfaceError::NullError("tx".to_string())).code;
        ptr::swap(error_out, &mut error as *mut c_int);
        return 0;
    }

    (*tx).confirmations.unwrap_or(0)
}

/// Gets the reason a TariCompletedTransaction is cancelled, if it is indeed cancelled
///
/// ## Arguments
/// `tx` - The TariCompletedTransaction
/// `error_out` - Pointer to an int which will be modified to an error code should one occur, may not be null. Functions
/// as an out parameter.
///
/// ## Returns
/// `c_int` - Returns the reason for cancellation which corresponds to:
/// | Value | Interpretation |
/// |---|---|
/// |  -1 | Not Cancelled       |
/// |   0 | Unknown             |
/// |   1 | UserCancelled       |
/// |   2 | Timeout             |
/// |   3 | DoubleSpend         |
/// |   4 | Orphan              |
/// |   5 | TimeLocked          |
/// |   6 | InvalidTransaction  |
/// |   7 | AbandonedCoinbase   |
/// # Safety
/// None
#[no_mangle]
pub unsafe extern "C" fn completed_transaction_get_cancellation_reason(
    tx: *mut TariCompletedTransaction,
    error_out: *mut c_int,
) -> c_int {
    let mut error = 0;
    ptr::swap(error_out, &mut error as *mut c_int);

    if tx.is_null() {
        error = LibWalletError::from(InterfaceError::NullError("tx".to_string())).code;
        ptr::swap(error_out, &mut error as *mut c_int);
        return 0;
    }

    match (*tx).cancelled {
        None => -1i32,
        Some(reason) => reason as i32,
    }
}

/// Frees memory for a TariCompletedTransaction
///
/// ## Arguments
/// `transaction` - The pointer to a TariCompletedTransaction
///
/// ## Returns
/// `()` - Does not return a value, equivalent to void in C
///
/// # Safety
/// None
#[no_mangle]
pub unsafe extern "C" fn completed_transaction_destroy(transaction: *mut TariCompletedTransaction) {
    if !transaction.is_null() {
        Box::from_raw(transaction);
    }
}

/// -------------------------------------------------------------------------------------------- ///

/// ----------------------------------- OutboundTransaction ------------------------------------- ///

/// Gets the TransactionId of a TariPendingOutboundTransaction
///
/// ## Arguments
/// `transaction` - The pointer to a TariPendingOutboundTransaction
/// `error_out` - Pointer to an int which will be modified to an error code should one occur, may not be null. Functions
/// as an out parameter.
///
/// ## Returns
/// `c_ulonglong` - Returns the TransactionID, note that it will be zero if transaction is null
///
/// # Safety
/// None
#[no_mangle]
pub unsafe extern "C" fn pending_outbound_transaction_get_transaction_id(
    transaction: *mut TariPendingOutboundTransaction,
    error_out: *mut c_int,
) -> c_ulonglong {
    let mut error = 0;
    ptr::swap(error_out, &mut error as *mut c_int);
    if transaction.is_null() {
        error = LibWalletError::from(InterfaceError::NullError("transaction".to_string())).code;
        ptr::swap(error_out, &mut error as *mut c_int);
        return 0;
    }
    (*transaction).tx_id.as_u64() as c_ulonglong
}

/// Gets the destination TariPublicKey of a TariPendingOutboundTransaction
///
/// ## Arguments
/// `transaction` - The pointer to a TariPendingOutboundTransaction
/// `error_out` - Pointer to an int which will be modified to an error code should one occur, may not be null. Functions
/// as an out parameter.
///
/// ## Returns
/// `*mut TariPublicKey` - Returns the destination TariPublicKey, note that it will be
/// ptr::null_mut() if transaction is null
///
/// # Safety
/// The ```public_key_destroy``` method must be called when finished with a TariPublicKey to prevent a memory leak
#[no_mangle]
pub unsafe extern "C" fn pending_outbound_transaction_get_destination_public_key(
    transaction: *mut TariPendingOutboundTransaction,
    error_out: *mut c_int,
) -> *mut TariPublicKey {
    let mut error = 0;
    ptr::swap(error_out, &mut error as *mut c_int);
    if transaction.is_null() {
        error = LibWalletError::from(InterfaceError::NullError("transaction".to_string())).code;
        ptr::swap(error_out, &mut error as *mut c_int);
        return ptr::null_mut();
    }
    let m = (*transaction).destination_public_key.clone();
    Box::into_raw(Box::new(m))
}

/// Gets the amount of a TariPendingOutboundTransaction
///
/// ## Arguments
/// `transaction` - The pointer to a TariPendingOutboundTransaction
/// `error_out` - Pointer to an int which will be modified to an error code should one occur, may not be null. Functions
/// as an out parameter.
///
/// ## Returns
/// `c_ulonglong` - Returns the amount, note that it will be zero if transaction is null
///
/// # Safety
/// None
#[no_mangle]
pub unsafe extern "C" fn pending_outbound_transaction_get_amount(
    transaction: *mut TariPendingOutboundTransaction,
    error_out: *mut c_int,
) -> c_ulonglong {
    let mut error = 0;
    ptr::swap(error_out, &mut error as *mut c_int);
    if transaction.is_null() {
        error = LibWalletError::from(InterfaceError::NullError("transaction".to_string())).code;
        ptr::swap(error_out, &mut error as *mut c_int);
        return 0;
    }
    c_ulonglong::from((*transaction).amount)
}

/// Gets the fee of a TariPendingOutboundTransaction
///
/// ## Arguments
/// `transaction` - The pointer to a TariPendingOutboundTransaction
/// `error_out` - Pointer to an int which will be modified to an error code should one occur, may not be null. Functions
/// as an out parameter.
///
/// ## Returns
/// `c_ulonglong` - Returns the fee, note that it will be zero if transaction is null
///
/// # Safety
/// None
#[no_mangle]
pub unsafe extern "C" fn pending_outbound_transaction_get_fee(
    transaction: *mut TariPendingOutboundTransaction,
    error_out: *mut c_int,
) -> c_ulonglong {
    let mut error = 0;
    ptr::swap(error_out, &mut error as *mut c_int);
    if transaction.is_null() {
        error = LibWalletError::from(InterfaceError::NullError("transaction".to_string())).code;
        ptr::swap(error_out, &mut error as *mut c_int);
        return 0;
    }
    c_ulonglong::from((*transaction).fee)
}

/// Gets the timestamp of a TariPendingOutboundTransaction
///
/// ## Arguments
/// `transaction` - The pointer to a TariPendingOutboundTransaction
/// `error_out` - Pointer to an int which will be modified to an error code should one occur, may not be null. Functions
/// as an out parameter.
///
/// ## Returns
/// `c_ulonglong` - Returns the timestamp, note that it will be zero if transaction is null
///
/// # Safety
/// None
#[no_mangle]
pub unsafe extern "C" fn pending_outbound_transaction_get_timestamp(
    transaction: *mut TariPendingOutboundTransaction,
    error_out: *mut c_int,
) -> c_longlong {
    let mut error = 0;
    ptr::swap(error_out, &mut error as *mut c_int);
    if transaction.is_null() {
        error = LibWalletError::from(InterfaceError::NullError("transaction".to_string())).code;
        ptr::swap(error_out, &mut error as *mut c_int);
        return 0;
    }
    (*transaction).timestamp.timestamp() as c_longlong
}

/// Gets the message of a TariPendingOutboundTransaction
///
/// ## Arguments
/// `transaction` - The pointer to a TariPendingOutboundTransaction
/// `error_out` - Pointer to an int which will be modified to an error code should one occur, may not be null. Functions
/// as an out parameter.
///
/// ## Returns
/// `*const c_char` - Returns the pointer to the char array, note that it will return a pointer
/// to an empty char array if transaction is null
///
/// # Safety
///  The ```string_destroy``` method must be called when finished with a string coming from rust to prevent a memory
/// leak
#[no_mangle]
pub unsafe extern "C" fn pending_outbound_transaction_get_message(
    transaction: *mut TariPendingOutboundTransaction,
    error_out: *mut c_int,
) -> *const c_char {
    let mut error = 0;
    ptr::swap(error_out, &mut error as *mut c_int);
    let message = (*transaction).message.clone();
    let mut result = CString::new("").expect("Blank CString will not fail.");
    if transaction.is_null() {
        error = LibWalletError::from(InterfaceError::NullError("transaction".to_string())).code;
        ptr::swap(error_out, &mut error as *mut c_int);
        return result.into_raw();
    }

    match CString::new(message) {
        Ok(v) => result = v,
        _ => {
            error = LibWalletError::from(InterfaceError::PointerError("message".to_string())).code;
            ptr::swap(error_out, &mut error as *mut c_int);
        },
    }

    result.into_raw()
}

/// Gets the status of a TariPendingOutboundTransaction
///
/// ## Arguments
/// `transaction` - The pointer to a TariPendingOutboundTransaction
/// `error_out` - Pointer to an int which will be modified to an error code should one occur, may not be null. Functions
/// as an out parameter.
///
/// ## Returns
/// `c_int` - Returns the status which corresponds to:
/// | Value | Interpretation |
/// |---|---|
/// |  -1 | TxNullError |
/// |   0 | Completed   |
/// |   1 | Broadcast   |
/// |   2 | Mined       |
/// |   3 | Imported    |
/// |   4 | Pending     |
///
/// # Safety
/// None
#[no_mangle]
pub unsafe extern "C" fn pending_outbound_transaction_get_status(
    transaction: *mut TariPendingOutboundTransaction,
    error_out: *mut c_int,
) -> c_int {
    let mut error = 0;
    ptr::swap(error_out, &mut error as *mut c_int);
    if transaction.is_null() {
        error = LibWalletError::from(InterfaceError::NullError("transaction".to_string())).code;
        ptr::swap(error_out, &mut error as *mut c_int);
        return -1;
    }
    let status = (*transaction).status.clone();
    status as c_int
}

/// Frees memory for a TariPendingOutboundTransaction
///
/// ## Arguments
/// `transaction` - The pointer to a TariPendingOutboundTransaction
///
/// ## Returns
/// `()` - Does not return a value, equivalent to void in C
///
/// # Safety
/// None
#[no_mangle]
pub unsafe extern "C" fn pending_outbound_transaction_destroy(transaction: *mut TariPendingOutboundTransaction) {
    if !transaction.is_null() {
        Box::from_raw(transaction);
    }
}

/// -------------------------------------------------------------------------------------------- ///
///
/// ----------------------------------- InboundTransaction ------------------------------------- ///

/// Gets the TransactionId of a TariPendingInboundTransaction
///
/// ## Arguments
/// `transaction` - The pointer to a TariPendingInboundTransaction
/// `error_out` - Pointer to an int which will be modified to an error code should one occur, may not be null. Functions
/// as an out parameter.
///
/// ## Returns
/// `c_ulonglong` - Returns the TransactonId, note that it will be zero if transaction is null
///
/// # Safety
/// None
#[no_mangle]
pub unsafe extern "C" fn pending_inbound_transaction_get_transaction_id(
    transaction: *mut TariPendingInboundTransaction,
    error_out: *mut c_int,
) -> c_ulonglong {
    let mut error = 0;
    ptr::swap(error_out, &mut error as *mut c_int);
    if transaction.is_null() {
        error = LibWalletError::from(InterfaceError::NullError("transaction".to_string())).code;
        ptr::swap(error_out, &mut error as *mut c_int);
        return 0;
    }
    (*transaction).tx_id.as_u64() as c_ulonglong
}

/// Gets the source TariPublicKey of a TariPendingInboundTransaction
///
/// ## Arguments
/// `transaction` - The pointer to a TariPendingInboundTransaction
/// `error_out` - Pointer to an int which will be modified to an error code should one occur, may not be null. Functions
/// as an out parameter.
///
/// ## Returns
/// `*mut TariPublicKey` - Returns a pointer to the source TariPublicKey, note that it will be
/// ptr::null_mut() if transaction is null
///
/// # Safety
///  The ```public_key_destroy``` method must be called when finished with a TariPublicKey to prevent a memory leak
#[no_mangle]
pub unsafe extern "C" fn pending_inbound_transaction_get_source_public_key(
    transaction: *mut TariPendingInboundTransaction,
    error_out: *mut c_int,
) -> *mut TariPublicKey {
    let mut error = 0;
    ptr::swap(error_out, &mut error as *mut c_int);
    if transaction.is_null() {
        error = LibWalletError::from(InterfaceError::NullError("transaction".to_string())).code;
        ptr::swap(error_out, &mut error as *mut c_int);
        return ptr::null_mut();
    }
    let m = (*transaction).source_public_key.clone();
    Box::into_raw(Box::new(m))
}

/// Gets the amount of a TariPendingInboundTransaction
///
/// ## Arguments
/// `transaction` - The pointer to a TariPendingInboundTransaction
/// `error_out` - Pointer to an int which will be modified to an error code should one occur, may not be null. Functions
/// as an out parameter.
///
/// ## Returns
/// `c_ulonglong` - Returns the amount, note that it will be zero if transaction is null
///
/// # Safety
/// None
#[no_mangle]
pub unsafe extern "C" fn pending_inbound_transaction_get_amount(
    transaction: *mut TariPendingInboundTransaction,
    error_out: *mut c_int,
) -> c_ulonglong {
    let mut error = 0;
    ptr::swap(error_out, &mut error as *mut c_int);
    if transaction.is_null() {
        error = LibWalletError::from(InterfaceError::NullError("transaction".to_string())).code;
        ptr::swap(error_out, &mut error as *mut c_int);
        return 0;
    }
    c_ulonglong::from((*transaction).amount)
}

/// Gets the timestamp of a TariPendingInboundTransaction
///
/// ## Arguments
/// `transaction` - The pointer to a TariPendingInboundTransaction
/// `error_out` - Pointer to an int which will be modified to an error code should one occur, may not be null. Functions
/// as an out parameter.
///
/// ## Returns
/// `c_ulonglong` - Returns the timestamp, note that it will be zero if transaction is null
///
/// # Safety
/// None
#[no_mangle]
pub unsafe extern "C" fn pending_inbound_transaction_get_timestamp(
    transaction: *mut TariPendingInboundTransaction,
    error_out: *mut c_int,
) -> c_longlong {
    let mut error = 0;
    ptr::swap(error_out, &mut error as *mut c_int);
    if transaction.is_null() {
        error = LibWalletError::from(InterfaceError::NullError("transaction".to_string())).code;
        ptr::swap(error_out, &mut error as *mut c_int);
        return 0;
    }
    (*transaction).timestamp.timestamp() as c_longlong
}

/// Gets the message of a TariPendingInboundTransaction
///
/// ## Arguments
/// `transaction` - The pointer to a TariPendingInboundTransaction
/// `error_out` - Pointer to an int which will be modified to an error code should one occur, may not be null. Functions
/// as an out parameter.
///
/// ## Returns
/// `*const c_char` - Returns the pointer to the char array, note that it will return a pointer
/// to an empty char array if transaction is null
///
/// # Safety
///  The ```string_destroy``` method must be called when finished with a string coming from rust to prevent a memory
/// leak
#[no_mangle]
pub unsafe extern "C" fn pending_inbound_transaction_get_message(
    transaction: *mut TariPendingInboundTransaction,
    error_out: *mut c_int,
) -> *const c_char {
    let mut error = 0;
    ptr::swap(error_out, &mut error as *mut c_int);
    let message = (*transaction).message.clone();
    let mut result = CString::new("").expect("Blank CString will not fail.");
    if transaction.is_null() {
        error = LibWalletError::from(InterfaceError::NullError("transaction".to_string())).code;
        ptr::swap(error_out, &mut error as *mut c_int);
        return result.into_raw();
    }

    match CString::new(message) {
        Ok(v) => result = v,
        _ => {
            error = LibWalletError::from(InterfaceError::PointerError("message".to_string())).code;
            ptr::swap(error_out, &mut error as *mut c_int);
        },
    }

    result.into_raw()
}

/// Gets the status of a TariPendingInboundTransaction
///
/// ## Arguments
/// `transaction` - The pointer to a TariPendingInboundTransaction
/// `error_out` - Pointer to an int which will be modified to an error code should one occur, may not be null. Functions
/// as an out parameter.
///
/// ## Returns
/// `c_int` - Returns the status which corresponds to:
/// | Value | Interpretation |
/// |---|---|
/// |  -1 | TxNullError |
/// |   0 | Completed   |
/// |   1 | Broadcast   |
/// |   2 | Mined       |
/// |   3 | Imported    |
/// |   4 | Pending     |
///
/// # Safety
/// None
#[no_mangle]
pub unsafe extern "C" fn pending_inbound_transaction_get_status(
    transaction: *mut TariPendingInboundTransaction,
    error_out: *mut c_int,
) -> c_int {
    let mut error = 0;
    ptr::swap(error_out, &mut error as *mut c_int);
    if transaction.is_null() {
        error = LibWalletError::from(InterfaceError::NullError("transaction".to_string())).code;
        ptr::swap(error_out, &mut error as *mut c_int);
        return -1;
    }
    let status = (*transaction).status.clone();
    status as c_int
}

/// Frees memory for a TariPendingInboundTransaction
///
/// ## Arguments
/// `transaction` - The pointer to a TariPendingInboundTransaction
///
/// ## Returns
/// `()` - Does not return a value, equivalent to void in C
///
/// # Safety
/// None
#[no_mangle]
pub unsafe extern "C" fn pending_inbound_transaction_destroy(transaction: *mut TariPendingInboundTransaction) {
    if !transaction.is_null() {
        Box::from_raw(transaction);
    }
}

/// -------------------------------------------------------------------------------------------- ///

/// ----------------------------------- Transport Send Status -----------------------------------///

/// Encode the transaction send status of a TariTransactionSendStatus
///
/// ## Arguments
/// `status` - The pointer to a TariTransactionSendStatus
/// `error_out` - Pointer to an int which will be modified to an error code should one occur, may not be null. Functions
/// as an out parameter.
///
/// ## Returns
/// `c_uint` - Returns
///     !direct_send & !saf_send &  queued   = 0
///      direct_send &  saf_send & !queued   = 1
///      direct_send & !saf_send & !queued   = 2
///     !direct_send &  saf_send & !queued   = 3
///     any other combination (is not valid) = 4
///
/// # Safety
/// None
#[no_mangle]
pub unsafe extern "C" fn transaction_send_status_decode(
    status: *const TariTransactionSendStatus,
    error_out: *mut c_int,
) -> c_uint {
    let mut error = 0;
    ptr::swap(error_out, &mut error as *mut c_int);
    let mut send_status = 4;
    if status.is_null() {
        error = LibWalletError::from(InterfaceError::NullError("transaction send status".to_string())).code;
        ptr::swap(error_out, &mut error as *mut c_int);
    } else if ((*status).direct_send_result || (*status).store_and_forward_send_result) && (*status).queued_for_retry {
        error = LibWalletError::from(InterfaceError::NullError(
            "transaction send status - not valid".to_string(),
        ))
        .code;
        ptr::swap(error_out, &mut error as *mut c_int);
    } else if (*status).queued_for_retry {
        send_status = 0;
    } else if (*status).direct_send_result && (*status).store_and_forward_send_result {
        send_status = 1;
    } else if (*status).direct_send_result && !(*status).store_and_forward_send_result {
        send_status = 2;
    } else if !(*status).direct_send_result && (*status).store_and_forward_send_result {
        send_status = 3;
    } else {
        error = LibWalletError::from(InterfaceError::NullError(
            "transaction send status - not valid".to_string(),
        ))
        .code;
        ptr::swap(error_out, &mut error as *mut c_int);
    }
    send_status
}

/// Frees memory for a TariTransactionSendStatus
///
/// ## Arguments
/// `status` - The pointer to a TariPendingInboundTransaction
///
/// ## Returns
/// `()` - Does not return a value, equivalent to void in C
///
/// # Safety
/// None
#[no_mangle]
pub unsafe extern "C" fn transaction_send_status_destroy(status: *mut TariTransactionSendStatus) {
    if !status.is_null() {
        Box::from_raw(status);
    }
}

/// -------------------------------------------------------------------------------------------- ///

/// ----------------------------------- Transport Types -----------------------------------------///

/// Creates a memory transport type
///
/// ## Arguments
/// `()` - Does not take any arguments
///
/// ## Returns
/// `*mut TariTransportConfig` - Returns a pointer to a memory TariTransportConfig
///
/// # Safety
/// The ```transport_type_destroy``` method must be called when finished with a TariTransportConfig to prevent a memory
/// leak
#[no_mangle]
pub unsafe extern "C" fn transport_memory_create() -> *mut TariTransportConfig {
    let port = MemoryTransport::acquire_next_memsocket_port();
    let listener_address: Multiaddr = format!("/memory/{}", port)
        .parse()
        .expect("Should be able to create memory address");
    let transport = TransportConfig {
        transport_type: TransportType::Memory,
        memory: MemoryTransportConfig { listener_address },
        ..Default::default()
    };
    Box::into_raw(Box::new(transport))
}

/// Creates a tcp transport type
///
/// ## Arguments
/// `listener_address` - The pointer to a char array
/// `error_out` - Pointer to an int which will be modified to an error code should one occur, may not be null. Functions
/// as an out parameter.
///
/// ## Returns
/// `*mut TariTransportConfig` - Returns a pointer to a tcp TariTransportConfig, null on error.
///
/// # Safety
/// The ```transport_type_destroy``` method must be called when finished with a TariTransportConfig to prevent a memory
/// leak
#[no_mangle]
pub unsafe extern "C" fn transport_tcp_create(
    listener_address: *const c_char,
    error_out: *mut c_int,
) -> *mut TariTransportConfig {
    let mut error = 0;
    ptr::swap(error_out, &mut error as *mut c_int);

    let listener_address_str;
    if listener_address.is_null() {
        error = LibWalletError::from(InterfaceError::NullError("listener_address".to_string())).code;
        ptr::swap(error_out, &mut error as *mut c_int);
        return ptr::null_mut();
    } else {
        match CStr::from_ptr(listener_address).to_str() {
            Ok(v) => {
                listener_address_str = v.to_owned();
            },
            _ => {
                error = LibWalletError::from(InterfaceError::PointerError("listener_address".to_string())).code;
                ptr::swap(error_out, &mut error as *mut c_int);
                return ptr::null_mut();
            },
        }
    }

    match listener_address_str.parse() {
        Ok(v) => {
            let transport = TariTransportConfig {
                transport_type: TransportType::Tcp,
                tcp: TcpTransportConfig {
                    listener_address: v,
                    ..Default::default()
                },
                ..Default::default()
            };
            Box::into_raw(Box::new(transport))
        },
        Err(_) => {
            error = LibWalletError::from(InterfaceError::InvalidArgument("listener_address".to_string())).code;
            ptr::swap(error_out, &mut error as *mut c_int);
            ptr::null_mut()
        },
    }
}

/// Creates a tor transport type
///
/// ## Arguments
/// `control_server_address` - The pointer to a char array
/// `tor_cookie` - The pointer to a ByteVector containing the contents of the tor cookie file, can be null
/// `tor_port` - The tor port
/// `tor_proxy_bypass_for_outbound` - Whether tor will use a direct tcp connection for a given bypass address instead of
/// the tor proxy if tcp is available, if not it has no effect
/// `socks_password` - The pointer to a char array containing the socks password, can be null
/// `error_out` - Pointer to an int which will be modified to an error code should one occur, may not be null. Functions
/// as an out parameter.
///
/// ## Returns
/// `*mut TariTransportConfig` - Returns a pointer to a tor TariTransportConfig, null on error.
///
/// # Safety
/// The ```transport_config_destroy``` method must be called when finished with a TariTransportConfig to prevent a
/// memory leak
#[no_mangle]
pub unsafe extern "C" fn transport_tor_create(
    control_server_address: *const c_char,
    tor_cookie: *const ByteVector,
    tor_port: c_ushort,
    tor_proxy_bypass_for_outbound: bool,
    socks_username: *const c_char,
    socks_password: *const c_char,
    error_out: *mut c_int,
) -> *mut TariTransportConfig {
    let mut error = 0;
    ptr::swap(error_out, &mut error as *mut c_int);

    let control_address_str;
    if control_server_address.is_null() {
        error = LibWalletError::from(InterfaceError::NullError("control_server_address".to_string())).code;
        ptr::swap(error_out, &mut error as *mut c_int);
        return ptr::null_mut();
    } else {
        match CStr::from_ptr(control_server_address).to_str() {
            Ok(v) => {
                control_address_str = v.to_owned();
            },
            _ => {
                error = LibWalletError::from(InterfaceError::PointerError("control_server_address".to_string())).code;
                ptr::swap(error_out, &mut error as *mut c_int);
                return ptr::null_mut();
            },
        }
    }

    let username_str;
    let password_str;
    let socks_authentication = if !socks_username.is_null() && !socks_password.is_null() {
        match CStr::from_ptr(socks_username).to_str() {
            Ok(v) => {
                username_str = v.to_owned();
            },
            _ => {
                error = LibWalletError::from(InterfaceError::PointerError("socks_username".to_string())).code;
                ptr::swap(error_out, &mut error as *mut c_int);
                return ptr::null_mut();
            },
        }
        match CStr::from_ptr(socks_password).to_str() {
            Ok(v) => {
                password_str = v.to_owned();
            },
            _ => {
                error = LibWalletError::from(InterfaceError::PointerError("socks_password".to_string())).code;
                ptr::swap(error_out, &mut error as *mut c_int);
                return ptr::null_mut();
            },
        };
        SocksAuthentication::UsernamePassword {
            username: username_str,
            password: password_str,
        }
    } else {
        SocksAuthentication::None
    };

    let tor_authentication = if tor_cookie.is_null() {
        TorControlAuthentication::None
    } else {
        let cookie_hex = hex::to_hex((*tor_cookie).0.as_slice());
        TorControlAuthentication::Cookie(cookie_hex)
    };

    let onion_port = match NonZeroU16::new(tor_port) {
        Some(p) => p,
        None => {
            error = LibWalletError::from(InterfaceError::InvalidArgument(
                "onion_port must be greater than 0".to_string(),
            ))
            .code;
            ptr::swap(error_out, &mut error as *mut c_int);
            return ptr::null_mut();
        },
    };

    match control_address_str.parse() {
        Ok(v) => {
            let transport = TariTransportConfig {
                transport_type: TransportType::Tor,
                tor: TorTransportConfig {
                    control_address: v,
                    control_auth: tor_authentication,
                    // The wallet will populate this from the db
                    identity: None,
                    onion_port,
                    socks_auth: socks_authentication,
                    proxy_bypass_for_outbound_tcp: tor_proxy_bypass_for_outbound,
                    ..Default::default()
                },
                ..Default::default()
            };

            Box::into_raw(Box::new(transport))
        },
        Err(_) => {
            error = LibWalletError::from(InterfaceError::InvalidArgument("control_address".to_string())).code;
            ptr::swap(error_out, &mut error as *mut c_int);
            ptr::null_mut()
        },
    }
}

/// Gets the address for a memory transport type
///
/// ## Arguments
/// `transport` - Pointer to a TariTransportConfig
/// `error_out` - Pointer to an int which will be modified to an error code should one occur, may not be null. Functions
/// as an out parameter.
///
/// ## Returns
/// `*mut c_char` - Returns the address as a pointer to a char array, array will be empty on error
///
/// # Safety
/// Can only be used with a memory transport type, will crash otherwise
#[no_mangle]
pub unsafe extern "C" fn transport_memory_get_address(
    transport: *const TariTransportConfig,
    error_out: *mut c_int,
) -> *mut c_char {
    let mut error = 0;
    ptr::swap(error_out, &mut error as *mut c_int);
    let mut address = CString::new("").expect("Blank CString will not fail.");
    if transport.is_null() {
        error = LibWalletError::from(InterfaceError::NullError("transport".to_string())).code;
        ptr::swap(error_out, &mut error as *mut c_int)
    } else {
        match (*transport).transport_type {
            TransportType::Memory => match CString::new((*transport).memory.listener_address.to_string()) {
                Ok(v) => address = v,
                _ => {
                    error = LibWalletError::from(InterfaceError::PointerError("transport".to_string())).code;
                    ptr::swap(error_out, &mut error as *mut c_int);
                },
            },
            _ => {
                error = LibWalletError::from(InterfaceError::NullError("transport".to_string())).code;
                ptr::swap(error_out, &mut error as *mut c_int);
            },
        }
    }

    address.into_raw()
}

/// Frees memory for a TariTransportConfig
///
/// ## Arguments
/// `transport` - The pointer to a TariTransportConfig
///
/// ## Returns
/// `()` - Does not return a value, equivalent to void in C
///
/// # Safety
#[no_mangle]
#[deprecated(note = "use transport_config_destroy instead")]
pub unsafe extern "C" fn transport_type_destroy(transport: *mut TariTransportConfig) {
    transport_config_destroy(transport);
}

/// Frees memory for a TariTransportConfig
///
/// ## Arguments
/// `transport` - The pointer to a TariTransportConfig
///
/// ## Returns
/// `()` - Does not return a value, equivalent to void in C
///
/// # Safety
#[no_mangle]
pub unsafe extern "C" fn transport_config_destroy(transport: *mut TariTransportConfig) {
    if !transport.is_null() {
        Box::from_raw(transport);
    }
}

/// ---------------------------------------------------------------------------------------------///

/// ----------------------------------- CommsConfig ---------------------------------------------///

/// Creates a TariCommsConfig. The result from this function is required when initializing a TariWallet.
///
/// ## Arguments
/// `public_address` - The public address char array pointer. This is the address that the wallet advertises publicly to
/// peers
/// `transport` - TariTransportConfig that specifies the type of comms transport to be used.
/// connections are moved to after initial connection. Default if null is 0.0.0.0:7898 which will accept connections
/// from all IP address on port 7898
/// `database_name` - The database name char array pointer. This is the unique name of this
/// wallet's database
/// `database_path` - The database path char array pointer which. This is the folder path where the
/// database files will be created and the application has write access to
/// `discovery_timeout_in_secs`: specify how long the Discovery Timeout for the wallet is.
/// `network`: name of network to connect to. Valid values are: dibbler, igor, localnet, mainnet
/// `error_out` - Pointer to an int which will be modified to an error code should one occur, may not be null. Functions
/// as an out parameter.
///
/// ## Returns
/// `*mut TariCommsConfig` - Returns a pointer to a TariCommsConfig, if any of the parameters are
/// null or a problem is encountered when constructing the NetAddress a ptr::null_mut() is returned
///
/// # Safety
/// The ```comms_config_destroy``` method must be called when finished with a TariCommsConfig to prevent a memory leak
#[no_mangle]
#[allow(clippy::too_many_lines)]
pub unsafe extern "C" fn comms_config_create(
    public_address: *const c_char,
    transport: *const TariTransportConfig,
    database_name: *const c_char,
    datastore_path: *const c_char,
    discovery_timeout_in_secs: c_ulonglong,
    saf_message_duration_in_secs: c_ulonglong,
    error_out: *mut c_int,
) -> *mut TariCommsConfig {
    let mut error = 0;
    ptr::swap(error_out, &mut error as *mut c_int);
    let public_address_str;
    if public_address.is_null() {
        error = LibWalletError::from(InterfaceError::NullError("public_address".to_string())).code;
        ptr::swap(error_out, &mut error as *mut c_int);
        return ptr::null_mut();
    } else {
        match CStr::from_ptr(public_address).to_str() {
            Ok(v) => {
                public_address_str = v.to_owned();
            },
            _ => {
                error = LibWalletError::from(InterfaceError::PointerError("public_address".to_string())).code;
                ptr::swap(error_out, &mut error as *mut c_int);
                return ptr::null_mut();
            },
        }
    }

    let database_name_string;
    if database_name.is_null() {
        error = LibWalletError::from(InterfaceError::NullError("database_name".to_string())).code;
        ptr::swap(error_out, &mut error as *mut c_int);
        return ptr::null_mut();
    } else {
        match CStr::from_ptr(database_name).to_str() {
            Ok(v) => {
                database_name_string = v.to_owned();
            },
            _ => {
                error = LibWalletError::from(InterfaceError::PointerError("database_name".to_string())).code;
                ptr::swap(error_out, &mut error as *mut c_int);
                return ptr::null_mut();
            },
        }
    }

    let datastore_path_string;
    if datastore_path.is_null() {
        error = LibWalletError::from(InterfaceError::NullError("datastore_path".to_string())).code;
        ptr::swap(error_out, &mut error as *mut c_int);
        return ptr::null_mut();
    } else {
        match CStr::from_ptr(datastore_path).to_str() {
            Ok(v) => {
                datastore_path_string = v.to_owned();
            },
            _ => {
                error = LibWalletError::from(InterfaceError::PointerError("datastore_path".to_string())).code;
                ptr::swap(error_out, &mut error as *mut c_int);
                return ptr::null_mut();
            },
        }
    }
    let datastore_path = PathBuf::from(datastore_path_string);

    if transport.is_null() {
        error = LibWalletError::from(InterfaceError::NullError("transport".to_string())).code;
        ptr::swap(error_out, &mut error as *mut c_int);
        return ptr::null_mut();
    }

    let dht_database_path = datastore_path.join("dht.db");

    let public_address = public_address_str.parse::<Multiaddr>();

    match public_address {
        Ok(public_address) => {
            let node_identity = NodeIdentity::new(
                CommsSecretKey::default(),
                public_address,
                PeerFeatures::COMMUNICATION_CLIENT,
            );

            let config = TariCommsConfig {
                override_from: None,
                public_address: Some(node_identity.public_address()),
                transport: (*transport).clone(),
                auxiliary_tcp_listener_address: None,
                datastore_path,
                peer_database_name: database_name_string,
                max_concurrent_inbound_tasks: 25,
                max_concurrent_outbound_tasks: 50,
                outbound_buffer_size: 50,
                dht: DhtConfig {
                    discovery_request_timeout: Duration::from_secs(discovery_timeout_in_secs),
                    database_url: DbConnectionUrl::File(dht_database_path),
                    auto_join: true,
                    saf: SafConfig {
                        msg_validity: Duration::from_secs(saf_message_duration_in_secs),
                        // Ensure that SAF messages are requested automatically
                        auto_request: true,
                        ..Default::default()
                    },
                    ..Default::default()
                },
                // TODO: This should be set to false for non-test wallets. See the `allow_test_addresses` field
                //       docstring for more info. #LOGGED
                allow_test_addresses: true,
                listener_liveness_allowlist_cidrs: StringList::new(),
                listener_liveness_max_sessions: 0,
                user_agent: format!("tari/mobile_wallet/{}", env!("CARGO_PKG_VERSION")),
                rpc_max_simultaneous_sessions: 0,
            };

            Box::into_raw(Box::new(config))
        },
        Err(e) => {
            error = LibWalletError::from(e).code;
            ptr::swap(error_out, &mut error as *mut c_int);
            ptr::null_mut()
        },
    }
}

/// Frees memory for a TariCommsConfig
///
/// ## Arguments
/// `wc` - The TariCommsConfig pointer
///
/// ## Returns
/// `()` - Does not return a value, equivalent to void in C
///
/// # Safety
/// None
#[no_mangle]
pub unsafe extern "C" fn comms_config_destroy(wc: *mut TariCommsConfig) {
    if !wc.is_null() {
        Box::from_raw(wc);
    }
}

/// This function lists the public keys of all connected peers
///
/// ## Arguments
/// `wallet` - The TariWallet pointer
/// `error_out` - Pointer to an int which will be modified to an error code should one occur, may not be null. Functions
/// as an out parameter.
///
/// ## Returns
/// `TariPublicKeys` -  Returns a list of connected public keys. Note the result will be null if there was an error
///
/// # Safety
/// The caller is responsible for null checking and deallocating the returned object using public_keys_destroy.
#[no_mangle]
pub unsafe extern "C" fn comms_list_connected_public_keys(
    wallet: *mut TariWallet,
    error_out: *mut c_int,
) -> *mut TariPublicKeys {
    let mut error = 0;
    ptr::swap(error_out, &mut error as *mut c_int);
    if wallet.is_null() {
        error = LibWalletError::from(InterfaceError::NullError("wallet".to_string())).code;
        ptr::swap(error_out, &mut error as *mut c_int);
        return ptr::null_mut();
    }

    let mut connectivity = (*wallet).wallet.comms.connectivity();
    let peer_manager = (*wallet).wallet.comms.peer_manager();

    match (*wallet).runtime.block_on(async move {
        let connections = connectivity.get_active_connections().await?;
        let mut public_keys = Vec::with_capacity(connections.len());
        for conn in connections {
            if let Some(peer) = peer_manager.find_by_node_id(conn.peer_node_id()).await? {
                public_keys.push(peer.public_key);
            }
        }
        Result::<_, WalletError>::Ok(public_keys)
    }) {
        Ok(public_keys) => Box::into_raw(Box::new(TariPublicKeys(public_keys))),
        Err(e) => {
            error = LibWalletError::from(e).code;
            ptr::swap(error_out, &mut error as *mut c_int);
            ptr::null_mut()
        },
    }
}

/// ---------------------------------------------------------------------------------------------- ///

/// ------------------------------------- Wallet -------------------------------------------------///

/// Inits logging, this function is deliberately not exposed externally in the header
///
/// ## Arguments
/// `log_path` - Path to where the log will be stored
/// `num_rolling_log_files` - Number of rolling files to be used.
/// `size_per_log_file_bytes` - Max byte size of log file
/// `error_out` - Pointer to an int which will be modified to an error code should one occur, may not be null. Functions
/// as an out parameter.
///
/// ## Returns
/// `()` - Does not return a value, equivalent to void in C
///
/// # Safety
/// None
unsafe fn init_logging(
    log_path: *const c_char,
    num_rolling_log_files: c_uint,
    size_per_log_file_bytes: c_uint,
    error_out: *mut c_int,
) {
    let mut error = 0;
    ptr::swap(error_out, &mut error as *mut c_int);

    let path;
    match CStr::from_ptr(log_path).to_str() {
        Ok(v) => {
            path = v.to_owned();
        },
        _ => {
            error = LibWalletError::from(InterfaceError::PointerError("log_path".to_string())).code;
            ptr::swap(error_out, &mut error as *mut c_int);
            return;
        },
    }
    let encoder = PatternEncoder::new("{d(%Y-%m-%d %H:%M:%S.%f)} [{t}] {l:5} {m}{n}");
    let log_appender: Box<dyn Append> = if num_rolling_log_files != 0 && size_per_log_file_bytes != 0 {
        let mut pattern;
        let split_str: Vec<&str> = path.split('.').collect();
        if split_str.len() <= 1 {
            pattern = format!("{}{}", path.clone(), "{}");
        } else {
            pattern = split_str[0].to_string();
            for part in split_str.iter().take(split_str.len() - 1).skip(1) {
                pattern = format!("{}.{}", pattern, part);
            }

            pattern = format!("{}{}", pattern, ".{}.");
            pattern = format!("{}{}", pattern, split_str[split_str.len() - 1]);
        }
        let roller = FixedWindowRoller::builder()
            .build(pattern.as_str(), num_rolling_log_files)
            .expect("Should be able to create a Roller");
        let size_trigger = SizeTrigger::new(u64::from(size_per_log_file_bytes));
        let policy = CompoundPolicy::new(Box::new(size_trigger), Box::new(roller));

        Box::new(
            RollingFileAppender::builder()
                .encoder(Box::new(encoder))
                .append(true)
                .build(path.as_str(), Box::new(policy))
                .expect("Should be able to create an appender"),
        )
    } else {
        Box::new(
            FileAppender::builder()
                .encoder(Box::new(encoder))
                .append(true)
                .build(path.as_str())
                .expect("Should be able to create Appender"),
        )
    };

    let lconfig = Config::builder()
        .appender(Appender::builder().build("logfile", log_appender))
        .build(Root::builder().appender("logfile").build(LevelFilter::Debug))
        .expect("Should be able to create a Config");

    match log4rs::init_config(lconfig) {
        Ok(_) => debug!(target: LOG_TARGET, "Logging started"),
        Err(_) => warn!(target: LOG_TARGET, "Logging has already been initialized"),
    }
}

/// Creates a TariWallet
///
/// ## Arguments
/// `config` - The TariCommsConfig pointer
/// `log_path` - An optional file path to the file where the logs will be written. If no log is required pass *null*
/// pointer.
/// `num_rolling_log_files` - Specifies how many rolling log files to produce, if no rolling files are wanted then set
/// this to 0
/// `size_per_log_file_bytes` - Specifies the size, in bytes, at which the logs files will roll over, if no
/// rolling files are wanted then set this to 0
/// `passphrase` - An optional string that represents the passphrase used to
/// encrypt/decrypt the databases for this wallet. If it is left Null no encryption is used. If the databases have been
/// encrypted then the correct passphrase is required or this function will fail.
/// `seed_words` - An optional instance of TariSeedWords, used to create a wallet for recovery purposes.
/// If this is null, then a new master key is created for the wallet.
/// `callback_received_transaction` - The callback function pointer matching the function signature. This will be
/// called when an inbound transaction is received.
/// `callback_received_transaction_reply` - The callback function
/// pointer matching the function signature. This will be called when a reply is received for a pending outbound
/// transaction
/// `callback_received_finalized_transaction` - The callback function pointer matching the function
/// signature. This will be called when a Finalized version on an Inbound transaction is received
/// `callback_transaction_broadcast` - The callback function pointer matching the function signature. This will be
/// called when a Finalized transaction is detected a Broadcast to a base node mempool.
/// `callback_transaction_mined` - The callback function pointer matching the function signature. This will be called
/// when a Broadcast transaction is detected as mined AND confirmed.
/// `callback_transaction_mined_unconfirmed` - The callback function pointer matching the function signature. This will
/// be called when a Broadcast transaction is detected as mined but not yet confirmed.
/// `callback_faux_transaction_confirmed` - The callback function pointer matching the function signature. This will be
/// called when a one-sided transaction is detected as mined AND confirmed.
/// `callback_faux_transaction_unconfirmed` - The callback function pointer matching the function signature. This
/// will be called when a one-sided transaction is detected as mined but not yet confirmed.
/// `callback_transaction_send_result` - The callback function pointer matching the function signature. This is called
/// when a transaction send is completed. The first parameter is the transaction id and the second contains the
/// transaction send status, weather it was send direct and/or send via saf on the one hand or queued for further retry
/// sending on the other hand.
///     !direct_send & !saf_send &  queued   = 0
///      direct_send &  saf_send & !queued   = 1
///      direct_send & !saf_send & !queued   = 2
///     !direct_send &  saf_send & !queued   = 3
///     any other combination (is not valid) = 4
/// `callback_transaction_cancellation` - The callback function pointer matching
/// the function signature. This is called when a transaction is cancelled. The first parameter is a pointer to the
/// cancelled transaction, the second is a reason as to why said transaction failed that is mapped to the
/// `TxCancellationReason` enum: pub enum TxCancellationReason {
///     Unknown,                // 0
///     UserCancelled,          // 1
///     Timeout,                // 2
///     DoubleSpend,            // 3
///     Orphan,                 // 4
///     TimeLocked,             // 5
///     InvalidTransaction,     // 6
/// }
/// `callback_txo_validation_complete` - The callback function pointer matching the function signature. This is called
/// when a TXO validation process is completed. The request_key is used to identify which request this
/// callback references and the second parameter is a is a bool that returns if the validation was successful or not.
/// `callback_contacts_liveness_data_updated` - The callback function pointer matching the function signature. This is
/// called when a contact's liveness status changed. The data represents the contact's updated status information.
/// `callback_balance_updated` - The callback function pointer matching the function signature. This is called whenever
/// the balance changes.
/// `callback_transaction_validation_complete` - The callback function pointer matching the function signature. This is
/// called when a Transaction validation process is completed. The request_key is used to identify which request this
/// callback references and the second parameter is a bool that returns if the validation was successful or not.
/// `callback_saf_message_received` - The callback function pointer that will be called when the Dht has determined that
/// is has connected to enough of its neighbours to be confident that it has received any SAF messages that were waiting
/// for it.
/// `callback_connectivity_status` -  This callback is called when the status of connection to the set base node
/// changes. it will return an enum encoded as an integer as follows:
/// pub enum OnlineStatus {
///     Connecting,     // 0
///     Online,         // 1
///     Offline,        // 2
/// }
/// `recovery_in_progress` - Pointer to an bool which will be modified to indicate if there is an outstanding recovery
/// that should be completed or not to an error code should one occur, may not be null. Functions as an out parameter.
/// `error_out` - Pointer to an int which will be modified
/// to an error code should one occur, may not be null. Functions as an out parameter.
/// ## Returns
/// `*mut TariWallet` - Returns a pointer to a TariWallet, note that it returns ptr::null_mut()
/// if config is null, a wallet error was encountered or if the runtime could not be created
///
/// # Safety
/// The ```wallet_destroy``` method must be called when finished with a TariWallet to prevent a memory leak
#[no_mangle]
#[allow(clippy::cognitive_complexity)]
#[allow(clippy::too_many_lines)]
pub unsafe extern "C" fn wallet_create(
    config: *mut TariCommsConfig,
    log_path: *const c_char,
    num_rolling_log_files: c_uint,
    size_per_log_file_bytes: c_uint,
    passphrase: *const c_char,
    seed_words: *const TariSeedWords,
    network_str: *const c_char,
    callback_received_transaction: unsafe extern "C" fn(*mut TariPendingInboundTransaction),
    callback_received_transaction_reply: unsafe extern "C" fn(*mut TariCompletedTransaction),
    callback_received_finalized_transaction: unsafe extern "C" fn(*mut TariCompletedTransaction),
    callback_transaction_broadcast: unsafe extern "C" fn(*mut TariCompletedTransaction),
    callback_transaction_mined: unsafe extern "C" fn(*mut TariCompletedTransaction),
    callback_transaction_mined_unconfirmed: unsafe extern "C" fn(*mut TariCompletedTransaction, u64),
    callback_faux_transaction_confirmed: unsafe extern "C" fn(*mut TariCompletedTransaction),
    callback_faux_transaction_unconfirmed: unsafe extern "C" fn(*mut TariCompletedTransaction, u64),
    callback_transaction_send_result: unsafe extern "C" fn(c_ulonglong, *mut TariTransactionSendStatus),
    callback_transaction_cancellation: unsafe extern "C" fn(*mut TariCompletedTransaction, u64),
    callback_txo_validation_complete: unsafe extern "C" fn(u64, bool),
    callback_contacts_liveness_data_updated: unsafe extern "C" fn(*mut TariContactsLivenessData),
    callback_balance_updated: unsafe extern "C" fn(*mut TariBalance),
    callback_transaction_validation_complete: unsafe extern "C" fn(u64, bool),
    callback_saf_messages_received: unsafe extern "C" fn(),
    callback_connectivity_status: unsafe extern "C" fn(u64),
    recovery_in_progress: *mut bool,
    error_out: *mut c_int,
) -> *mut TariWallet {
    use tari_key_manager::mnemonic::Mnemonic;

    let mut error = 0;
    ptr::swap(error_out, &mut error as *mut c_int);
    if config.is_null() {
        error = LibWalletError::from(InterfaceError::NullError("config".to_string())).code;
        ptr::swap(error_out, &mut error as *mut c_int);
        return ptr::null_mut();
    }

    if !log_path.is_null() {
        init_logging(log_path, num_rolling_log_files, size_per_log_file_bytes, error_out);

        if error > 0 {
            return ptr::null_mut();
        }
    }

    let passphrase_option = if passphrase.is_null() {
        None
    } else {
        let pf = CStr::from_ptr(passphrase)
            .to_str()
            .expect("A non-null passphrase should be able to be converted to string")
            .to_owned();
        Some(pf)
    };

    let network = if network_str.is_null() {
        error = LibWalletError::from(InterfaceError::NullError("network".to_string())).code;
        ptr::swap(error_out, &mut error as *mut c_int);
        return ptr::null_mut();
    } else {
        let network = CStr::from_ptr(network_str)
            .to_str()
            .expect("A non-null network should be able to be converted to string");
        error!(target: LOG_TARGET, "network set to {}", network);
        eprintln!("network set to {}", network);
        match Network::from_str(&*network) {
            Ok(n) => n,
            Err(_) => {
                error = LibWalletError::from(InterfaceError::InvalidArgument("network".to_string())).code;
                ptr::swap(error_out, &mut error as *mut c_int);
                return ptr::null_mut();
            },
        }
    };

    let recovery_seed = if seed_words.is_null() {
        None
    } else {
        match CipherSeed::from_mnemonic(&(*seed_words).0, None) {
            Ok(seed) => Some(seed),
            Err(e) => {
                error!(target: LOG_TARGET, "Mnemonic Error for given seed words: {:?}", e);
                error = LibWalletError::from(WalletError::KeyManagerError(e)).code;
                ptr::swap(error_out, &mut error as *mut c_int);
                return ptr::null_mut();
            },
        }
    };

    let runtime = match Runtime::new() {
        Ok(r) => r,
        Err(e) => {
            error = LibWalletError::from(InterfaceError::TokioError(e.to_string())).code;
            ptr::swap(error_out, &mut error as *mut c_int);
            return ptr::null_mut();
        },
    };
    let factories = CryptoFactories::default();

    let sql_database_path = (*config)
        .datastore_path
        .join((*config).peer_database_name.clone())
        .with_extension("sqlite3");

    debug!(target: LOG_TARGET, "Running Wallet database migrations");
    let (wallet_backend, transaction_backend, output_manager_backend, contacts_backend, key_manager_backend) =
        match initialize_sqlite_database_backends(sql_database_path, passphrase_option, 16) {
            Ok((w, t, o, c, x)) => (w, t, o, c, x),
            Err(e) => {
                error = LibWalletError::from(WalletError::WalletStorageError(e)).code;
                ptr::swap(error_out, &mut error as *mut c_int);
                return ptr::null_mut();
            },
        };
    let wallet_database = WalletDatabase::new(wallet_backend);

    debug!(target: LOG_TARGET, "Databases Initialized");

    // If the transport type is Tor then check if there is a stored TorID, if there is update the Transport Type
    let mut comms_config = (*config).clone();
    if let TransportType::Tor = comms_config.transport.transport_type {
        comms_config.transport.tor.identity = runtime.block_on(wallet_database.get_tor_id()).ok().flatten();
    }

    let result = runtime.block_on(async {
        let master_seed = read_or_create_master_seed(recovery_seed, &wallet_database)
            .await
            .map_err(|err| WalletStorageError::RecoverySeedError(err.to_string()))?;
        let comms_secret_key = derive_comms_secret_key(&master_seed)
            .map_err(|err| WalletStorageError::RecoverySeedError(err.to_string()))?;

        let node_features = wallet_database.get_node_features().await?.unwrap_or_default();
        let node_address = wallet_database
            .get_node_address()
            .await?
            .or_else(|| comms_config.public_address.clone())
            .unwrap_or_else(Multiaddr::empty);
        let identity_sig = wallet_database.get_comms_identity_signature().await?;

        // This checks if anything has changed by validating the previous signature and if invalid, setting identity_sig
        // to None
        let identity_sig = identity_sig.filter(|sig| {
            let comms_public_key = CommsPublicKey::from_secret_key(&comms_secret_key);
            sig.is_valid(&comms_public_key, node_features, [&node_address])
        });

        // SAFETY: we are manually checking the validity of this signature before adding Some(..)
        let node_identity = Arc::new(NodeIdentity::with_signature_unchecked(
            comms_secret_key,
            node_address,
            node_features,
            identity_sig,
        ));
        if !node_identity.is_signed() {
            node_identity.sign();
            // unreachable panic: signed above
            let sig = node_identity
                .identity_signature_read()
                .as_ref()
                .expect("unreachable panic")
                .clone();
            wallet_database.set_comms_identity_signature(sig).await?;
        }
        Ok((master_seed, node_identity))
    });

    let (master_seed, node_identity) = match result {
        Ok(tuple) => tuple,
        Err(e) => {
            error = LibWalletError::from(WalletError::WalletStorageError(e)).code;
            ptr::swap(error_out, &mut error as *mut c_int);
            return ptr::null_mut();
        },
    };

    let shutdown = Shutdown::new();
    let wallet_config = WalletConfig {
        override_from: None,
        p2p: comms_config,
        transaction_service_config: TransactionServiceConfig {
            direct_send_timeout: (*config).dht.discovery_request_timeout,
            ..Default::default()
        },
        network,
        ..Default::default()
    };

    let mut recovery_lookup = match runtime.block_on(wallet_database.get_client_key_value(RECOVERY_KEY.to_owned())) {
        Err(_) => false,
        Ok(None) => false,
        Ok(Some(_)) => true,
    };
    ptr::swap(recovery_in_progress, &mut recovery_lookup as *mut bool);

    let peer_seeds = PeerSeedsConfig {
        dns_seeds_name_server: DEFAULT_DNS_NAME_SERVER.parse().unwrap(),
        dns_seeds_use_dnssec: true,
        ..Default::default()
    };

    let w = runtime.block_on(Wallet::start(
        wallet_config,
        peer_seeds,
        node_identity,
        factories,
        wallet_database,
        transaction_backend.clone(),
        output_manager_backend,
        contacts_backend,
        key_manager_backend,
        shutdown.to_signal(),
        master_seed,
    ));

    match w {
        Ok(mut w) => {
            // lets ensure the wallet tor_id is saved, this could have been changed during wallet startup
            if let Some(hs) = w.comms.hidden_service() {
                if let Err(e) = runtime.block_on(w.db.set_tor_identity(hs.tor_identity().clone())) {
                    warn!(target: LOG_TARGET, "Could not save tor identity to db: {:?}", e);
                }
            }
            // Start Callback Handler
            let callback_handler = CallbackHandler::new(
                TransactionDatabase::new(transaction_backend),
                w.transaction_service.get_event_stream(),
                w.output_manager_service.get_event_stream(),
                w.output_manager_service.clone(),
                w.dht_service.subscribe_dht_events(),
                w.comms.shutdown_signal(),
                w.comms.node_identity().public_key().clone(),
                w.wallet_connectivity.get_connectivity_status_watch(),
                w.contacts_service.get_contacts_liveness_event_stream(),
                callback_received_transaction,
                callback_received_transaction_reply,
                callback_received_finalized_transaction,
                callback_transaction_broadcast,
                callback_transaction_mined,
                callback_transaction_mined_unconfirmed,
                callback_faux_transaction_confirmed,
                callback_faux_transaction_unconfirmed,
                callback_transaction_send_result,
                callback_transaction_cancellation,
                callback_txo_validation_complete,
                callback_contacts_liveness_data_updated,
                callback_balance_updated,
                callback_transaction_validation_complete,
                callback_saf_messages_received,
                callback_connectivity_status,
            );

            runtime.spawn(callback_handler.start());

            if let Err(e) = runtime.block_on(w.transaction_service.restart_transaction_protocols()) {
                warn!(
                    target: LOG_TARGET,
                    "Could not restart transaction negotiation protocols: {:?}", e
                );
            }

            let tari_wallet = TariWallet {
                wallet: w,
                runtime,
                shutdown,
            };

            Box::into_raw(Box::new(tari_wallet))
        },
        Err(e) => {
            error = LibWalletError::from(e).code;
            ptr::swap(error_out, &mut error as *mut c_int);
            ptr::null_mut()
        },
    }
}

/// Retrieves the balance from a wallet
///
/// ## Arguments
/// `wallet` - The TariWallet pointer.
/// `error_out` - Pointer to an int which will be modified to an error code should one occur, may not be null. Functions
/// as an out parameter.
/// ## Returns
/// `*mut Balance` - Returns the pointer to the TariBalance or null if error occurs
///
/// # Safety
/// The ```balance_destroy``` method must be called when finished with a TariBalance to prevent a memory leak
#[no_mangle]
pub unsafe extern "C" fn wallet_get_balance(wallet: *mut TariWallet, error_out: *mut c_int) -> *mut TariBalance {
    let mut error = 0;
    ptr::swap(error_out, &mut error as *mut c_int);
    if wallet.is_null() {
        error = LibWalletError::from(InterfaceError::NullError("wallet".to_string())).code;
        ptr::swap(error_out, &mut error as *mut c_int);
        return ptr::null_mut();
    }
    let balance = (*wallet)
        .runtime
        .block_on((*wallet).wallet.output_manager_service.get_balance());
    match balance {
        Ok(balance) => Box::into_raw(Box::new(balance)),
        Err(_) => {
            error = LibWalletError::from(InterfaceError::BalanceError).code;
            ptr::swap(error_out, &mut error as *mut c_int);
            ptr::null_mut()
        },
    }
}

/// Signs a message using the public key of the TariWallet
///
/// ## Arguments
/// `wallet` - The TariWallet pointer.
/// `msg` - The message pointer.
/// `error_out` - Pointer to an int which will be modified to an error code should one occur, may not be null. Functions
/// as an out parameter.
/// ## Returns
/// `*mut c_char` - Returns the pointer to the hexadecimal representation of the signature and
/// public nonce, seperated by a pipe character. Empty if an error occured.
///
/// # Safety
/// The ```string_destroy``` method must be called when finished with a string coming from rust to prevent a memory leak
#[no_mangle]
pub unsafe extern "C" fn wallet_sign_message(
    wallet: *mut TariWallet,
    msg: *const c_char,
    error_out: *mut c_int,
) -> *mut c_char {
    let mut error = 0;
    let mut result = CString::new("").expect("Blank CString will not fail.");

    ptr::swap(error_out, &mut error as *mut c_int);
    if wallet.is_null() {
        error = LibWalletError::from(InterfaceError::NullError("wallet".to_string())).code;
        ptr::swap(error_out, &mut error as *mut c_int);
        return result.into_raw();
    }

    if msg.is_null() {
        error = LibWalletError::from(InterfaceError::NullError("message".to_string())).code;
        ptr::swap(error_out, &mut error as *mut c_int);
        return result.into_raw();
    }

    let nonce = TariPrivateKey::random(&mut OsRng);
    let secret = (*wallet).wallet.comms.node_identity().secret_key().clone();
    let message = CStr::from_ptr(msg)
        .to_str()
        .expect("CString should not fail here.")
        .to_owned();

    let signature = (*wallet).wallet.sign_message(secret, nonce, &message);

    match signature {
        Ok(s) => {
            let hex_sig = s.get_signature().to_hex();
            let hex_nonce = s.get_public_nonce().to_hex();
            let hex_return = format!("{}|{}", hex_sig, hex_nonce);
            result = CString::new(hex_return).expect("CString should not fail here.");
        },
        Err(e) => {
            error = LibWalletError::from(e).code;
            ptr::swap(error_out, &mut error as *mut c_int);
        },
    }

    result.into_raw()
}

/// Verifies the signature of the message signed by a TariWallet
///
/// ## Arguments
/// `wallet` - The TariWallet pointer.
/// `public_key` - The pointer to the TariPublicKey of the wallet which originally signed the message
/// `hex_sig_nonce` - The pointer to the sting containing the hexadecimal representation of the
/// signature and public nonce seperated by a pipe character.
/// `msg` - The pointer to the msg the signature will be checked against.
/// `error_out` - Pointer to an int which will be modified to an error code should one occur, may not be null. Functions
/// as an out parameter.
/// ## Returns
/// `bool` - Returns if the signature is valid or not, will be false if an error occurs.
///
/// # Safety
/// None
#[no_mangle]
pub unsafe extern "C" fn wallet_verify_message_signature(
    wallet: *mut TariWallet,
    public_key: *mut TariPublicKey,
    hex_sig_nonce: *const c_char,
    msg: *const c_char,
    error_out: *mut c_int,
) -> bool {
    let mut error = 0;
    let mut result = false;
    ptr::swap(error_out, &mut error as *mut c_int);
    if wallet.is_null() {
        error = LibWalletError::from(InterfaceError::NullError("wallet".to_string())).code;
        ptr::swap(error_out, &mut error as *mut c_int);
        return result;
    }
    if public_key.is_null() {
        error = LibWalletError::from(InterfaceError::NullError("public key".to_string())).code;
        ptr::swap(error_out, &mut error as *mut c_int);
        return result;
    }
    if hex_sig_nonce.is_null() {
        error = LibWalletError::from(InterfaceError::NullError("signature".to_string())).code;
        ptr::swap(error_out, &mut error as *mut c_int);
        return result;
    }
    if msg.is_null() {
        error = LibWalletError::from(InterfaceError::NullError("message".to_string())).code;
        ptr::swap(error_out, &mut error as *mut c_int);
        return result;
    }

    let message;
    match CStr::from_ptr(msg).to_str() {
        Ok(v) => {
            message = v.to_owned();
        },
        _ => {
            error = LibWalletError::from(InterfaceError::PointerError("msg".to_string())).code;
            ptr::swap(error_out, &mut error as *mut c_int);
            return false;
        },
    }
    let hex;
    match CStr::from_ptr(hex_sig_nonce).to_str() {
        Ok(v) => {
            hex = v.to_owned();
        },
        _ => {
            error = LibWalletError::from(InterfaceError::PointerError("hex_sig_nonce".to_string())).code;
            ptr::swap(error_out, &mut error as *mut c_int);
            return false;
        },
    }
    let hex_keys: Vec<&str> = hex.split('|').collect();
    if hex_keys.len() != 2 {
        error = LibWalletError::from(InterfaceError::PositionInvalidError).code;
        ptr::swap(error_out, &mut error as *mut c_int);
        return result;
    }

    if let Some(key1) = hex_keys.get(0) {
        if let Some(key2) = hex_keys.get(1) {
            let secret = TariPrivateKey::from_hex(key1);
            match secret {
                Ok(p) => {
                    let public_nonce = TariPublicKey::from_hex(key2);
                    match public_nonce {
                        Ok(pn) => {
                            result = (*wallet)
                                .wallet
                                .verify_message_signature((*public_key).clone(), pn, p, message)
                        },
                        Err(e) => {
                            error = LibWalletError::from(e).code;
                            ptr::swap(error_out, &mut error as *mut c_int);
                        },
                    }
                },
                Err(e) => {
                    error = LibWalletError::from(e).code;
                    ptr::swap(error_out, &mut error as *mut c_int);
                },
            }
        } else {
            error = LibWalletError::from(InterfaceError::InvalidArgument("hex_sig_nonce".to_string())).code;
            ptr::swap(error_out, &mut error as *mut c_int);
        }
    } else {
        error = LibWalletError::from(InterfaceError::InvalidArgument("hex_sig_nonce".to_string())).code;
        ptr::swap(error_out, &mut error as *mut c_int);
    }

    result
}

/// Adds a base node peer to the TariWallet
///
/// ## Arguments
/// `wallet` - The TariWallet pointer
/// `public_key` - The TariPublicKey pointer
/// `address` - The pointer to a char array
/// `error_out` - Pointer to an int which will be modified to an error code should one occur, may not be null. Functions
/// as an out parameter.
///
/// ## Returns
/// `bool` - Returns if successful or not
///
/// # Safety
/// None
#[no_mangle]
pub unsafe extern "C" fn wallet_add_base_node_peer(
    wallet: *mut TariWallet,
    public_key: *mut TariPublicKey,
    address: *const c_char,
    error_out: *mut c_int,
) -> bool {
    let mut error = 0;
    ptr::swap(error_out, &mut error as *mut c_int);
    if wallet.is_null() {
        error = LibWalletError::from(InterfaceError::NullError("wallet".to_string())).code;
        ptr::swap(error_out, &mut error as *mut c_int);
        return false;
    }

    if public_key.is_null() {
        error = LibWalletError::from(InterfaceError::NullError("public_key".to_string())).code;
        ptr::swap(error_out, &mut error as *mut c_int);
        return false;
    }

    let parsed_addr;
    if address.is_null() {
        error = LibWalletError::from(InterfaceError::NullError("address".to_string())).code;
        ptr::swap(error_out, &mut error as *mut c_int);
        return false;
    } else {
        match CStr::from_ptr(address).to_str() {
            Ok(v) => {
                parsed_addr = match Multiaddr::from_str(v) {
                    Ok(v) => v,
                    Err(_) => {
                        error = LibWalletError::from(InterfaceError::InvalidArgument("address is invalid".to_string()))
                            .code;
                        ptr::swap(error_out, &mut error as *mut c_int);
                        return false;
                    },
                }
            },
            _ => {
                error = LibWalletError::from(InterfaceError::PointerError("address".to_string())).code;
                ptr::swap(error_out, &mut error as *mut c_int);
                return false;
            },
        }
    }

    if let Err(e) = (*wallet)
        .runtime
        .block_on((*wallet).wallet.set_base_node_peer((*public_key).clone(), parsed_addr))
    {
        error = LibWalletError::from(e).code;
        ptr::swap(error_out, &mut error as *mut c_int);
        return false;
    }
    true
}

/// Upserts a TariContact to the TariWallet. If the contact does not exist it will be Inserted. If it does exist the
/// Alias will be updated.
///
/// ## Arguments
/// `wallet` - The TariWallet pointer
/// `contact` - The TariContact pointer
/// `error_out` - Pointer to an int which will be modified to an error code should one occur, may not be null. Functions
/// as an out parameter.
///
/// ## Returns
/// `bool` - Returns if successful or not
///
/// # Safety
/// None
#[no_mangle]
pub unsafe extern "C" fn wallet_upsert_contact(
    wallet: *mut TariWallet,
    contact: *mut TariContact,
    error_out: *mut c_int,
) -> bool {
    let mut error = 0;
    ptr::swap(error_out, &mut error as *mut c_int);
    if wallet.is_null() {
        error = LibWalletError::from(InterfaceError::NullError("wallet".to_string())).code;
        ptr::swap(error_out, &mut error as *mut c_int);
        return false;
    }
    if contact.is_null() {
        error = LibWalletError::from(InterfaceError::NullError("contact".to_string())).code;
        ptr::swap(error_out, &mut error as *mut c_int);
        return false;
    }

    match (*wallet)
        .runtime
        .block_on((*wallet).wallet.contacts_service.upsert_contact((*contact).clone()))
    {
        Ok(_) => true,
        Err(e) => {
            error = LibWalletError::from(WalletError::ContactsServiceError(e)).code;
            ptr::swap(error_out, &mut error as *mut c_int);
            false
        },
    }
}

/// Removes a TariContact from the TariWallet
///
/// ## Arguments
/// `wallet` - The TariWallet pointer
/// `tx` - The TariPendingInboundTransaction pointer
/// `error_out` - Pointer to an int which will be modified to an error code should one occur, may not be null. Functions
/// as an out parameter.
///
/// ## Returns
/// `bool` - Returns if successful or not
///
/// # Safety
/// None
#[no_mangle]
pub unsafe extern "C" fn wallet_remove_contact(
    wallet: *mut TariWallet,
    contact: *mut TariContact,
    error_out: *mut c_int,
) -> bool {
    let mut error = 0;
    ptr::swap(error_out, &mut error as *mut c_int);
    if wallet.is_null() {
        error = LibWalletError::from(InterfaceError::NullError("wallet".to_string())).code;
        ptr::swap(error_out, &mut error as *mut c_int);
        return false;
    }
    if contact.is_null() {
        error = LibWalletError::from(InterfaceError::NullError("contact".to_string())).code;
        ptr::swap(error_out, &mut error as *mut c_int);
        return false;
    }

    match (*wallet).runtime.block_on(
        (*wallet)
            .wallet
            .contacts_service
            .remove_contact((*contact).public_key.clone()),
    ) {
        Ok(_) => true,
        Err(e) => {
            error = LibWalletError::from(WalletError::ContactsServiceError(e)).code;
            ptr::swap(error_out, &mut error as *mut c_int);
            false
        },
    }
}

/// Gets the available balance from a TariBalance. This is the balance the user can spend.
///
/// ## Arguments
/// `balance` - The TariBalance pointer
/// `error_out` - Pointer to an int which will be modified to an error code should one occur, may not be null. Functions
/// as an out parameter.
///
/// ## Returns
/// `c_ulonglong` - The available balance, 0 if wallet is null
///
/// # Safety
/// None
#[no_mangle]
pub unsafe extern "C" fn balance_get_available(balance: *mut TariBalance, error_out: *mut c_int) -> c_ulonglong {
    let mut error = 0;
    ptr::swap(error_out, &mut error as *mut c_int);
    if balance.is_null() {
        error = LibWalletError::from(InterfaceError::NullError("balance".to_string())).code;
        ptr::swap(error_out, &mut error as *mut c_int);
        return 0;
    }

    c_ulonglong::from((*balance).available_balance)
}

/// Gets the time locked balance from a TariBalance. This is the balance the user can spend.
///
/// ## Arguments
/// `balance` - The TariBalance pointer
/// `error_out` - Pointer to an int which will be modified to an error code should one occur, may not be null. Functions
/// as an out parameter.
///
/// ## Returns
/// `c_ulonglong` - The time locked balance, 0 if wallet is null
///
/// # Safety
/// None
#[no_mangle]
pub unsafe extern "C" fn balance_get_time_locked(balance: *mut TariBalance, error_out: *mut c_int) -> c_ulonglong {
    let mut error = 0;
    ptr::swap(error_out, &mut error as *mut c_int);
    if balance.is_null() {
        error = LibWalletError::from(InterfaceError::NullError("balance".to_string())).code;
        ptr::swap(error_out, &mut error as *mut c_int);
        return 0;
    }

    let b = if let Some(bal) = (*balance).time_locked_balance {
        bal
    } else {
        MicroTari::from(0)
    };
    c_ulonglong::from(b)
}

/// Gets the pending incoming balance from a TariBalance. This is the balance the user can spend.
///
/// ## Arguments
/// `balance` - The TariBalance pointer
/// `error_out` - Pointer to an int which will be modified to an error code should one occur, may not be null. Functions
/// as an out parameter.
///
/// ## Returns
/// `c_ulonglong` - The pending incoming, 0 if wallet is null
///
/// # Safety
/// None
#[no_mangle]
pub unsafe extern "C" fn balance_get_pending_incoming(balance: *mut TariBalance, error_out: *mut c_int) -> c_ulonglong {
    let mut error = 0;
    ptr::swap(error_out, &mut error as *mut c_int);
    if balance.is_null() {
        error = LibWalletError::from(InterfaceError::NullError("balance".to_string())).code;
        ptr::swap(error_out, &mut error as *mut c_int);
        return 0;
    }

    c_ulonglong::from((*balance).pending_incoming_balance)
}

/// Gets the pending outgoing balance from a TariBalance. This is the balance the user can spend.
///
/// ## Arguments
/// `balance` - The TariBalance pointer
/// `error_out` - Pointer to an int which will be modified to an error code should one occur, may not be null. Functions
/// as an out parameter.
///
/// ## Returns
/// `c_ulonglong` - The pending outgoing balance, 0 if wallet is null
///
/// # Safety
/// None
#[no_mangle]
pub unsafe extern "C" fn balance_get_pending_outgoing(balance: *mut TariBalance, error_out: *mut c_int) -> c_ulonglong {
    let mut error = 0;
    ptr::swap(error_out, &mut error as *mut c_int);
    if balance.is_null() {
        error = LibWalletError::from(InterfaceError::NullError("balance".to_string())).code;
        ptr::swap(error_out, &mut error as *mut c_int);
        return 0;
    }

    c_ulonglong::from((*balance).pending_outgoing_balance)
}

/// Frees memory for a TariBalance
///
/// ## Arguments
/// `balance` - The pointer to a TariBalance
///
/// ## Returns
/// `()` - Does not return a value, equivalent to void in C
///
/// # Safety
/// None
#[no_mangle]
pub unsafe extern "C" fn balance_destroy(balance: *mut TariBalance) {
    if !balance.is_null() {
        Box::from_raw(balance);
    }
}

/// Sends a TariPendingOutboundTransaction
///
/// ## Arguments
/// `wallet` - The TariWallet pointer
/// `dest_public_key` - The TariPublicKey pointer of the peer
/// `amount` - The amount
/// `fee_per_gram` - The transaction fee
/// `message` - The pointer to a char array
/// `error_out` - Pointer to an int which will be modified to an error code should one occur, may not be null. Functions
/// as an out parameter.
///
/// ## Returns
/// `unsigned long long` - Returns 0 if unsuccessful or the TxId of the sent transaction if successful
///
/// # Safety
/// None
#[no_mangle]
pub unsafe extern "C" fn wallet_send_transaction(
    wallet: *mut TariWallet,
    dest_public_key: *mut TariPublicKey,
    amount: c_ulonglong,
    fee_per_gram: c_ulonglong,
    message: *const c_char,
    one_sided: bool,
    error_out: *mut c_int,
) -> c_ulonglong {
    let mut error = 0;
    ptr::swap(error_out, &mut error as *mut c_int);
    if wallet.is_null() {
        error = LibWalletError::from(InterfaceError::NullError("wallet".to_string())).code;
        ptr::swap(error_out, &mut error as *mut c_int);
        return 0;
    }

    if dest_public_key.is_null() {
        error = LibWalletError::from(InterfaceError::NullError("dest_public_key".to_string())).code;
        ptr::swap(error_out, &mut error as *mut c_int);
        return 0;
    }

    let message_string;
    if message.is_null() {
        error = LibWalletError::from(InterfaceError::NullError("message".to_string())).code;
        ptr::swap(error_out, &mut error as *mut c_int);
        message_string = CString::new("")
            .expect("Blank CString will not fail")
            .to_str()
            .expect("CString.to_str() will not fail")
            .to_owned();
    } else {
        match CStr::from_ptr(message).to_str() {
            Ok(v) => {
                message_string = v.to_owned();
            },
            _ => {
                error = LibWalletError::from(InterfaceError::NullError("message".to_string())).code;
                ptr::swap(error_out, &mut error as *mut c_int);
                message_string = CString::new("")
                    .expect("Blank CString will not fail")
                    .to_str()
                    .expect("CString.to_str() will not fail")
                    .to_owned();
            },
        }
    };

    if one_sided {
        match (*wallet)
            .runtime
            .block_on((*wallet).wallet.transaction_service.send_one_sided_transaction(
                (*dest_public_key).clone(),
                MicroTari::from(amount),
                MicroTari::from(fee_per_gram),
                message_string,
            )) {
            Ok(tx_id) => tx_id.as_u64(),
            Err(e) => {
                error = LibWalletError::from(WalletError::TransactionServiceError(e)).code;
                ptr::swap(error_out, &mut error as *mut c_int);
                0
            },
        }
    } else {
        match (*wallet)
            .runtime
            .block_on((*wallet).wallet.transaction_service.send_transaction(
                (*dest_public_key).clone(),
                MicroTari::from(amount),
                MicroTari::from(fee_per_gram),
                message_string,
            )) {
            Ok(tx_id) => tx_id.as_u64(),
            Err(e) => {
                error = LibWalletError::from(WalletError::TransactionServiceError(e)).code;
                ptr::swap(error_out, &mut error as *mut c_int);
                0
            },
        }
    }
}

/// Gets a fee estimate for an amount
///
/// ## Arguments
/// `wallet` - The TariWallet pointer
/// `amount` - The amount
/// `fee_per_gram` - The fee per gram
/// `num_kernels` - The number of transaction kernels
/// `num_outputs` - The number of outputs
/// `error_out` - Pointer to an int which will be modified to an error code should one occur, may not be null. Functions
/// as an out parameter.
///
/// ## Returns
/// `unsigned long long` - Returns 0 if unsuccessful or the fee estimate in MicroTari if successful
///
/// # Safety
/// None
#[no_mangle]
pub unsafe extern "C" fn wallet_get_fee_estimate(
    wallet: *mut TariWallet,
    amount: c_ulonglong,
    fee_per_gram: c_ulonglong,
    num_kernels: c_ulonglong,
    num_outputs: c_ulonglong,
    error_out: *mut c_int,
) -> c_ulonglong {
    let mut error = 0;
    ptr::swap(error_out, &mut error as *mut c_int);
    if wallet.is_null() {
        error = LibWalletError::from(InterfaceError::NullError("wallet".to_string())).code;
        ptr::swap(error_out, &mut error as *mut c_int);
        return 0;
    }

    match (*wallet)
        .runtime
        .block_on((*wallet).wallet.output_manager_service.fee_estimate(
            MicroTari::from(amount),
            MicroTari::from(fee_per_gram),
            num_kernels as usize,
            num_outputs as usize,
        )) {
        Ok(fee) => fee.into(),
        Err(e) => {
            error = LibWalletError::from(WalletError::OutputManagerError(e)).code;
            ptr::swap(error_out, &mut error as *mut c_int);
            0
        },
    }
}

/// Gets the number of mining confirmations required
///
/// ## Arguments
/// `wallet` - The TariWallet pointer
/// `error_out` - Pointer to an int which will be modified to an error code should one occur, may not be null. Functions
/// as an out parameter.
///
/// ## Returns
/// `unsigned long long` - Returns the number of confirmations required
///
/// # Safety
/// None
#[no_mangle]
pub unsafe extern "C" fn wallet_get_num_confirmations_required(
    wallet: *mut TariWallet,
    error_out: *mut c_int,
) -> c_ulonglong {
    let mut error = 0;
    ptr::swap(error_out, &mut error as *mut c_int);
    if wallet.is_null() {
        error = LibWalletError::from(InterfaceError::NullError("wallet".to_string())).code;
        ptr::swap(error_out, &mut error as *mut c_int);
        return 0;
    }

    match (*wallet)
        .runtime
        .block_on((*wallet).wallet.transaction_service.get_num_confirmations_required())
    {
        Ok(num) => num,
        Err(e) => {
            error = LibWalletError::from(WalletError::TransactionServiceError(e)).code;
            ptr::swap(error_out, &mut error as *mut c_int);
            0
        },
    }
}

/// Sets the number of mining confirmations required
///
/// ## Arguments
/// `wallet` - The TariWallet pointer
/// `num` - The number of confirmations to require
/// `error_out` - Pointer to an int which will be modified to an error code should one occur, may not be null. Functions
/// as an out parameter.
///
/// ## Returns
/// `()` - Does not return a value, equivalent to void in C
///
/// # Safety
/// None
#[no_mangle]
pub unsafe extern "C" fn wallet_set_num_confirmations_required(
    wallet: *mut TariWallet,
    num: c_ulonglong,
    error_out: *mut c_int,
) {
    let mut error = 0;
    ptr::swap(error_out, &mut error as *mut c_int);
    if wallet.is_null() {
        error = LibWalletError::from(InterfaceError::NullError("wallet".to_string())).code;
        ptr::swap(error_out, &mut error as *mut c_int)
    }

    match (*wallet)
        .runtime
        .block_on((*wallet).wallet.transaction_service.set_num_confirmations_required(num))
    {
        Ok(()) => (),
        Err(e) => {
            error = LibWalletError::from(WalletError::TransactionServiceError(e)).code;
            ptr::swap(error_out, &mut error as *mut c_int)
        },
    }
}

/// Get the TariContacts from a TariWallet
///
/// ## Arguments
/// `wallet` - The TariWallet pointer
/// `error_out` - Pointer to an int which will be modified to an error code should one occur, may not be null. Functions
/// as an out parameter.
///
/// ## Returns
/// `*mut TariContacts` - returns the contacts, note that it returns ptr::null_mut() if
/// wallet is null
///
/// # Safety
/// The ```contacts_destroy``` method must be called when finished with a TariContacts to prevent a memory leak
#[no_mangle]
pub unsafe extern "C" fn wallet_get_contacts(wallet: *mut TariWallet, error_out: *mut c_int) -> *mut TariContacts {
    let mut error = 0;
    ptr::swap(error_out, &mut error as *mut c_int);
    let mut contacts = Vec::new();
    if wallet.is_null() {
        error = LibWalletError::from(InterfaceError::NullError("wallet".to_string())).code;
        ptr::swap(error_out, &mut error as *mut c_int);
        return ptr::null_mut();
    }

    let retrieved_contacts = (*wallet)
        .runtime
        .block_on((*wallet).wallet.contacts_service.get_contacts());
    match retrieved_contacts {
        Ok(mut retrieved_contacts) => {
            contacts.append(&mut retrieved_contacts);
            Box::into_raw(Box::new(TariContacts(contacts)))
        },
        Err(e) => {
            error = LibWalletError::from(WalletError::ContactsServiceError(e)).code;
            ptr::swap(error_out, &mut error as *mut c_int);
            ptr::null_mut()
        },
    }
}

/// Get the TariCompletedTransactions from a TariWallet
///
/// ## Arguments
/// `wallet` - The TariWallet pointer
/// `error_out` - Pointer to an int which will be modified to an error code should one occur, may not be null. Functions
/// as an out parameter.
///
/// ## Returns
/// `*mut TariCompletedTransactions` - returns the transactions, note that it returns ptr::null_mut() if
/// wallet is null or an error is encountered
///
/// # Safety
/// The ```completed_transactions_destroy``` method must be called when finished with a TariCompletedTransactions to
/// prevent a memory leak
#[no_mangle]
pub unsafe extern "C" fn wallet_get_completed_transactions(
    wallet: *mut TariWallet,
    error_out: *mut c_int,
) -> *mut TariCompletedTransactions {
    let mut error = 0;
    ptr::swap(error_out, &mut error as *mut c_int);
    let mut completed = Vec::new();
    if wallet.is_null() {
        error = LibWalletError::from(InterfaceError::NullError("wallet".to_string())).code;
        ptr::swap(error_out, &mut error as *mut c_int);
        return ptr::null_mut();
    }

    let completed_transactions = (*wallet)
        .runtime
        .block_on((*wallet).wallet.transaction_service.get_completed_transactions());
    match completed_transactions {
        Ok(completed_transactions) => {
            // The frontend specification calls for completed transactions that have not yet been mined to be
            // classified as Pending Transactions. In order to support this logic without impacting the practical
            // definitions and storage of a MimbleWimble CompletedTransaction we will remove CompletedTransactions with
            // the Completed and Broadcast states from the list returned by this FFI function
            for tx in completed_transactions
                .values()
                .filter(|ct| ct.status != TransactionStatus::Completed)
                .filter(|ct| ct.status != TransactionStatus::Broadcast)
                .filter(|ct| ct.status != TransactionStatus::Imported)
            {
                completed.push(tx.clone());
            }
            Box::into_raw(Box::new(TariCompletedTransactions(completed)))
        },
        Err(e) => {
            error = LibWalletError::from(WalletError::TransactionServiceError(e)).code;
            ptr::swap(error_out, &mut error as *mut c_int);
            ptr::null_mut()
        },
    }
}

/// Get the TariPendingInboundTransactions from a TariWallet
///
/// Currently a CompletedTransaction with the Status of Completed and Broadcast is considered Pending by the frontend
///
/// ## Arguments
/// `wallet` - The TariWallet pointer
/// `error_out` - Pointer to an int which will be modified to an error code should one occur, may not be null. Functions
/// as an out parameter.
///
/// ## Returns
/// `*mut TariPendingInboundTransactions` - returns the transactions, note that it returns ptr::null_mut() if
/// wallet is null or and error is encountered
///
/// # Safety
/// The ```pending_inbound_transactions_destroy``` method must be called when finished with a
/// TariPendingInboundTransactions to prevent a memory leak
#[no_mangle]
pub unsafe extern "C" fn wallet_get_pending_inbound_transactions(
    wallet: *mut TariWallet,
    error_out: *mut c_int,
) -> *mut TariPendingInboundTransactions {
    let mut error = 0;
    ptr::swap(error_out, &mut error as *mut c_int);
    let mut pending = Vec::new();
    if wallet.is_null() {
        error = LibWalletError::from(InterfaceError::NullError("wallet".to_string())).code;
        ptr::swap(error_out, &mut error as *mut c_int);
        return ptr::null_mut();
    }

    let pending_transactions = (*wallet)
        .runtime
        .block_on((*wallet).wallet.transaction_service.get_pending_inbound_transactions());

    match pending_transactions {
        Ok(pending_transactions) => {
            for tx in pending_transactions.values() {
                pending.push(tx.clone());
            }

            if let Ok(completed_txs) = (*wallet)
                .runtime
                .block_on((*wallet).wallet.transaction_service.get_completed_transactions())
            {
                // The frontend specification calls for completed transactions that have not yet been mined to be
                // classified as Pending Transactions. In order to support this logic without impacting the practical
                // definitions and storage of a MimbleWimble CompletedTransaction we will add those transaction to the
                // list here in the FFI interface
                for ct in completed_txs
                    .values()
                    .filter(|ct| {
                        ct.status == TransactionStatus::Completed ||
                            ct.status == TransactionStatus::Broadcast ||
                            ct.status == TransactionStatus::Imported
                    })
                    .filter(|ct| ct.direction == TransactionDirection::Inbound)
                {
                    pending.push(InboundTransaction::from(ct.clone()));
                }
            }

            Box::into_raw(Box::new(TariPendingInboundTransactions(pending)))
        },
        Err(e) => {
            error = LibWalletError::from(WalletError::TransactionServiceError(e)).code;
            ptr::swap(error_out, &mut error as *mut c_int);
            ptr::null_mut()
        },
    }
}

/// Get the TariPendingOutboundTransactions from a TariWallet
///
/// Currently a CompletedTransaction with the Status of Completed and Broadcast is considered Pending by the frontend
///
/// ## Arguments
/// `wallet` - The TariWallet pointer
/// `error_out` - Pointer to an int which will be modified to an error code should one occur, may not be null. Functions
/// as an out parameter.
///
/// ## Returns
/// `*mut TariPendingOutboundTransactions` - returns the transactions, note that it returns ptr::null_mut() if
/// wallet is null or and error is encountered
///
/// # Safety
/// The ```pending_outbound_transactions_destroy``` method must be called when finished with a
/// TariPendingOutboundTransactions to prevent a memory leak
#[no_mangle]
pub unsafe extern "C" fn wallet_get_pending_outbound_transactions(
    wallet: *mut TariWallet,
    error_out: *mut c_int,
) -> *mut TariPendingOutboundTransactions {
    let mut error = 0;
    ptr::swap(error_out, &mut error as *mut c_int);
    let mut pending = Vec::new();
    if wallet.is_null() {
        error = LibWalletError::from(InterfaceError::NullError("wallet".to_string())).code;
        ptr::swap(error_out, &mut error as *mut c_int);
        return ptr::null_mut();
    }

    let pending_transactions = (*wallet)
        .runtime
        .block_on((*wallet).wallet.transaction_service.get_pending_outbound_transactions());
    match pending_transactions {
        Ok(pending_transactions) => {
            for tx in pending_transactions.values() {
                pending.push(tx.clone());
            }
            if let Ok(completed_txs) = (*wallet)
                .runtime
                .block_on((*wallet).wallet.transaction_service.get_completed_transactions())
            {
                // The frontend specification calls for completed transactions that have not yet been mined to be
                // classified as Pending Transactions. In order to support this logic without impacting the practical
                // definitions and storage of a MimbleWimble CompletedTransaction we will add those transaction to the
                // list here in the FFI interface
                for ct in completed_txs
                    .values()
                    .filter(|ct| ct.status == TransactionStatus::Completed || ct.status == TransactionStatus::Broadcast)
                    .filter(|ct| ct.direction == TransactionDirection::Outbound)
                {
                    pending.push(OutboundTransaction::from(ct.clone()));
                }
            }
            Box::into_raw(Box::new(TariPendingOutboundTransactions(pending)))
        },
        Err(e) => {
            error = LibWalletError::from(WalletError::TransactionServiceError(e)).code;
            ptr::swap(error_out, &mut error as *mut c_int);
            ptr::null_mut()
        },
    }
}

/// Get the all Cancelled Transactions from a TariWallet. This function will also get cancelled pending inbound and
/// outbound transaction and include them in this list by converting them to CompletedTransactions
///
/// ## Arguments
/// `wallet` - The TariWallet pointer
/// `error_out` - Pointer to an int which will be modified to an error code should one occur, may not be null. Functions
/// as an out parameter.
///
/// ## Returns
/// `*mut TariCompletedTransactions` - returns the transactions, note that it returns ptr::null_mut() if
/// wallet is null or an error is encountered
///
/// # Safety
/// The ```completed_transactions_destroy``` method must be called when finished with a TariCompletedTransactions to
/// prevent a memory leak
#[no_mangle]
pub unsafe extern "C" fn wallet_get_cancelled_transactions(
    wallet: *mut TariWallet,
    error_out: *mut c_int,
) -> *mut TariCompletedTransactions {
    let mut error = 0;
    ptr::swap(error_out, &mut error as *mut c_int);

    if wallet.is_null() {
        error = LibWalletError::from(InterfaceError::NullError("wallet".to_string())).code;
        ptr::swap(error_out, &mut error as *mut c_int);
        return ptr::null_mut();
    }

    let completed_transactions = match (*wallet).runtime.block_on(
        (*wallet)
            .wallet
            .transaction_service
            .get_cancelled_completed_transactions(),
    ) {
        Ok(txs) => txs,
        Err(e) => {
            error = LibWalletError::from(WalletError::TransactionServiceError(e)).code;
            ptr::swap(error_out, &mut error as *mut c_int);
            return ptr::null_mut();
        },
    };
    let inbound_transactions = match (*wallet).runtime.block_on(
        (*wallet)
            .wallet
            .transaction_service
            .get_cancelled_pending_inbound_transactions(),
    ) {
        Ok(txs) => txs,
        Err(e) => {
            error = LibWalletError::from(WalletError::TransactionServiceError(e)).code;
            ptr::swap(error_out, &mut error as *mut c_int);
            return ptr::null_mut();
        },
    };
    let outbound_transactions = match (*wallet).runtime.block_on(
        (*wallet)
            .wallet
            .transaction_service
            .get_cancelled_pending_outbound_transactions(),
    ) {
        Ok(txs) => txs,
        Err(e) => {
            error = LibWalletError::from(WalletError::TransactionServiceError(e)).code;
            ptr::swap(error_out, &mut error as *mut c_int);
            return ptr::null_mut();
        },
    };

    let mut completed = Vec::new();
    for tx in completed_transactions.values() {
        completed.push(tx.clone());
    }
    for tx in inbound_transactions.values() {
        let mut inbound_tx = CompletedTransaction::from(tx.clone());
        inbound_tx.destination_public_key = (*wallet).wallet.comms.node_identity().public_key().clone();
        completed.push(inbound_tx);
    }
    for tx in outbound_transactions.values() {
        let mut outbound_tx = CompletedTransaction::from(tx.clone());
        outbound_tx.source_public_key = (*wallet).wallet.comms.node_identity().public_key().clone();
        completed.push(outbound_tx);
    }

    Box::into_raw(Box::new(TariCompletedTransactions(completed)))
}

/// Get the TariCompletedTransaction from a TariWallet by its' TransactionId
///
/// ## Arguments
/// `wallet` - The TariWallet pointer
/// `transaction_id` - The TransactionId
/// `error_out` - Pointer to an int which will be modified to an error code should one occur, may not be null. Functions
/// as an out parameter.
///
/// ## Returns
/// `*mut TariCompletedTransaction` - returns the transaction, note that it returns ptr::null_mut() if
/// wallet is null, an error is encountered or if the transaction is not found
///
/// # Safety
/// The ```completed_transaction_destroy``` method must be called when finished with a TariCompletedTransaction to
/// prevent a memory leak
#[no_mangle]
pub unsafe extern "C" fn wallet_get_completed_transaction_by_id(
    wallet: *mut TariWallet,
    transaction_id: c_ulonglong,
    error_out: *mut c_int,
) -> *mut TariCompletedTransaction {
    let mut error = 0;
    ptr::swap(error_out, &mut error as *mut c_int);
    if wallet.is_null() {
        error = LibWalletError::from(InterfaceError::NullError("wallet".to_string())).code;
        ptr::swap(error_out, &mut error as *mut c_int);
        return ptr::null_mut();
    }

    let completed_transactions = (*wallet)
        .runtime
        .block_on((*wallet).wallet.transaction_service.get_completed_transactions());

    match completed_transactions {
        Ok(completed_transactions) => {
            if let Some(tx) = completed_transactions.get(&TxId::from(transaction_id)) {
                if tx.status != TransactionStatus::Completed && tx.status != TransactionStatus::Broadcast {
                    let completed = tx.clone();
                    return Box::into_raw(Box::new(completed));
                }
            }
            error = 108;
            ptr::swap(error_out, &mut error as *mut c_int);
        },
        Err(e) => {
            error = LibWalletError::from(WalletError::TransactionServiceError(e)).code;
            ptr::swap(error_out, &mut error as *mut c_int);
        },
    }

    ptr::null_mut()
}

/// Get the TariPendingInboundTransaction from a TariWallet by its' TransactionId
///
/// ## Arguments
/// `wallet` - The TariWallet pointer
/// `transaction_id` - The TransactionId
/// `error_out` - Pointer to an int which will be modified to an error code should one occur, may not be null. Functions
/// as an out parameter.
///
/// ## Returns
/// `*mut TariPendingInboundTransaction` - returns the transaction, note that it returns ptr::null_mut() if
/// wallet is null, an error is encountered or if the transaction is not found
///
/// # Safety
/// The ```pending_inbound_transaction_destroy``` method must be called when finished with a
/// TariPendingInboundTransaction to prevent a memory leak
#[no_mangle]
pub unsafe extern "C" fn wallet_get_pending_inbound_transaction_by_id(
    wallet: *mut TariWallet,
    transaction_id: c_ulonglong,
    error_out: *mut c_int,
) -> *mut TariPendingInboundTransaction {
    let mut error = 0;
    let transaction_id = TxId::from(transaction_id);
    ptr::swap(error_out, &mut error as *mut c_int);
    if wallet.is_null() {
        error = LibWalletError::from(InterfaceError::NullError("wallet".to_string())).code;
        ptr::swap(error_out, &mut error as *mut c_int);
        return ptr::null_mut();
    }

    let pending_transactions = (*wallet)
        .runtime
        .block_on((*wallet).wallet.transaction_service.get_pending_inbound_transactions());

    let completed_transactions = (*wallet)
        .runtime
        .block_on((*wallet).wallet.transaction_service.get_completed_transactions());

    match completed_transactions {
        Ok(completed_transactions) => {
            if let Some(tx) = completed_transactions.get(&transaction_id) {
                if (tx.status == TransactionStatus::Broadcast || tx.status == TransactionStatus::Completed) &&
                    tx.direction == TransactionDirection::Inbound
                {
                    let completed = tx.clone();
                    let pending_tx = TariPendingInboundTransaction::from(completed);
                    return Box::into_raw(Box::new(pending_tx));
                }
            }
        },
        Err(e) => {
            error = LibWalletError::from(WalletError::TransactionServiceError(e)).code;
            ptr::swap(error_out, &mut error as *mut c_int);
        },
    }

    match pending_transactions {
        Ok(pending_transactions) => {
            if let Some(tx) = pending_transactions.get(&transaction_id) {
                let pending = tx.clone();
                return Box::into_raw(Box::new(pending));
            }
            error = 108;
            ptr::swap(error_out, &mut error as *mut c_int);
        },
        Err(e) => {
            error = LibWalletError::from(WalletError::TransactionServiceError(e)).code;
            ptr::swap(error_out, &mut error as *mut c_int);
        },
    }

    ptr::null_mut()
}

/// Get the TariPendingOutboundTransaction from a TariWallet by its' TransactionId
///
/// ## Arguments
/// `wallet` - The TariWallet pointer
/// `transaction_id` - The TransactionId
/// `error_out` - Pointer to an int which will be modified to an error code should one occur, may not be null. Functions
/// as an out parameter.
///
/// ## Returns
/// `*mut TariPendingOutboundTransaction` - returns the transaction, note that it returns ptr::null_mut() if
/// wallet is null, an error is encountered or if the transaction is not found
///
/// # Safety
/// The ```pending_outbound_transaction_destroy``` method must be called when finished with a
/// TariPendingOutboundtransaction to prevent a memory leak
#[no_mangle]
pub unsafe extern "C" fn wallet_get_pending_outbound_transaction_by_id(
    wallet: *mut TariWallet,
    transaction_id: c_ulonglong,
    error_out: *mut c_int,
) -> *mut TariPendingOutboundTransaction {
    let mut error = 0;
    let transaction_id = TxId::from(transaction_id);
    ptr::swap(error_out, &mut error as *mut c_int);
    if wallet.is_null() {
        error = LibWalletError::from(InterfaceError::NullError("wallet".to_string())).code;
        ptr::swap(error_out, &mut error as *mut c_int);
        return ptr::null_mut();
    }

    let pending_transactions = (*wallet)
        .runtime
        .block_on((*wallet).wallet.transaction_service.get_pending_outbound_transactions());

    let completed_transactions = (*wallet)
        .runtime
        .block_on((*wallet).wallet.transaction_service.get_completed_transactions());

    match completed_transactions {
        Ok(completed_transactions) => {
            if let Some(tx) = completed_transactions.get(&transaction_id) {
                if (tx.status == TransactionStatus::Broadcast || tx.status == TransactionStatus::Completed) &&
                    tx.direction == TransactionDirection::Outbound
                {
                    let completed = tx.clone();
                    let pending_tx = TariPendingOutboundTransaction::from(completed);
                    return Box::into_raw(Box::new(pending_tx));
                }
            }
        },
        Err(e) => {
            error = LibWalletError::from(WalletError::TransactionServiceError(e)).code;
            ptr::swap(error_out, &mut error as *mut c_int);
        },
    }

    match pending_transactions {
        Ok(pending_transactions) => {
            if let Some(tx) = pending_transactions.get(&transaction_id) {
                let pending = tx.clone();
                return Box::into_raw(Box::new(pending));
            }
            error = 108;
            ptr::swap(error_out, &mut error as *mut c_int);
        },
        Err(e) => {
            error = LibWalletError::from(WalletError::TransactionServiceError(e)).code;
            ptr::swap(error_out, &mut error as *mut c_int);
        },
    }

    ptr::null_mut()
}

/// Get a Cancelled transaction from a TariWallet by its TransactionId. Pending Inbound or Outbound transaction will be
/// converted to a CompletedTransaction
///
/// ## Arguments
/// `wallet` - The TariWallet pointer
/// `transaction_id` - The TransactionId
/// `error_out` - Pointer to an int which will be modified to an error code should one occur, may not be null. Functions
/// as an out parameter.
///
/// ## Returns
/// `*mut TariCompletedTransaction` - returns the transaction, note that it returns ptr::null_mut() if
/// wallet is null, an error is encountered or if the transaction is not found
///
/// # Safety
/// The ```completed_transaction_destroy``` method must be called when finished with a TariCompletedTransaction to
/// prevent a memory leak
#[no_mangle]
pub unsafe extern "C" fn wallet_get_cancelled_transaction_by_id(
    wallet: *mut TariWallet,
    transaction_id: c_ulonglong,
    error_out: *mut c_int,
) -> *mut TariCompletedTransaction {
    let mut error = 0;
    let transaction_id = TxId::from(transaction_id);
    ptr::swap(error_out, &mut error as *mut c_int);
    if wallet.is_null() {
        error = LibWalletError::from(InterfaceError::NullError("wallet".to_string())).code;
        ptr::swap(error_out, &mut error as *mut c_int);
        return ptr::null_mut();
    }

    let mut transaction = None;

    let mut completed_transactions = match (*wallet).runtime.block_on(
        (*wallet)
            .wallet
            .transaction_service
            .get_cancelled_completed_transactions(),
    ) {
        Ok(txs) => txs,
        Err(e) => {
            error = LibWalletError::from(WalletError::TransactionServiceError(e)).code;
            ptr::swap(error_out, &mut error as *mut c_int);
            return ptr::null_mut();
        },
    };

    if let Some(tx) = completed_transactions.remove(&transaction_id) {
        transaction = Some(tx);
    } else {
        let mut outbound_transactions = match (*wallet).runtime.block_on(
            (*wallet)
                .wallet
                .transaction_service
                .get_cancelled_pending_outbound_transactions(),
        ) {
            Ok(txs) => txs,
            Err(e) => {
                error = LibWalletError::from(WalletError::TransactionServiceError(e)).code;
                ptr::swap(error_out, &mut error as *mut c_int);
                return ptr::null_mut();
            },
        };

        if let Some(tx) = outbound_transactions.remove(&transaction_id) {
            let mut outbound_tx = CompletedTransaction::from(tx);
            outbound_tx.source_public_key = (*wallet).wallet.comms.node_identity().public_key().clone();
            transaction = Some(outbound_tx);
        } else {
            let mut inbound_transactions = match (*wallet).runtime.block_on(
                (*wallet)
                    .wallet
                    .transaction_service
                    .get_cancelled_pending_inbound_transactions(),
            ) {
                Ok(txs) => txs,
                Err(e) => {
                    error = LibWalletError::from(WalletError::TransactionServiceError(e)).code;
                    ptr::swap(error_out, &mut error as *mut c_int);
                    return ptr::null_mut();
                },
            };
            if let Some(tx) = inbound_transactions.remove(&transaction_id) {
                let mut inbound_tx = CompletedTransaction::from(tx);
                inbound_tx.destination_public_key = (*wallet).wallet.comms.node_identity().public_key().clone();
                transaction = Some(inbound_tx);
            }
        }
    }

    match transaction {
        Some(tx) => {
            return Box::into_raw(Box::new(tx));
        },
        None => {
            error = LibWalletError::from(WalletError::TransactionServiceError(
                TransactionServiceError::TransactionDoesNotExistError,
            ))
            .code;
            ptr::swap(error_out, &mut error as *mut c_int);
        },
    }

    ptr::null_mut()
}

/// Get the TariPublicKey from a TariWallet
///
/// ## Arguments
/// `wallet` - The TariWallet pointer
/// `error_out` - Pointer to an int which will be modified to an error code should one occur, may not be null. Functions
/// as an out parameter.
///
/// ## Returns
/// `*mut TariPublicKey` - returns the public key, note that ptr::null_mut() is returned
/// if wc is null
///
/// # Safety
/// The ```public_key_destroy``` method must be called when finished with a TariPublicKey to prevent a memory leak
#[no_mangle]
pub unsafe extern "C" fn wallet_get_public_key(wallet: *mut TariWallet, error_out: *mut c_int) -> *mut TariPublicKey {
    let mut error = 0;
    ptr::swap(error_out, &mut error as *mut c_int);
    if wallet.is_null() {
        error = LibWalletError::from(InterfaceError::NullError("wallet".to_string())).code;
        ptr::swap(error_out, &mut error as *mut c_int);
        return ptr::null_mut();
    }
    let pk = (*wallet).wallet.comms.node_identity().public_key().clone();
    Box::into_raw(Box::new(pk))
}

/// Import an external UTXO into the wallet as a non-rewindable (i.e. non-recoverable) output. This will add a spendable
/// UTXO (as EncumberedToBeReceived) and create a faux completed transaction to record the event.
///
/// ## Arguments
/// `wallet` - The TariWallet pointer
/// `amount` - The value of the UTXO in MicroTari
/// `spending_key` - The private spending key
/// `source_public_key` - The public key of the source of the transaction
/// `features` - Options for an output's structure or use
/// `metadata_signature` - UTXO signature with the script offset private key, k_O
/// `sender_offset_public_key` - Tari script offset pubkey, K_O
/// `script_private_key` - Tari script private key, k_S, is used to create the script signature
/// `covenant` - The covenant that will be executed when spending this output
/// `message` - The message that the transaction will have
/// `error_out` - Pointer to an int which will be modified to an error code should one occur, may not be null. Functions
/// as an out parameter.
///
/// ## Returns
/// `c_ulonglong` -  Returns the TransactionID of the generated transaction, note that it will be zero if the
/// transaction is null
///
/// # Safety
/// None
#[no_mangle]
#[allow(clippy::too_many_lines)]
pub unsafe extern "C" fn wallet_import_external_utxo_as_non_rewindable(
    wallet: *mut TariWallet,
    amount: c_ulonglong,
    spending_key: *mut TariPrivateKey,
    source_public_key: *mut TariPublicKey,
    features: *mut TariOutputFeatures,
    metadata_signature: *mut TariCommitmentSignature,
    sender_offset_public_key: *mut TariPublicKey,
    script_private_key: *mut TariPrivateKey,
    covenant: *mut TariCovenant,
    message: *const c_char,
    error_out: *mut c_int,
) -> c_ulonglong {
    let mut error = 0;
    ptr::swap(error_out, &mut error as *mut c_int);
    if wallet.is_null() {
        error = LibWalletError::from(InterfaceError::NullError("wallet".to_string())).code;
        ptr::swap(error_out, &mut error as *mut c_int);
        return 0;
    }

    if spending_key.is_null() {
        error = LibWalletError::from(InterfaceError::NullError("spending_key".to_string())).code;
        ptr::swap(error_out, &mut error as *mut c_int);
        return 0;
    }

    if source_public_key.is_null() {
        error = LibWalletError::from(InterfaceError::NullError("source_public_key".to_string())).code;
        ptr::swap(error_out, &mut error as *mut c_int);
        return 0;
    }

    if metadata_signature.is_null() {
        error = LibWalletError::from(InterfaceError::NullError("metadata_signature".to_string())).code;
        ptr::swap(error_out, &mut error as *mut c_int);
        return 0;
    }

    if sender_offset_public_key.is_null() {
        error = LibWalletError::from(InterfaceError::NullError("sender_offset_public_key".to_string())).code;
        ptr::swap(error_out, &mut error as *mut c_int);
        return 0;
    }

    if script_private_key.is_null() {
        error = LibWalletError::from(InterfaceError::NullError("script_private_key".to_string())).code;
        ptr::swap(error_out, &mut error as *mut c_int);
        return 0;
    }

    if features.is_null() {
        error = LibWalletError::from(InterfaceError::NullError("features".to_string())).code;
        ptr::swap(error_out, &mut error as *mut c_int);
        return 0;
    }

    if covenant.is_null() {
        error = LibWalletError::from(InterfaceError::NullError("covenant".to_string())).code;
        ptr::swap(error_out, &mut error as *mut c_int);
        return 0;
    };

    let message_string;
    if message.is_null() {
        error = LibWalletError::from(InterfaceError::NullError("message".to_string())).code;
        ptr::swap(error_out, &mut error as *mut c_int);
        message_string = CString::new("Imported UTXO")
            .expect("CString will not fail")
            .to_str()
            .expect("CString.toStr() will not fail")
            .to_owned();
    } else {
        match CStr::from_ptr(message).to_str() {
            Ok(v) => {
                message_string = v.to_owned();
            },
            _ => {
                error = LibWalletError::from(InterfaceError::PointerError("message".to_string())).code;
                ptr::swap(error_out, &mut error as *mut c_int);
                message_string = CString::new("Imported UTXO")
                    .expect("CString will not fail")
                    .to_str()
                    .expect("CString.to_str() will not fail")
                    .to_owned();
            },
        }
    };

    let public_script_key = PublicKey::from_secret_key(&(*spending_key));

    // TODO: the script_lock_height can be something other than 0, for example an HTLC transaction
    match (*wallet)
        .runtime
        .block_on((*wallet).wallet.import_external_utxo_as_non_rewindable(
            MicroTari::from(amount),
            &(*spending_key).clone(),
            script!(Nop),
            inputs!(public_script_key),
            &(*source_public_key).clone(),
            (*features).clone(),
            message_string,
            (*metadata_signature).clone(),
            &(*script_private_key).clone(),
            &(*sender_offset_public_key).clone(),
            0,
            (*covenant).clone(),
        )) {
        Ok(tx_id) => {
            if let Err(e) = (*wallet)
                .runtime
                .block_on((*wallet).wallet.output_manager_service.validate_txos())
            {
                error = LibWalletError::from(WalletError::OutputManagerError(e)).code;
                ptr::swap(error_out, &mut error as *mut c_int);
                return 0;
            }
            if let Err(e) = (*wallet)
                .runtime
                .block_on((*wallet).wallet.transaction_service.validate_transactions())
            {
                error = LibWalletError::from(WalletError::TransactionServiceError(e)).code;
                ptr::swap(error_out, &mut error as *mut c_int);
                return 0;
            }
            tx_id.as_u64()
        },
        Err(e) => {
            error = LibWalletError::from(e).code;
            ptr::swap(error_out, &mut error as *mut c_int);
            0
        },
    }
}

/// Cancel a Pending Transaction
///
/// ## Arguments
/// `wallet` - The TariWallet pointer
/// `transaction_id` - The TransactionId
/// `error_out` - Pointer to an int which will be modified to an error code should one occur, may not be null. Functions
/// as an out parameter.
///
/// ## Returns
/// `bool` - returns whether the transaction could be cancelled
///
/// # Safety
/// None
#[no_mangle]
pub unsafe extern "C" fn wallet_cancel_pending_transaction(
    wallet: *mut TariWallet,
    transaction_id: c_ulonglong,
    error_out: *mut c_int,
) -> bool {
    let mut error = 0;
    ptr::swap(error_out, &mut error as *mut c_int);
    if wallet.is_null() {
        error = LibWalletError::from(InterfaceError::NullError("wallet".to_string())).code;
        ptr::swap(error_out, &mut error as *mut c_int);
        return false;
    }

    match (*wallet).runtime.block_on(
        (*wallet)
            .wallet
            .transaction_service
            .cancel_transaction(TxId::from(transaction_id)),
    ) {
        Ok(_) => true,
        Err(e) => {
            error = LibWalletError::from(WalletError::TransactionServiceError(e)).code;
            ptr::swap(error_out, &mut error as *mut c_int);
            false
        },
    }
}

/// This function will tell the wallet to query the set base node to confirm the status of transaction outputs
/// (TXOs).
///
/// ## Arguments
/// `wallet` - The TariWallet pointer
/// `error_out` - Pointer to an int which will be modified to an error code should one occur, may not be null. Functions
/// as an out parameter.
///
/// ## Returns
/// `c_ulonglong` -  Returns a unique Request Key that is used to identify which callbacks refer to this specific sync
/// request. Note the result will be 0 if there was an error
///
/// # Safety
/// None
#[no_mangle]
pub unsafe extern "C" fn wallet_start_txo_validation(wallet: *mut TariWallet, error_out: *mut c_int) -> c_ulonglong {
    let mut error = 0;
    ptr::swap(error_out, &mut error as *mut c_int);
    if wallet.is_null() {
        error = LibWalletError::from(InterfaceError::NullError("wallet".to_string())).code;
        ptr::swap(error_out, &mut error as *mut c_int);
        return 0;
    }

    if let Err(e) = (*wallet).runtime.block_on(
        (*wallet)
            .wallet
            .store_and_forward_requester
            .request_saf_messages_from_neighbours(),
    ) {
        error = LibWalletError::from(e).code;
        ptr::swap(error_out, &mut error as *mut c_int);
        return 0;
    }

    match (*wallet)
        .runtime
        .block_on((*wallet).wallet.output_manager_service.validate_txos())
    {
        Ok(request_key) => request_key,
        Err(e) => {
            error = LibWalletError::from(WalletError::OutputManagerError(e)).code;
            ptr::swap(error_out, &mut error as *mut c_int);
            0
        },
    }
}

/// This function will tell the wallet to query the set base node to confirm the status of mined transactions.
///
/// ## Arguments
/// `wallet` - The TariWallet pointer
/// `error_out` - Pointer to an int which will be modified to an error code should one occur, may not be null. Functions
/// as an out parameter.
///
/// ## Returns
/// `c_ulonglong` -  Returns a unique Request Key that is used to identify which callbacks refer to this specific sync
/// request. Note the result will be 0 if there was an error
///
/// # Safety
/// None
#[no_mangle]
pub unsafe extern "C" fn wallet_start_transaction_validation(
    wallet: *mut TariWallet,
    error_out: *mut c_int,
) -> c_ulonglong {
    let mut error = 0;
    ptr::swap(error_out, &mut error as *mut c_int);
    if wallet.is_null() {
        error = LibWalletError::from(InterfaceError::NullError("wallet".to_string())).code;
        ptr::swap(error_out, &mut error as *mut c_int);
        return 0;
    }

    if let Err(e) = (*wallet).runtime.block_on(
        (*wallet)
            .wallet
            .store_and_forward_requester
            .request_saf_messages_from_neighbours(),
    ) {
        error = LibWalletError::from(e).code;
        ptr::swap(error_out, &mut error as *mut c_int);
        return 0;
    }

    match (*wallet)
        .runtime
        .block_on((*wallet).wallet.transaction_service.validate_transactions())
    {
        Ok(request_key) => request_key.as_u64(),
        Err(e) => {
            error = LibWalletError::from(WalletError::TransactionServiceError(e)).code;
            ptr::swap(error_out, &mut error as *mut c_int);
            0
        },
    }
}

/// This function will tell the wallet retart any broadcast protocols for completed transactions. Ideally this should be
/// called after a successfuly Transaction Validation is complete
///
/// ## Arguments
/// `wallet` - The TariWallet pointer
/// `error_out` - Pointer to an int which will be modified to an error code should one occur, may not be null. Functions
/// as an out parameter.
///
/// ## Returns
/// `bool` -  Returns a boolean value indicating if the launch was success or not.
///
/// # Safety
/// None
#[no_mangle]
pub unsafe extern "C" fn wallet_restart_transaction_broadcast(wallet: *mut TariWallet, error_out: *mut c_int) -> bool {
    let mut error = 0;
    ptr::swap(error_out, &mut error as *mut c_int);
    if wallet.is_null() {
        error = LibWalletError::from(InterfaceError::NullError("wallet".to_string())).code;
        ptr::swap(error_out, &mut error as *mut c_int);
        return false;
    }

    if let Err(e) = (*wallet).runtime.block_on(
        (*wallet)
            .wallet
            .store_and_forward_requester
            .request_saf_messages_from_neighbours(),
    ) {
        error = LibWalletError::from(e).code;
        ptr::swap(error_out, &mut error as *mut c_int);
        return false;
    }

    match (*wallet)
        .runtime
        .block_on((*wallet).wallet.transaction_service.restart_broadcast_protocols())
    {
        Ok(()) => true,
        Err(e) => {
            error = LibWalletError::from(WalletError::TransactionServiceError(e)).code;
            ptr::swap(error_out, &mut error as *mut c_int);
            false
        },
    }
}

/// This function will tell the wallet to do a coin split.
///
/// ## Arguments
/// `wallet` - The TariWallet pointer
/// `amount` - The amount to split
/// `count` - The number of times to split the amount
/// `fee` - The transaction fee
/// `msg` - Message for split
/// `lock_height` - The number of bocks to lock the transaction for
/// `error_out` - Pointer to an int which will be modified to an error code should one occur, may not be null. Functions
/// as an out parameter.
///
/// ## Returns
/// `c_ulonglong` - Returns the transaction id.
///
/// # Safety
/// None
#[no_mangle]
pub unsafe extern "C" fn wallet_coin_split(
    wallet: *mut TariWallet,
    amount: c_ulonglong,
    count: c_ulonglong,
    fee: c_ulonglong,
    msg: *const c_char,
    lock_height: c_ulonglong,
    error_out: *mut c_int,
) -> c_ulonglong {
    let mut error = 0;
    ptr::swap(error_out, &mut error as *mut c_int);
    if wallet.is_null() {
        error = LibWalletError::from(InterfaceError::NullError("wallet".to_string())).code;
        ptr::swap(error_out, &mut error as *mut c_int);
    }

    let message;

    if msg.is_null() {
        message = "Coin Split".to_string()
    } else {
        match CStr::from_ptr(msg).to_str() {
            Ok(v) => {
                message = v.to_owned();
            },
            _ => {
                message = "Coin Split".to_string();
            },
        }
    };

    match (*wallet).runtime.block_on((*wallet).wallet.coin_split(
        MicroTari(amount),
        count as usize,
        MicroTari(fee),
        message,
        Some(lock_height),
    )) {
        Ok(request_key) => request_key.as_u64(),
        Err(e) => {
            error = LibWalletError::from(e).code;
            ptr::swap(error_out, &mut error as *mut c_int);
            0
        },
    }
}

/// Gets the seed words representing the seed private key of the provided `TariWallet`.
///
/// ## Arguments
/// `wallet` - The TariWallet pointer
/// `error_out` - Pointer to an int which will be modified to an error code should one occur, may not be null. Functions
/// as an out parameter.
///
/// ## Returns
/// `*mut TariSeedWords` - A collection of the seed words
///
/// # Safety
/// The ```tari_seed_words_destroy``` method must be called when finished with a
/// TariSeedWords to prevent a memory leak
#[no_mangle]
pub unsafe extern "C" fn wallet_get_seed_words(wallet: *mut TariWallet, error_out: *mut c_int) -> *mut TariSeedWords {
    let mut error = 0;
    ptr::swap(error_out, &mut error as *mut c_int);
    if wallet.is_null() {
        error = LibWalletError::from(InterfaceError::NullError("wallet".to_string())).code;
        ptr::swap(error_out, &mut error as *mut c_int);
        return ptr::null_mut();
    }

    match (*wallet)
        .runtime
        .block_on((*wallet).wallet.get_seed_words(&MnemonicLanguage::English))
    {
        Ok(seed_words) => Box::into_raw(Box::new(TariSeedWords(seed_words))),
        Err(e) => {
            error = LibWalletError::from(e).code;
            ptr::swap(error_out, &mut error as *mut c_int);
            ptr::null_mut()
        },
    }
}

/// Set the power mode of the wallet to Low Power mode which will reduce the amount of network operations the wallet
/// performs to conserve power
///
/// ## Arguments
/// `wallet` - The TariWallet pointer
/// `error_out` - Pointer to an int which will be modified to an error code should one occur, may not be null. Functions
/// as an out parameter.
/// # Safety
/// None
#[no_mangle]
pub unsafe extern "C" fn wallet_set_low_power_mode(wallet: *mut TariWallet, error_out: *mut c_int) {
    let mut error = 0;
    ptr::swap(error_out, &mut error as *mut c_int);
    if wallet.is_null() {
        error = LibWalletError::from(InterfaceError::NullError("wallet".to_string())).code;
        ptr::swap(error_out, &mut error as *mut c_int);
        return;
    }

    if let Err(e) = (*wallet)
        .runtime
        .block_on((*wallet).wallet.transaction_service.set_low_power_mode())
    {
        error = LibWalletError::from(WalletError::TransactionServiceError(e)).code;
        ptr::swap(error_out, &mut error as *mut c_int);
    }
}

/// Set the power mode of the wallet to Normal Power mode which will then use the standard level of network traffic
///
/// ## Arguments
/// `wallet` - The TariWallet pointer
/// `error_out` - Pointer to an int which will be modified to an error code should one occur, may not be null. Functions
/// as an out parameter.
/// # Safety
/// None
#[no_mangle]
pub unsafe extern "C" fn wallet_set_normal_power_mode(wallet: *mut TariWallet, error_out: *mut c_int) {
    let mut error = 0;
    ptr::swap(error_out, &mut error as *mut c_int);
    if wallet.is_null() {
        error = LibWalletError::from(InterfaceError::NullError("wallet".to_string())).code;
        ptr::swap(error_out, &mut error as *mut c_int);
        return;
    }

    if let Err(e) = (*wallet)
        .runtime
        .block_on((*wallet).wallet.transaction_service.set_normal_power_mode())
    {
        error = LibWalletError::from(WalletError::TransactionServiceError(e)).code;
        ptr::swap(error_out, &mut error as *mut c_int);
    }
}

/// Apply encryption to the databases used in this wallet using the provided passphrase. If the databases are already
/// encrypted this function will fail.
///
/// ## Arguments
/// `wallet` - The TariWallet pointer
/// `passphrase` - A string that represents the passphrase will be used to encrypt the databases for this
/// wallet. Once encrypted the passphrase will be required to start a wallet using these databases
/// `error_out` - Pointer to an int which will be modified to an error code should one occur, may not be null. Functions
/// as an out parameter.
/// # Safety
/// None
#[no_mangle]
pub unsafe extern "C" fn wallet_apply_encryption(
    wallet: *mut TariWallet,
    passphrase: *const c_char,
    error_out: *mut c_int,
) {
    let mut error = 0;
    ptr::swap(error_out, &mut error as *mut c_int);
    if wallet.is_null() {
        error = LibWalletError::from(InterfaceError::NullError("wallet".to_string())).code;
        ptr::swap(error_out, &mut error as *mut c_int);
        return;
    }

    if passphrase.is_null() {
        error = LibWalletError::from(InterfaceError::NullError("passphrase".to_string())).code;
        ptr::swap(error_out, &mut error as *mut c_int);
        return;
    }

    let pf = CStr::from_ptr(passphrase)
        .to_str()
        .expect("A non-null passphrase should be able to be converted to string")
        .to_owned();

    if let Err(e) = (*wallet).runtime.block_on((*wallet).wallet.apply_encryption(pf)) {
        error = LibWalletError::from(e).code;
        ptr::swap(error_out, &mut error as *mut c_int);
    }
}

/// Remove encryption to the databases used in this wallet. If this wallet is currently encrypted this encryption will
/// be removed. If it is not encrypted then this function will still succeed to make the operation idempotent
///
/// ## Arguments
/// `wallet` - The TariWallet pointer
/// `error_out` - Pointer to an int which will be modified to an error code should one occur, may not be null. Functions
/// as an out parameter.
/// # Safety
/// None
#[no_mangle]
pub unsafe extern "C" fn wallet_remove_encryption(wallet: *mut TariWallet, error_out: *mut c_int) {
    let mut error = 0;
    ptr::swap(error_out, &mut error as *mut c_int);
    if wallet.is_null() {
        error = LibWalletError::from(InterfaceError::NullError("wallet".to_string())).code;
        ptr::swap(error_out, &mut error as *mut c_int);
        return;
    }

    if let Err(e) = (*wallet).runtime.block_on((*wallet).wallet.remove_encryption()) {
        error = LibWalletError::from(e).code;
        ptr::swap(error_out, &mut error as *mut c_int);
    }
}

/// Set a Key Value in the Wallet storage used for Client Key Value store
///
/// ## Arguments
/// `wallet` - The TariWallet pointer.
/// `key` - The pointer to a Utf8 string representing the Key
/// `value` - The pointer to a Utf8 string representing the Value ot be stored
/// `error_out` - Pointer to an int which will be modified to an error code should one occur, may not be null. Functions
/// as an out parameter.
///
/// ## Returns
/// `bool` - Return a boolean value indicating the operation's success or failure. The error_ptr will hold the error
/// code if there was a failure
///
/// # Safety
/// None
#[no_mangle]
pub unsafe extern "C" fn wallet_set_key_value(
    wallet: *mut TariWallet,
    key: *const c_char,
    value: *const c_char,
    error_out: *mut c_int,
) -> bool {
    let mut error = 0;
    ptr::swap(error_out, &mut error as *mut c_int);

    if wallet.is_null() {
        error = LibWalletError::from(InterfaceError::NullError("wallet".to_string())).code;
        ptr::swap(error_out, &mut error as *mut c_int);
        return false;
    }

    let key_string;
    if key.is_null() {
        error = LibWalletError::from(InterfaceError::NullError("key".to_string())).code;
        ptr::swap(error_out, &mut error as *mut c_int);
        return false;
    } else {
        match CStr::from_ptr(key).to_str() {
            Ok(v) => {
                key_string = v.to_owned();
            },
            _ => {
                error = LibWalletError::from(InterfaceError::PointerError("key".to_string())).code;
                ptr::swap(error_out, &mut error as *mut c_int);
                return false;
            },
        }
    }

    let value_string;
    if value.is_null() {
        error = LibWalletError::from(InterfaceError::NullError("value".to_string())).code;
        ptr::swap(error_out, &mut error as *mut c_int);
        return false;
    } else {
        match CStr::from_ptr(value).to_str() {
            Ok(v) => {
                value_string = v.to_owned();
            },
            _ => {
                error = LibWalletError::from(InterfaceError::PointerError("value".to_string())).code;
                ptr::swap(error_out, &mut error as *mut c_int);
                return false;
            },
        }
    }

    match (*wallet)
        .runtime
        .block_on((*wallet).wallet.db.set_client_key_value(key_string, value_string))
    {
        Ok(_) => true,
        Err(e) => {
            error = LibWalletError::from(WalletError::WalletStorageError(e)).code;
            ptr::swap(error_out, &mut error as *mut c_int);
            false
        },
    }
}

/// get a stored Value that was previously stored in the Wallet storage used for Client Key Value store
///
/// ## Arguments
/// `wallet` - The TariWallet pointer.
/// `key` - The pointer to a Utf8 string representing the Key
/// `error_out` - Pointer to an int which will be modified to an error code should one occur, may not be null. Functions
/// as an out parameter.
///
/// ## Returns
/// `*mut c_char` - Returns a pointer to a char array of the Value string. Note that it returns an null pointer if an
/// error occured.
///
/// # Safety
/// The ```string_destroy``` method must be called when finished with a string from rust to prevent a memory leak
#[no_mangle]
pub unsafe extern "C" fn wallet_get_value(
    wallet: *mut TariWallet,
    key: *const c_char,
    error_out: *mut c_int,
) -> *mut c_char {
    let mut error = 0;
    ptr::swap(error_out, &mut error as *mut c_int);

    if wallet.is_null() {
        error = LibWalletError::from(InterfaceError::NullError("wallet".to_string())).code;
        ptr::swap(error_out, &mut error as *mut c_int);
        return ptr::null_mut();
    }

    let key_string;
    if key.is_null() {
        error = LibWalletError::from(InterfaceError::NullError("key".to_string())).code;
        ptr::swap(error_out, &mut error as *mut c_int);
        return ptr::null_mut();
    } else {
        match CStr::from_ptr(key).to_str() {
            Ok(v) => {
                key_string = v.to_owned();
            },
            _ => {
                error = LibWalletError::from(InterfaceError::PointerError("key".to_string())).code;
                ptr::swap(error_out, &mut error as *mut c_int);
                return ptr::null_mut();
            },
        }
    }

    match (*wallet)
        .runtime
        .block_on((*wallet).wallet.db.get_client_key_value(key_string))
    {
        Ok(result) => match result {
            None => {
                error = LibWalletError::from(WalletError::WalletStorageError(WalletStorageError::ValuesNotFound)).code;
                ptr::swap(error_out, &mut error as *mut c_int);
                ptr::null_mut()
            },
            Some(value) => {
                let v = CString::new(value).expect("Should be able to make a CString");
                CString::into_raw(v)
            },
        },
        Err(e) => {
            error = LibWalletError::from(WalletError::WalletStorageError(e)).code;
            ptr::swap(error_out, &mut error as *mut c_int);
            ptr::null_mut()
        },
    }
}

/// Clears a Value for the provided Key Value in the Wallet storage used for Client Key Value store
///
/// ## Arguments
/// `wallet` - The TariWallet pointer.
/// `key` - The pointer to a Utf8 string representing the Key
/// `error_out` - Pointer to an int which will be modified to an error code should one occur, may not be null. Functions
/// as an out parameter.
///
/// ## Returns
/// `bool` - Return a boolean value indicating the operation's success or failure. The error_ptr will hold the error
/// code if there was a failure
///
/// # Safety
/// None
#[no_mangle]
pub unsafe extern "C" fn wallet_clear_value(
    wallet: *mut TariWallet,
    key: *const c_char,
    error_out: *mut c_int,
) -> bool {
    let mut error = 0;
    ptr::swap(error_out, &mut error as *mut c_int);

    if wallet.is_null() {
        error = LibWalletError::from(InterfaceError::NullError("wallet".to_string())).code;
        ptr::swap(error_out, &mut error as *mut c_int);
        return false;
    }

    let key_string;
    if key.is_null() {
        error = LibWalletError::from(InterfaceError::NullError("key".to_string())).code;
        ptr::swap(error_out, &mut error as *mut c_int);
        return false;
    } else {
        match CStr::from_ptr(key).to_str() {
            Ok(v) => {
                key_string = v.to_owned();
            },
            _ => {
                error = LibWalletError::from(InterfaceError::PointerError("key".to_string())).code;
                ptr::swap(error_out, &mut error as *mut c_int);
                return false;
            },
        }
    }

    match (*wallet)
        .runtime
        .block_on((*wallet).wallet.db.clear_client_value(key_string))
    {
        Ok(result) => result,
        Err(e) => {
            error = LibWalletError::from(WalletError::WalletStorageError(e)).code;
            ptr::swap(error_out, &mut error as *mut c_int);
            false
        },
    }
}

/// Check if a Wallet has the data of an In Progress Recovery in its database.
///
/// ## Arguments
/// `wallet` - The TariWallet pointer.
/// `error_out` - Pointer to an int which will be modified to an error code should one occur, may not be null. Functions
/// as an out parameter.
///
/// ## Returns
/// `bool` - Return a boolean value indicating whether there is an in progress recovery or not. An error will also
/// result in a false result.
///
/// # Safety
/// None
#[no_mangle]
pub unsafe extern "C" fn wallet_is_recovery_in_progress(wallet: *mut TariWallet, error_out: *mut c_int) -> bool {
    let mut error = 0;
    ptr::swap(error_out, &mut error as *mut c_int);

    if wallet.is_null() {
        error = LibWalletError::from(InterfaceError::NullError("wallet".to_string())).code;
        ptr::swap(error_out, &mut error as *mut c_int);
        return false;
    }

    match (*wallet).runtime.block_on((*wallet).wallet.is_recovery_in_progress()) {
        Ok(result) => result,
        Err(e) => {
            error = LibWalletError::from(e).code;
            ptr::swap(error_out, &mut error as *mut c_int);
            false
        },
    }
}

/// Starts the Wallet recovery process.
///
/// ## Arguments
/// `wallet` - The TariWallet pointer.
/// `base_node_public_key` - The TariPublicKey pointer of the Base Node the recovery process will use
/// `recovery_progress_callback` - The callback function pointer that will be used to asynchronously communicate
/// progress to the client. The first argument of the callback is an event enum encoded as a u8 as follows:
/// ```
/// enum RecoveryEvent {
///     ConnectingToBaseNode,       // 0
///     ConnectedToBaseNode,        // 1
///     ConnectionToBaseNodeFailed, // 2
///     Progress,                   // 3
///     Completed,                  // 4
///     ScanningRoundFailed,        // 5
///     RecoveryFailed,             // 6
/// }
/// ```
/// The second and third arguments are u64 values that will contain different information depending on the event
/// that triggered the callback. The meaning of the second and third argument for each event are as follows:
///     - ConnectingToBaseNode, 0, 0
///     - ConnectedToBaseNode, 0, 1
///     - ConnectionToBaseNodeFailed, number of retries, retry limit
///     - Progress, current block, total number of blocks
///     - Completed, total number of UTXO's recovered, MicroTari recovered,
///     - ScanningRoundFailed, number of retries, retry limit
///     - RecoveryFailed, 0, 0
///
/// If connection to a base node is successful the flow of callbacks should be:
///     - The process will start with a callback with `ConnectingToBaseNode` showing a connection is being attempted
///       this could be repeated multiple times until a connection is made.
///     - The next a callback with `ConnectedToBaseNode` indicate a successful base node connection and process has
///       started
///     - In Progress callbacks will be of the form (n, m) where n < m
///     - If the process completed successfully then the final `Completed` callback will return how many UTXO's were
///       scanned and how much MicroTari was recovered
///     - If there is an error in the connection process then the `ConnectionToBaseNodeFailed` will be returned
///     - If there is a minor error in scanning then `ScanningRoundFailed` will be returned and another connection/sync
///       attempt will be made
///     - If a unrecoverable error occurs the `RecoveryFailed` event will be returned and the client will need to start
///       a new process.
///
/// `recovered_output_message` - A string that will be used as the message for any recovered outputs. If Null the
/// default     message will be used
///
/// `error_out` - Pointer to an int which will be modified to an error code should one occur, may not be null. Functions
/// as an out parameter.
///
/// ## Returns
/// `bool` - Return a boolean value indicating whether the process started successfully or not, the process will
/// continue to run asynchronously and communicate it progress via the callback. An error will also produce a false
/// result.
///
/// # Safety
/// None
#[no_mangle]
pub unsafe extern "C" fn wallet_start_recovery(
    wallet: *mut TariWallet,
    base_node_public_key: *mut TariPublicKey,
    recovery_progress_callback: unsafe extern "C" fn(u8, u64, u64),
    recovered_output_message: *const c_char,
    error_out: *mut c_int,
) -> bool {
    let mut error = 0;
    ptr::swap(error_out, &mut error as *mut c_int);

    if wallet.is_null() {
        error = LibWalletError::from(InterfaceError::NullError("wallet".to_string())).code;
        ptr::swap(error_out, &mut error as *mut c_int);
        return false;
    }

    let shutdown_signal = (*wallet).shutdown.to_signal();
    let peer_public_keys: Vec<TariPublicKey> = vec![(*base_node_public_key).clone()];
    let mut recovery_task_builder = UtxoScannerService::<WalletSqliteDatabase>::builder();

    if !recovered_output_message.is_null() {
        let message_str;
        match CStr::from_ptr(recovered_output_message).to_str() {
            Ok(v) => {
                message_str = v.to_owned();
            },
            _ => {
                error = LibWalletError::from(InterfaceError::PointerError("recovered_output_message".to_string())).code;
                ptr::swap(error_out, &mut error as *mut c_int);
                return false;
            },
        }
        recovery_task_builder.with_recovery_message(message_str);
    }

    let mut recovery_task = recovery_task_builder
        .with_peers(peer_public_keys)
        .with_retry_limit(10)
        .build_with_wallet(&(*wallet).wallet, shutdown_signal);

    let event_stream = recovery_task.get_event_receiver();
    let recovery_join_handle = (*wallet).runtime.spawn(recovery_task.run());

    // Spawn a task to monitor the recovery process events and call the callback appropriately
    (*wallet).runtime.spawn(recovery_event_monitoring(
        event_stream,
        recovery_join_handle,
        recovery_progress_callback,
    ));

    true
}

/// Set the text message that is applied to a detected One-Side payment transaction when it is scanned from the
/// blockchain
///
/// ## Arguments
/// `wallet` - The TariWallet pointer.
/// `message` - The pointer to a Utf8 string representing the Message
/// `error_out` - Pointer to an int which will be modified to an error code should one occur, may not be null. Functions
/// as an out parameter.
///
/// ## Returns
/// `bool` - Return a boolean value indicating the operation's success or failure. The error_ptr will hold the error
/// code if there was a failure
///
/// # Safety
/// None
#[no_mangle]
pub unsafe extern "C" fn wallet_set_one_sided_payment_message(
    wallet: *mut TariWallet,
    message: *const c_char,
    error_out: *mut c_int,
) -> bool {
    let mut error = 0;
    ptr::swap(error_out, &mut error as *mut c_int);

    if wallet.is_null() {
        error = LibWalletError::from(InterfaceError::NullError("wallet".to_string())).code;
        ptr::swap(error_out, &mut error as *mut c_int);
        return false;
    }

    let message_string;
    if message.is_null() {
        error = LibWalletError::from(InterfaceError::NullError("message".to_string())).code;
        ptr::swap(error_out, &mut error as *mut c_int);
        return false;
    } else {
        match CStr::from_ptr(message).to_str() {
            Ok(v) => {
                message_string = v.to_owned();
            },
            _ => {
                error = LibWalletError::from(InterfaceError::PointerError("message".to_string())).code;
                ptr::swap(error_out, &mut error as *mut c_int);
                return false;
            },
        }
    }

    (*wallet)
        .wallet
        .utxo_scanner_service
        .set_one_sided_payment_message(message_string);

    true
}

/// This function will produce a partial backup of the specified wallet database file. This backup will be written to
/// the provided file (full path must include the filename and extension) and will include the full wallet db but will
/// clear the sensitive Master Private Key
///
/// ## Arguments
/// `original_file_path` - The full path of the original database file to be backed up, including the file name and
/// extension `backup_file_path` - The full path, including the file name and extension, of where the backup db will be
/// written `error_out` - Pointer to an int which will be modified to an error code should one occur, may not be null.
/// Functions as an out parameter.
///
/// ## Returns
///
/// # Safety
/// None
#[no_mangle]
pub unsafe extern "C" fn file_partial_backup(
    original_file_path: *const c_char,
    backup_file_path: *const c_char,
    error_out: *mut c_int,
) {
    let mut error = 0;
    ptr::swap(error_out, &mut error as *mut c_int);

    let original_path_string;
    if original_file_path.is_null() {
        error = LibWalletError::from(InterfaceError::NullError("original_file_path".to_string())).code;
        ptr::swap(error_out, &mut error as *mut c_int);
        return;
    } else {
        match CStr::from_ptr(original_file_path).to_str() {
            Ok(v) => {
                original_path_string = v.to_owned();
            },
            _ => {
                error = LibWalletError::from(InterfaceError::PointerError("original_file_path".to_string())).code;
                ptr::swap(error_out, &mut error as *mut c_int);
                return;
            },
        }
    }
    let original_path = PathBuf::from(original_path_string);

    let backup_path_string;
    if backup_file_path.is_null() {
        error = LibWalletError::from(InterfaceError::NullError("backup_file_path".to_string())).code;
        ptr::swap(error_out, &mut error as *mut c_int);
        return;
    } else {
        match CStr::from_ptr(backup_file_path).to_str() {
            Ok(v) => {
                backup_path_string = v.to_owned();
            },
            _ => {
                error = LibWalletError::from(InterfaceError::PointerError("backup_file_path".to_string())).code;
                ptr::swap(error_out, &mut error as *mut c_int);
                return;
            },
        }
    }
    let backup_path = PathBuf::from(backup_path_string);

    let runtime = Runtime::new();
    match runtime {
        Ok(runtime) => match runtime.block_on(partial_wallet_backup(original_path, backup_path)) {
            Ok(_) => (),
            Err(e) => {
                error = LibWalletError::from(WalletError::WalletStorageError(e)).code;
                ptr::swap(error_out, &mut error as *mut c_int);
            },
        },
        Err(e) => {
            error = LibWalletError::from(InterfaceError::TokioError(e.to_string())).code;
            ptr::swap(error_out, &mut error as *mut c_int);
        },
    }
}

/// Gets the current emoji set
///
/// ## Arguments
/// `()` - Does not take any arguments
///
/// ## Returns
/// `*mut EmojiSet` - Pointer to the created EmojiSet.
///
/// # Safety
/// The ```emoji_set_destroy``` function must be called when finished with a ByteVector to prevent a memory leak
#[no_mangle]
pub unsafe extern "C" fn get_emoji_set() -> *mut EmojiSet {
    let current_emoji_set = emoji_set();
    let mut emoji_set: Vec<ByteVector> = Vec::with_capacity(current_emoji_set.len());
    for emoji in current_emoji_set.iter() {
        let mut b = [0; 4]; // emojis are 4 bytes, unicode character
        let emoji_char = ByteVector(emoji.encode_utf8(&mut b).as_bytes().to_vec());
        emoji_set.push(emoji_char);
    }
    let result = EmojiSet(emoji_set);
    Box::into_raw(Box::new(result))
}

/// Gets the length of the current emoji set
///
/// ## Arguments
/// `*mut EmojiSet` - Pointer to emoji set
///
/// ## Returns
/// `c_int` - Pointer to the created EmojiSet.
///
/// # Safety
/// None
#[no_mangle]
pub unsafe extern "C" fn emoji_set_get_length(emoji_set: *const EmojiSet, error_out: *mut c_int) -> c_uint {
    let mut error = 0;
    ptr::swap(error_out, &mut error as *mut c_int);
    if emoji_set.is_null() {
        error = LibWalletError::from(InterfaceError::NullError("emoji_set".to_string())).code;
        ptr::swap(error_out, &mut error as *mut c_int);
        return 0;
    }
    (*emoji_set).0.len() as c_uint
}

/// Gets a ByteVector at position in a EmojiSet
///
/// ## Arguments
/// `emoji_set` - The pointer to a EmojiSet
/// `position` - The integer position
/// `error_out` - Pointer to an int which will be modified to an error code should one occur, may not be null. Functions
/// as an out parameter.
///
/// ## Returns
/// `ByteVector` - Returns a ByteVector. Note that the ByteVector will be null if ptr
/// is null or if the position is invalid
///
/// # Safety
/// The ```byte_vector_destroy``` function must be called when finished with the ByteVector to prevent a memory leak.
#[no_mangle]
pub unsafe extern "C" fn emoji_set_get_at(
    emoji_set: *const EmojiSet,
    position: c_uint,
    error_out: *mut c_int,
) -> *mut ByteVector {
    let mut error = 0;
    ptr::swap(error_out, &mut error as *mut c_int);
    if emoji_set.is_null() {
        error = LibWalletError::from(InterfaceError::NullError("emoji_set".to_string())).code;
        ptr::swap(error_out, &mut error as *mut c_int);
        return ptr::null_mut();
    }
    let last_index = emoji_set_get_length(emoji_set, error_out) - 1;
    if position > last_index {
        error = LibWalletError::from(InterfaceError::PositionInvalidError).code;
        ptr::swap(error_out, &mut error as *mut c_int);
        return ptr::null_mut();
    }
    let result = (*emoji_set).0[position as usize].clone();
    Box::into_raw(Box::new(result))
}

/// Frees memory for a EmojiSet
///
/// ## Arguments
/// `emoji_set` - The EmojiSet pointer
///
/// ## Returns
/// `()` - Does not return a value, equivalent to void in C
///
/// # Safety
/// None
#[no_mangle]
pub unsafe extern "C" fn emoji_set_destroy(emoji_set: *mut EmojiSet) {
    if !emoji_set.is_null() {
        Box::from_raw(emoji_set);
    }
}

/// Frees memory for a TariWallet
///
/// ## Arguments
/// `wallet` - The TariWallet pointer
///
/// ## Returns
/// `()` - Does not return a value, equivalent to void in C
///
/// # Safety
/// None
#[no_mangle]
pub unsafe extern "C" fn wallet_destroy(wallet: *mut TariWallet) {
    if !wallet.is_null() {
        let mut w = Box::from_raw(wallet);
        w.shutdown.trigger();
        w.runtime.block_on(w.wallet.wait_until_shutdown());
    }
}

/// This function will log the provided string at debug level. To be used to have a client log messages to the LibWallet
/// logs.
///
/// ## Arguments
/// `msg` - A string that will be logged at the debug level. If msg is null nothing will be done.
/// `error_out` - Pointer to an int which will be modified to an error code should one occur, may not be null. Functions
/// as an out parameter.
///
/// # Safety
/// None
#[no_mangle]
pub unsafe extern "C" fn log_debug_message(msg: *const c_char, error_out: *mut c_int) {
    let mut error = 0;
    ptr::swap(error_out, &mut error as *mut c_int);
    let message;
    if !msg.is_null() {
        match CStr::from_ptr(msg).to_str() {
            Ok(v) => {
                message = v.to_owned();
            },
            _ => {
                error = LibWalletError::from(InterfaceError::PointerError("msg".to_string())).code;
                ptr::swap(error_out, &mut error as *mut c_int);
                return;
            },
        }
        debug!(target: LOG_TARGET, "{}", message);
    }
}

#[cfg(test)]
mod test {
    use std::{
        ffi::CString,
        path::Path,
        str::{from_utf8, FromStr},
        sync::Mutex,
    };

    use libc::{c_char, c_uchar, c_uint};
    use tari_common_types::{emoji, transaction::TransactionStatus};
    use tari_core::{
        covenant,
        transactions::test_helpers::{create_unblinded_output, TestParams},
    };
    use tari_key_manager::{mnemonic::MnemonicLanguage, mnemonic_wordlists};
    use tari_test_utils::random;
    use tari_wallet::{
        storage::sqlite_utilities::run_migration_and_create_sqlite_connection,
        transaction_service::handle::TransactionSendStatus,
    };
    use tempfile::tempdir;

    use crate::*;

    fn type_of<T>(_: T) -> String {
        std::any::type_name::<T>().to_string()
    }

    #[allow(dead_code)]
    #[derive(Debug)]
    #[allow(clippy::struct_excessive_bools)]
    struct CallbackState {
        pub received_tx_callback_called: bool,
        pub received_tx_reply_callback_called: bool,
        pub received_finalized_tx_callback_called: bool,
        pub broadcast_tx_callback_called: bool,
        pub mined_tx_callback_called: bool,
        pub mined_tx_unconfirmed_callback_called: bool,
        pub scanned_tx_callback_called: bool,
        pub scanned_tx_unconfirmed_callback_called: bool,
        pub transaction_send_result_callback: bool,
        pub tx_cancellation_callback_called: bool,
        pub callback_txo_validation_complete: bool,
        pub callback_contacts_liveness_data_updated: bool,
        pub callback_balance_updated: bool,
        pub callback_transaction_validation_complete: bool,
    }

    impl CallbackState {
        fn new() -> Self {
            Self {
                received_tx_callback_called: false,
                received_tx_reply_callback_called: false,
                received_finalized_tx_callback_called: false,
                broadcast_tx_callback_called: false,
                mined_tx_callback_called: false,
                mined_tx_unconfirmed_callback_called: false,
                scanned_tx_callback_called: false,
                scanned_tx_unconfirmed_callback_called: false,
                transaction_send_result_callback: false,
                tx_cancellation_callback_called: false,
                callback_txo_validation_complete: false,
                callback_contacts_liveness_data_updated: false,
                callback_balance_updated: false,
                callback_transaction_validation_complete: false,
            }
        }
    }

    lazy_static! {
        static ref CALLBACK_STATE_FFI: Mutex<CallbackState> = Mutex::new(CallbackState::new());
    }

    unsafe extern "C" fn received_tx_callback(tx: *mut TariPendingInboundTransaction) {
        assert!(!tx.is_null());
        assert_eq!(
            type_of((*tx).clone()),
            std::any::type_name::<TariPendingInboundTransaction>()
        );
        let mut lock = CALLBACK_STATE_FFI.lock().unwrap();
        lock.received_tx_callback_called = true;
        drop(lock);
        pending_inbound_transaction_destroy(tx);
    }

    unsafe extern "C" fn received_tx_reply_callback(tx: *mut TariCompletedTransaction) {
        assert!(!tx.is_null());
        assert_eq!(
            type_of((*tx).clone()),
            std::any::type_name::<TariCompletedTransaction>()
        );
        assert_eq!((*tx).status, TransactionStatus::Completed);
        let mut lock = CALLBACK_STATE_FFI.lock().unwrap();
        lock.received_tx_reply_callback_called = true;
        drop(lock);
        completed_transaction_destroy(tx);
    }

    unsafe extern "C" fn received_tx_finalized_callback(tx: *mut TariCompletedTransaction) {
        assert!(!tx.is_null());
        assert_eq!(
            type_of((*tx).clone()),
            std::any::type_name::<TariCompletedTransaction>()
        );
        assert_eq!((*tx).status, TransactionStatus::Completed);
        let mut lock = CALLBACK_STATE_FFI.lock().unwrap();
        lock.received_finalized_tx_callback_called = true;
        drop(lock);
        completed_transaction_destroy(tx);
    }

    unsafe extern "C" fn broadcast_callback(tx: *mut TariCompletedTransaction) {
        assert!(!tx.is_null());
        assert_eq!(
            type_of((*tx).clone()),
            std::any::type_name::<TariCompletedTransaction>()
        );
        let mut lock = CALLBACK_STATE_FFI.lock().unwrap();
        lock.broadcast_tx_callback_called = true;
        drop(lock);
        assert_eq!((*tx).status, TransactionStatus::Broadcast);
        completed_transaction_destroy(tx);
    }

    unsafe extern "C" fn mined_callback(tx: *mut TariCompletedTransaction) {
        assert!(!tx.is_null());
        assert_eq!(
            type_of((*tx).clone()),
            std::any::type_name::<TariCompletedTransaction>()
        );
        assert_eq!((*tx).status, TransactionStatus::MinedUnconfirmed);
        let mut lock = CALLBACK_STATE_FFI.lock().unwrap();
        lock.mined_tx_callback_called = true;
        drop(lock);
        completed_transaction_destroy(tx);
    }

    unsafe extern "C" fn mined_unconfirmed_callback(tx: *mut TariCompletedTransaction, _confirmations: u64) {
        assert!(!tx.is_null());
        assert_eq!(
            type_of((*tx).clone()),
            std::any::type_name::<TariCompletedTransaction>()
        );
        assert_eq!((*tx).status, TransactionStatus::MinedUnconfirmed);
        let mut lock = CALLBACK_STATE_FFI.lock().unwrap();
        lock.mined_tx_unconfirmed_callback_called = true;
        let mut error = 0;
        let error_ptr = &mut error as *mut c_int;
        let kernel = completed_transaction_get_transaction_kernel(tx, error_ptr);
        let excess_hex_ptr = transaction_kernel_get_excess_hex(kernel, error_ptr);
        let excess_hex = CString::from_raw(excess_hex_ptr).to_str().unwrap().to_owned();
        assert!(!excess_hex.is_empty());
        let nonce_hex_ptr = transaction_kernel_get_excess_public_nonce_hex(kernel, error_ptr);
        let nonce_hex = CString::from_raw(nonce_hex_ptr).to_str().unwrap().to_owned();
        assert!(!nonce_hex.is_empty());
        let sig_hex_ptr = transaction_kernel_get_excess_signature_hex(kernel, error_ptr);
        let sig_hex = CString::from_raw(sig_hex_ptr).to_str().unwrap().to_owned();
        assert!(!sig_hex.is_empty());
        string_destroy(excess_hex_ptr as *mut c_char);
        string_destroy(sig_hex_ptr as *mut c_char);
        string_destroy(nonce_hex_ptr);
        transaction_kernel_destroy(kernel);
        drop(lock);
        completed_transaction_destroy(tx);
    }

    unsafe extern "C" fn scanned_callback(tx: *mut TariCompletedTransaction) {
        assert!(!tx.is_null());
        assert_eq!(
            type_of((*tx).clone()),
            std::any::type_name::<TariCompletedTransaction>()
        );
        assert_eq!((*tx).status, TransactionStatus::FauxConfirmed);
        let mut lock = CALLBACK_STATE_FFI.lock().unwrap();
        lock.scanned_tx_callback_called = true;
        drop(lock);
        completed_transaction_destroy(tx);
    }

    unsafe extern "C" fn scanned_unconfirmed_callback(tx: *mut TariCompletedTransaction, _confirmations: u64) {
        assert!(!tx.is_null());
        assert_eq!(
            type_of((*tx).clone()),
            std::any::type_name::<TariCompletedTransaction>()
        );
        assert_eq!((*tx).status, TransactionStatus::FauxUnconfirmed);
        let mut lock = CALLBACK_STATE_FFI.lock().unwrap();
        lock.scanned_tx_unconfirmed_callback_called = true;
        let mut error = 0;
        let error_ptr = &mut error as *mut c_int;
        let kernel = completed_transaction_get_transaction_kernel(tx, error_ptr);
        let excess_hex_ptr = transaction_kernel_get_excess_hex(kernel, error_ptr);
        let excess_hex = CString::from_raw(excess_hex_ptr).to_str().unwrap().to_owned();
        assert!(!excess_hex.is_empty());
        let nonce_hex_ptr = transaction_kernel_get_excess_public_nonce_hex(kernel, error_ptr);
        let nonce_hex = CString::from_raw(nonce_hex_ptr).to_str().unwrap().to_owned();
        assert!(!nonce_hex.is_empty());
        let sig_hex_ptr = transaction_kernel_get_excess_signature_hex(kernel, error_ptr);
        let sig_hex = CString::from_raw(sig_hex_ptr).to_str().unwrap().to_owned();
        assert!(!sig_hex.is_empty());
        string_destroy(excess_hex_ptr as *mut c_char);
        string_destroy(sig_hex_ptr as *mut c_char);
        string_destroy(nonce_hex_ptr);
        transaction_kernel_destroy(kernel);
        drop(lock);
        completed_transaction_destroy(tx);
    }

    unsafe extern "C" fn transaction_send_result_callback(_tx_id: c_ulonglong, status: *mut TransactionSendStatus) {
        assert!(!status.is_null());
        assert_eq!(
            type_of((*status).clone()),
            std::any::type_name::<TransactionSendStatus>()
        );
        transaction_send_status_destroy(status);
    }

    unsafe extern "C" fn tx_cancellation_callback(tx: *mut TariCompletedTransaction, _reason: u64) {
        assert!(!tx.is_null());
        assert_eq!(
            type_of((*tx).clone()),
            std::any::type_name::<TariCompletedTransaction>()
        );
        completed_transaction_destroy(tx);
    }

    unsafe extern "C" fn txo_validation_complete_callback(_tx_id: c_ulonglong, _result: bool) {
        // assert!(true); //optimized out by compiler
    }

    unsafe extern "C" fn contacts_liveness_data_updated_callback(_balance: *mut TariContactsLivenessData) {
        // assert!(true); //optimized out by compiler
    }

    unsafe extern "C" fn balance_updated_callback(_balance: *mut TariBalance) {
        // assert!(true); //optimized out by compiler
    }

    unsafe extern "C" fn transaction_validation_complete_callback(_tx_id: c_ulonglong, _result: bool) {
        // assert!(true); //optimized out by compiler
    }

    unsafe extern "C" fn saf_messages_received_callback() {
        // assert!(true); //optimized out by compiler
    }

    unsafe extern "C" fn connectivity_status_callback(_status: u64) {
        // assert!(true); //optimized out by compiler
    }

    const NETWORK_STRING: &str = "dibbler";

    #[test]
    fn test_bytevector() {
        unsafe {
            let mut error = 0;
            let error_ptr = &mut error as *mut c_int;
            let bytes: [c_uchar; 4] = [2, 114, 34, 255];
            let bytes_ptr = byte_vector_create(bytes.as_ptr(), bytes.len() as c_uint, error_ptr);
            assert_eq!(error, 0);
            let length = byte_vector_get_length(bytes_ptr, error_ptr);
            assert_eq!(error, 0);
            assert_eq!(length, bytes.len() as c_uint);
            let byte = byte_vector_get_at(bytes_ptr, 2, error_ptr);
            assert_eq!(error, 0);
            assert_eq!(byte, bytes[2]);
            byte_vector_destroy(bytes_ptr);
        }
    }

    #[test]
    fn test_bytevector_dont_panic() {
        unsafe {
            let mut error = 0;
            let error_ptr = &mut error as *mut c_int;
            let bytes_ptr = byte_vector_create(ptr::null_mut(), 20u32, error_ptr);
            assert_eq!(
                error,
                LibWalletError::from(InterfaceError::NullError("bytes_ptr".to_string())).code
            );
            assert_eq!(byte_vector_get_length(bytes_ptr, error_ptr), 0);
            assert_eq!(
                error,
                LibWalletError::from(InterfaceError::NullError("bytes_ptr".to_string())).code
            );
            byte_vector_destroy(bytes_ptr);
        }
    }

    #[test]
    fn test_emoji_set() {
        unsafe {
            let emoji_set = get_emoji_set();
            let compare_emoji_set = emoji::emoji_set();
            let mut error = 0;
            let error_ptr = &mut error as *mut c_int;
            let len = emoji_set_get_length(emoji_set, error_ptr);
            assert_eq!(error, 0);
            for i in 0..len {
                let emoji_byte_vector = emoji_set_get_at(emoji_set, i as c_uint, error_ptr);
                assert_eq!(error, 0);
                let emoji_byte_vector_length = byte_vector_get_length(emoji_byte_vector, error_ptr);
                assert_eq!(error, 0);
                let mut emoji_bytes = Vec::new();
                for c in 0..emoji_byte_vector_length {
                    let byte = byte_vector_get_at(emoji_byte_vector, c as c_uint, error_ptr);
                    assert_eq!(error, 0);
                    emoji_bytes.push(byte);
                }
                let emoji = char::from_str(from_utf8(emoji_bytes.as_slice()).unwrap()).unwrap();
                let compare = compare_emoji_set[i as usize] == emoji;
                byte_vector_destroy(emoji_byte_vector);
                assert!(compare);
            }
            emoji_set_destroy(emoji_set);
        }
    }

    #[test]
    fn test_transport_type_memory() {
        unsafe {
            let mut error = 0;
            let error_ptr = &mut error as *mut c_int;
            let transport = transport_memory_create();
            let _address = transport_memory_get_address(transport, error_ptr);
            assert_eq!(error, 0);
            transport_config_destroy(transport);
        }
    }

    #[test]
    fn test_transaction_send_status() {
        unsafe {
            let mut error = 0;
            let error_ptr = &mut error as *mut c_int;

            let status = Box::into_raw(Box::new(TariTransactionSendStatus {
                direct_send_result: false,
                store_and_forward_send_result: false,
                queued_for_retry: true,
            }));
            let transaction_status = transaction_send_status_decode(status, error_ptr);
            transaction_send_status_destroy(status);
            assert_eq!(error, 0);
            assert_eq!(transaction_status, 0);

            let status = Box::into_raw(Box::new(TariTransactionSendStatus {
                direct_send_result: true,
                store_and_forward_send_result: true,
                queued_for_retry: false,
            }));
            let transaction_status = transaction_send_status_decode(status, error_ptr);
            transaction_send_status_destroy(status);
            assert_eq!(error, 0);
            assert_eq!(transaction_status, 1);

            let status = Box::into_raw(Box::new(TariTransactionSendStatus {
                direct_send_result: true,
                store_and_forward_send_result: false,
                queued_for_retry: false,
            }));
            let transaction_status = transaction_send_status_decode(status, error_ptr);
            transaction_send_status_destroy(status);
            assert_eq!(error, 0);
            assert_eq!(transaction_status, 2);

            let status = Box::into_raw(Box::new(TariTransactionSendStatus {
                direct_send_result: false,
                store_and_forward_send_result: true,
                queued_for_retry: false,
            }));
            let transaction_status = transaction_send_status_decode(status, error_ptr);
            transaction_send_status_destroy(status);
            assert_eq!(error, 0);
            assert_eq!(transaction_status, 3);

            let status = Box::into_raw(Box::new(TariTransactionSendStatus {
                direct_send_result: false,
                store_and_forward_send_result: false,
                queued_for_retry: false,
            }));
            let transaction_status = transaction_send_status_decode(status, error_ptr);
            transaction_send_status_destroy(status);
            assert_eq!(error, 1);
            assert_eq!(transaction_status, 4);

            let status = Box::into_raw(Box::new(TariTransactionSendStatus {
                direct_send_result: true,
                store_and_forward_send_result: true,
                queued_for_retry: true,
            }));
            let transaction_status = transaction_send_status_decode(status, error_ptr);
            transaction_send_status_destroy(status);
            assert_eq!(error, 1);
            assert_eq!(transaction_status, 4);

            let status = Box::into_raw(Box::new(TariTransactionSendStatus {
                direct_send_result: true,
                store_and_forward_send_result: false,
                queued_for_retry: true,
            }));
            let transaction_status = transaction_send_status_decode(status, error_ptr);
            transaction_send_status_destroy(status);
            assert_eq!(error, 1);
            assert_eq!(transaction_status, 4);

            let status = Box::into_raw(Box::new(TariTransactionSendStatus {
                direct_send_result: false,
                store_and_forward_send_result: true,
                queued_for_retry: true,
            }));
            let transaction_status = transaction_send_status_decode(status, error_ptr);
            transaction_send_status_destroy(status);
            assert_eq!(error, 1);
            assert_eq!(transaction_status, 4);
        }
    }

    #[test]
    fn test_transport_type_tcp() {
        unsafe {
            let mut error = 0;
            let error_ptr = &mut error as *mut c_int;
            let address_listener = CString::new("/ip4/127.0.0.1/tcp/0").unwrap();
            let address_listener_str: *const c_char = CString::into_raw(address_listener) as *const c_char;
            let transport = transport_tcp_create(address_listener_str, error_ptr);
            assert_eq!(error, 0);
            transport_config_destroy(transport);
        }
    }

    #[test]
    fn test_transport_type_tor() {
        unsafe {
            let mut error = 0;
            let error_ptr = &mut error as *mut c_int;
            let address_control = CString::new("/ip4/127.0.0.1/tcp/8080").unwrap();
            let mut bypass = false;
            let address_control_str: *const c_char = CString::into_raw(address_control) as *const c_char;
            let mut transport = transport_tor_create(
                address_control_str,
                ptr::null(),
                8080,
                bypass,
                ptr::null(),
                ptr::null(),
                error_ptr,
            );
            assert_eq!(error, 0);
            transport_config_destroy(transport);

            bypass = true;
            transport = transport_tor_create(
                address_control_str,
                ptr::null(),
                8080,
                bypass,
                ptr::null(),
                ptr::null(),
                error_ptr,
            );
            assert_eq!(error, 0);
            transport_config_destroy(transport);
        }
    }

    #[test]
    fn test_keys() {
        unsafe {
            let mut error = 0;
            let error_ptr = &mut error as *mut c_int;
            let private_key = private_key_generate();
            let public_key = public_key_from_private_key(private_key, error_ptr);
            assert_eq!(error, 0);
            let private_bytes = private_key_get_bytes(private_key, error_ptr);
            assert_eq!(error, 0);
            let public_bytes = public_key_get_bytes(public_key, error_ptr);
            assert_eq!(error, 0);
            let private_key_length = byte_vector_get_length(private_bytes, error_ptr);
            assert_eq!(error, 0);
            let public_key_length = byte_vector_get_length(public_bytes, error_ptr);
            assert_eq!(error, 0);
            assert_eq!(private_key_length, 32);
            assert_eq!(public_key_length, 32);
            assert_ne!((*private_bytes), (*public_bytes));
            let emoji = public_key_to_emoji_id(public_key, error_ptr) as *mut c_char;
            let emoji_str = CStr::from_ptr(emoji).to_str().unwrap();
            assert!(EmojiId::is_valid(emoji_str));
            let pk_emoji = emoji_id_to_public_key(emoji, error_ptr);
            assert_eq!((*public_key), (*pk_emoji));
            private_key_destroy(private_key);
            public_key_destroy(public_key);
            public_key_destroy(pk_emoji);
            byte_vector_destroy(public_bytes);
            byte_vector_destroy(private_bytes);
        }
    }

    #[test]
    fn test_comm_sig_create() {
        unsafe {
            let mut error = 0;
            let error_ptr = &mut error as *mut c_int;
            let (u, _) = PublicKey::random_keypair(&mut OsRng);
            let u_bytes = Box::into_raw(Box::new(ByteVector(u.to_vec())));
            let (v, nonce) = PublicKey::random_keypair(&mut OsRng);
            let v_bytes = Box::into_raw(Box::new(ByteVector(v.to_vec())));
            let nonce_bytes = Box::into_raw(Box::new(ByteVector(nonce.to_vec())));

            let sig = commitment_signature_create_from_bytes(nonce_bytes, u_bytes, v_bytes, error_ptr);
            assert_eq!(error, 0);
            assert_eq!(*(*sig).public_nonce(), Commitment::from_public_key(&nonce));
            assert_eq!(*(*sig).u(), u);
            assert_eq!(*(*sig).v(), v);

            commitment_signature_destroy(sig);
            byte_vector_destroy(nonce_bytes);
            byte_vector_destroy(u_bytes);
            byte_vector_destroy(v_bytes);
        }
    }

    #[test]
<<<<<<< HEAD
    fn test_covenant_create_empty() {
=======
    fn test_output_features_create_empty() {
>>>>>>> f8fa3ecb
        unsafe {
            let mut error = 0;
            let error_ptr = &mut error as *mut c_int;

<<<<<<< HEAD
            let covenant_bytes = Box::into_raw(Box::new(ByteVector(Vec::new())));
            let covenant = covenant_create_from_bytes(covenant_bytes, error_ptr);

            assert_eq!(error, 0);
            let empty_covenant = covenant!();
            assert_eq!(*covenant, empty_covenant);

            covenant_destroy(covenant);
            byte_vector_destroy(covenant_bytes);
=======
            let version: c_uchar = 0;
            let flags: c_ushort = 0;
            let maturity: c_ulonglong = 20;
            let recovery_byte: c_uchar = 1;
            let metadata = Box::into_raw(Box::new(ByteVector(Vec::new())));
            let unique_id = ptr::null_mut();
            let parent_public_key = ptr::null_mut();

            let output_features = output_features_create_from_bytes(
                version,
                flags,
                maturity,
                recovery_byte,
                metadata,
                unique_id,
                parent_public_key,
                error_ptr,
            );
            assert_eq!(error, 0);
            assert_eq!((*output_features).version, OutputFeaturesVersion::V0);
            assert_eq!((*output_features).flags, OutputFlags::from_bits(flags).unwrap());
            assert_eq!((*output_features).maturity, maturity);
            assert_eq!((*output_features).recovery_byte, recovery_byte);
            assert!((*output_features).metadata.is_empty());
            assert!((*output_features).unique_id.is_none());
            assert!((*output_features).parent_public_key.is_none());

            // These are DAN layer fields, we omit them
            assert!((*output_features).asset.is_none());
            assert!((*output_features).mint_non_fungible.is_none());
            assert!((*output_features).sidechain_checkpoint.is_none());
            assert!((*output_features).committee_definition.is_none());

            output_features_destroy(output_features);
            byte_vector_destroy(metadata);
>>>>>>> f8fa3ecb
        }
    }

    #[test]
<<<<<<< HEAD
    fn test_covenant_create_filled() {
=======
    fn test_output_features_create_filled() {
>>>>>>> f8fa3ecb
        unsafe {
            let mut error = 0;
            let error_ptr = &mut error as *mut c_int;

<<<<<<< HEAD
            let expected_covenant = covenant!(identity());
            let covenant_bytes = Box::into_raw(Box::new(ByteVector(expected_covenant.to_bytes())));
            let covenant = covenant_create_from_bytes(covenant_bytes, error_ptr);

            assert_eq!(error, 0);
            assert_eq!(*covenant, expected_covenant);

            covenant_destroy(covenant);
            byte_vector_destroy(covenant_bytes);
=======
            let version: c_uchar = OutputFeaturesVersion::V1.as_u8();
            let flags: c_ushort = OutputFlags::COINBASE_OUTPUT.bits();
            let maturity: c_ulonglong = 20;
            let recovery_byte: c_uchar = 1;

            let expected_metadata = vec![1; 1024];
            let metadata = Box::into_raw(Box::new(ByteVector(expected_metadata.clone())));

            let expected_unique_id = vec![0u8; 256];
            let unique_id = Box::into_raw(Box::new(ByteVector(expected_unique_id.clone())));

            let (_, public_key) = PublicKey::random_keypair(&mut OsRng);
            let parent_public_key = Box::into_raw(Box::new(ByteVector(public_key.to_vec())));

            let output_features = output_features_create_from_bytes(
                version,
                flags,
                maturity,
                recovery_byte,
                metadata,
                unique_id,
                parent_public_key,
                error_ptr,
            );
            assert_eq!(error, 0);
            assert_eq!((*output_features).version, OutputFeaturesVersion::V1);
            assert_eq!((*output_features).flags, OutputFlags::from_bits(flags).unwrap());
            assert_eq!((*output_features).maturity, maturity);
            assert_eq!((*output_features).recovery_byte, recovery_byte);
            assert_eq!((*output_features).metadata, expected_metadata);
            assert_eq!((*output_features).unique_id, Some(expected_unique_id));
            assert_eq!((*output_features).parent_public_key, Some(public_key));

            // These are DAN layer fields, we omit them
            assert!((*output_features).asset.is_none());
            assert!((*output_features).mint_non_fungible.is_none());
            assert!((*output_features).sidechain_checkpoint.is_none());
            assert!((*output_features).committee_definition.is_none());

            output_features_destroy(output_features);
            byte_vector_destroy(metadata);
            byte_vector_destroy(unique_id);
            byte_vector_destroy(parent_public_key);
>>>>>>> f8fa3ecb
        }
    }

    #[test]
    fn test_keys_dont_panic() {
        unsafe {
            let mut error = 0;
            let error_ptr = &mut error as *mut c_int;
            let private_key = private_key_create(ptr::null_mut(), error_ptr);
            assert_eq!(
                error,
                LibWalletError::from(InterfaceError::NullError("bytes_ptr".to_string())).code
            );
            let public_key = public_key_from_private_key(ptr::null_mut(), error_ptr);
            assert_eq!(
                error,
                LibWalletError::from(InterfaceError::NullError("secret_key_ptr".to_string())).code
            );
            let private_bytes = private_key_get_bytes(ptr::null_mut(), error_ptr);
            assert_eq!(
                error,
                LibWalletError::from(InterfaceError::NullError("pk_ptr".to_string())).code
            );
            let public_bytes = public_key_get_bytes(ptr::null_mut(), error_ptr);
            assert_eq!(
                error,
                LibWalletError::from(InterfaceError::NullError("pk_ptr".to_string())).code
            );
            let private_key_length = byte_vector_get_length(ptr::null_mut(), error_ptr);
            assert_eq!(
                error,
                LibWalletError::from(InterfaceError::NullError("vec_ptr".to_string())).code
            );
            let public_key_length = byte_vector_get_length(ptr::null_mut(), error_ptr);
            assert_eq!(
                error,
                LibWalletError::from(InterfaceError::NullError("vec_ptr".to_string())).code
            );
            assert_eq!(private_key_length, 0);
            assert_eq!(public_key_length, 0);
            private_key_destroy(private_key);
            public_key_destroy(public_key);
            byte_vector_destroy(public_bytes);
            byte_vector_destroy(private_bytes);
        }
    }

    #[test]
    fn test_contact() {
        unsafe {
            let mut error = 0;
            let error_ptr = &mut error as *mut c_int;
            let test_contact_private_key = private_key_generate();
            let test_contact_public_key = public_key_from_private_key(test_contact_private_key, error_ptr);
            let test_str = "Test Contact";
            let test_contact_str = CString::new(test_str).unwrap();
            let test_contact_alias: *const c_char = CString::into_raw(test_contact_str) as *const c_char;
            let test_contact = contact_create(test_contact_alias, test_contact_public_key, error_ptr);
            let alias = contact_get_alias(test_contact, error_ptr);
            let alias_string = CString::from_raw(alias).to_str().unwrap().to_owned();
            assert_eq!(alias_string, test_str);
            let contact_key = contact_get_public_key(test_contact, error_ptr);
            let contact_key_bytes = public_key_get_bytes(contact_key, error_ptr);
            let contact_bytes_len = byte_vector_get_length(contact_key_bytes, error_ptr);
            assert_eq!(contact_bytes_len, 32);
            contact_destroy(test_contact);
            public_key_destroy(test_contact_public_key);
            private_key_destroy(test_contact_private_key);
            string_destroy(test_contact_alias as *mut c_char);
            byte_vector_destroy(contact_key_bytes);
        }
    }

    #[test]
    fn test_contact_dont_panic() {
        unsafe {
            let mut error = 0;
            let error_ptr = &mut error as *mut c_int;
            let test_contact_private_key = private_key_generate();
            let test_contact_public_key = public_key_from_private_key(test_contact_private_key, error_ptr);
            let test_str = "Test Contact";
            let test_contact_str = CString::new(test_str).unwrap();
            let test_contact_alias: *const c_char = CString::into_raw(test_contact_str) as *const c_char;
            let mut _test_contact = contact_create(ptr::null_mut(), test_contact_public_key, error_ptr);
            assert_eq!(
                error,
                LibWalletError::from(InterfaceError::NullError("alias_ptr".to_string())).code
            );
            _test_contact = contact_create(test_contact_alias, ptr::null_mut(), error_ptr);
            assert_eq!(
                error,
                LibWalletError::from(InterfaceError::NullError("public_key_ptr".to_string())).code
            );
            let _alias = contact_get_alias(ptr::null_mut(), error_ptr);
            assert_eq!(
                error,
                LibWalletError::from(InterfaceError::NullError("contact_ptr".to_string())).code
            );
            let _contact_key = contact_get_public_key(ptr::null_mut(), error_ptr);
            assert_eq!(
                error,
                LibWalletError::from(InterfaceError::NullError("contact_ptr".to_string())).code
            );
            let contact_key_bytes = public_key_get_bytes(ptr::null_mut(), error_ptr);
            assert_eq!(
                error,
                LibWalletError::from(InterfaceError::NullError("contact_ptr".to_string())).code
            );
            let contact_bytes_len = byte_vector_get_length(ptr::null_mut(), error_ptr);
            assert_eq!(
                error,
                LibWalletError::from(InterfaceError::NullError("contact_ptr".to_string())).code
            );
            assert_eq!(contact_bytes_len, 0);
            contact_destroy(_test_contact);
            public_key_destroy(test_contact_public_key);
            private_key_destroy(test_contact_private_key);
            string_destroy(test_contact_alias as *mut c_char);
            byte_vector_destroy(contact_key_bytes);
        }
    }

    #[test]
    #[allow(clippy::too_many_lines)]
    fn test_master_private_key_persistence() {
        unsafe {
            let mut error = 0;
            let error_ptr = &mut error as *mut c_int;
            let mut recovery_in_progress = true;
            let recovery_in_progress_ptr = &mut recovery_in_progress as *mut bool;

            let secret_key_alice = private_key_generate();
            let public_key_alice = public_key_from_private_key(secret_key_alice, error_ptr);
            let db_name = random::string(8);
            let db_name_alice = CString::new(db_name.as_str()).unwrap();
            let db_name_alice_str: *const c_char = CString::into_raw(db_name_alice) as *const c_char;
            let alice_temp_dir = tempdir().unwrap();
            let db_path_alice = CString::new(alice_temp_dir.path().to_str().unwrap()).unwrap();
            let db_path_alice_str: *const c_char = CString::into_raw(db_path_alice) as *const c_char;
            let transport_config_alice = transport_memory_create();
            let address_alice = transport_memory_get_address(transport_config_alice, error_ptr);
            let address_alice_str = CStr::from_ptr(address_alice).to_str().unwrap().to_owned();
            let address_alice_str: *const c_char = CString::new(address_alice_str).unwrap().into_raw() as *const c_char;

            let sql_database_path = Path::new(alice_temp_dir.path().to_str().unwrap())
                .join(db_name)
                .with_extension("sqlite3");

            let alice_network = CString::new(NETWORK_STRING).unwrap();
            let alice_network_str: *const c_char = CString::into_raw(alice_network) as *const c_char;

            let alice_config = comms_config_create(
                address_alice_str,
                transport_config_alice,
                db_name_alice_str,
                db_path_alice_str,
                20,
                10800,
                error_ptr,
            );

            let runtime = Runtime::new().unwrap();

            let connection =
                run_migration_and_create_sqlite_connection(&sql_database_path, 16).expect("Could not open Sqlite db");
            let wallet_backend = WalletDatabase::new(WalletSqliteDatabase::new(connection, None).unwrap());

            let stored_seed = runtime.block_on(wallet_backend.get_master_seed()).unwrap();
            drop(wallet_backend);
            assert!(stored_seed.is_none(), "No key should be stored yet");

            let alice_wallet = wallet_create(
                alice_config,
                ptr::null(),
                0,
                0,
                ptr::null(),
                ptr::null(),
                alice_network_str,
                received_tx_callback,
                received_tx_reply_callback,
                received_tx_finalized_callback,
                broadcast_callback,
                mined_callback,
                mined_unconfirmed_callback,
                scanned_callback,
                scanned_unconfirmed_callback,
                transaction_send_result_callback,
                tx_cancellation_callback,
                txo_validation_complete_callback,
                contacts_liveness_data_updated_callback,
                balance_updated_callback,
                transaction_validation_complete_callback,
                saf_messages_received_callback,
                connectivity_status_callback,
                recovery_in_progress_ptr,
                error_ptr,
            );
            assert!(!(*recovery_in_progress_ptr), "no recovery in progress");
            assert_eq!(*error_ptr, 0, "No error expected");
            wallet_destroy(alice_wallet);

            let connection =
                run_migration_and_create_sqlite_connection(&sql_database_path, 16).expect("Could not open Sqlite db");
            let wallet_backend = WalletDatabase::new(WalletSqliteDatabase::new(connection, None).unwrap());

            let stored_seed1 = runtime.block_on(wallet_backend.get_master_seed()).unwrap().unwrap();

            drop(wallet_backend);

            // Check that the same key is returned when the wallet is started a second time
            let alice_wallet2 = wallet_create(
                alice_config,
                ptr::null(),
                0,
                0,
                ptr::null(),
                ptr::null(),
                alice_network_str,
                received_tx_callback,
                received_tx_reply_callback,
                received_tx_finalized_callback,
                broadcast_callback,
                mined_callback,
                mined_unconfirmed_callback,
                scanned_callback,
                scanned_unconfirmed_callback,
                transaction_send_result_callback,
                tx_cancellation_callback,
                txo_validation_complete_callback,
                contacts_liveness_data_updated_callback,
                balance_updated_callback,
                transaction_validation_complete_callback,
                saf_messages_received_callback,
                connectivity_status_callback,
                recovery_in_progress_ptr,
                error_ptr,
            );
            assert!(!(*recovery_in_progress_ptr), "no recovery in progress");

            assert_eq!(*error_ptr, 0, "No error expected");
            wallet_destroy(alice_wallet2);

            let connection =
                run_migration_and_create_sqlite_connection(&sql_database_path, 16).expect("Could not open Sqlite db");
            let wallet_backend = WalletDatabase::new(WalletSqliteDatabase::new(connection, None).unwrap());

            let stored_seed2 = runtime.block_on(wallet_backend.get_master_seed()).unwrap().unwrap();

            assert_eq!(stored_seed1, stored_seed2);

            drop(wallet_backend);

            // Test the file path based version
            let backup_path_alice =
                CString::new(alice_temp_dir.path().join("backup.sqlite3").to_str().unwrap()).unwrap();
            let backup_path_alice_str: *const c_char = CString::into_raw(backup_path_alice) as *const c_char;
            let original_path_cstring = CString::new(sql_database_path.to_str().unwrap()).unwrap();
            let original_path_str: *const c_char = CString::into_raw(original_path_cstring) as *const c_char;
            file_partial_backup(original_path_str, backup_path_alice_str, error_ptr);

            let sql_database_path = alice_temp_dir.path().join("backup").with_extension("sqlite3");
            let connection =
                run_migration_and_create_sqlite_connection(&sql_database_path, 16).expect("Could not open Sqlite db");
            let wallet_backend = WalletDatabase::new(WalletSqliteDatabase::new(connection, None).unwrap());

            let stored_seed = runtime.block_on(wallet_backend.get_master_seed()).unwrap();

            assert!(stored_seed.is_none(), "key should be cleared");
            drop(wallet_backend);

            string_destroy(alice_network_str as *mut c_char);
            string_destroy(db_name_alice_str as *mut c_char);
            string_destroy(db_path_alice_str as *mut c_char);
            string_destroy(address_alice_str as *mut c_char);
            string_destroy(backup_path_alice_str as *mut c_char);
            string_destroy(original_path_str as *mut c_char);
            private_key_destroy(secret_key_alice);
            public_key_destroy(public_key_alice);
            transport_config_destroy(transport_config_alice);
            comms_config_destroy(alice_config);
        }
    }

    #[test]
    #[allow(clippy::too_many_lines)]
    fn test_wallet_encryption() {
        unsafe {
            let mut error = 0;
            let error_ptr = &mut error as *mut c_int;
            let mut recovery_in_progress = true;
            let recovery_in_progress_ptr = &mut recovery_in_progress as *mut bool;

            let secret_key_alice = private_key_generate();
            let public_key_alice = public_key_from_private_key(secret_key_alice, error_ptr);
            let db_name_alice = CString::new(random::string(8).as_str()).unwrap();
            let db_name_alice_str: *const c_char = CString::into_raw(db_name_alice) as *const c_char;
            let alice_temp_dir = tempdir().unwrap();
            let db_path_alice = CString::new(alice_temp_dir.path().to_str().unwrap()).unwrap();
            let db_path_alice_str: *const c_char = CString::into_raw(db_path_alice) as *const c_char;
            let transport_config_alice = transport_memory_create();
            let address_alice = transport_memory_get_address(transport_config_alice, error_ptr);
            let address_alice_str = CStr::from_ptr(address_alice).to_str().unwrap().to_owned();
            let address_alice_str: *const c_char = CString::new(address_alice_str).unwrap().into_raw() as *const c_char;
            let alice_network = CString::new(NETWORK_STRING).unwrap();
            let alice_network_str: *const c_char = CString::into_raw(alice_network) as *const c_char;

            let alice_config = comms_config_create(
                address_alice_str,
                transport_config_alice,
                db_name_alice_str,
                db_path_alice_str,
                20,
                10800,
                error_ptr,
            );

            let alice_wallet = wallet_create(
                alice_config,
                ptr::null(),
                0,
                0,
                ptr::null(),
                ptr::null(),
                alice_network_str,
                received_tx_callback,
                received_tx_reply_callback,
                received_tx_finalized_callback,
                broadcast_callback,
                mined_callback,
                mined_unconfirmed_callback,
                scanned_callback,
                scanned_unconfirmed_callback,
                transaction_send_result_callback,
                tx_cancellation_callback,
                txo_validation_complete_callback,
                contacts_liveness_data_updated_callback,
                balance_updated_callback,
                transaction_validation_complete_callback,
                saf_messages_received_callback,
                connectivity_status_callback,
                recovery_in_progress_ptr,
                error_ptr,
            );

            let passphrase =
                "A pretty long passphrase that should test the hashing to a 32-bit key quite well".to_string();
            let passphrase_str = CString::new(passphrase).unwrap();
            let passphrase_const_str: *const c_char = CString::into_raw(passphrase_str) as *const c_char;

            wallet_apply_encryption(alice_wallet, passphrase_const_str, error_ptr);
            assert_eq!(error, 0);

            comms_config_destroy(alice_config);
            wallet_destroy(alice_wallet);

            let alice_config = comms_config_create(
                address_alice_str,
                transport_config_alice,
                db_name_alice_str,
                db_path_alice_str,
                20,
                10800,
                error_ptr,
            );

            // no passphrase
            let _alice_wallet = wallet_create(
                alice_config,
                ptr::null(),
                0,
                0,
                ptr::null(),
                ptr::null(),
                alice_network_str,
                received_tx_callback,
                received_tx_reply_callback,
                received_tx_finalized_callback,
                broadcast_callback,
                mined_callback,
                mined_unconfirmed_callback,
                scanned_callback,
                scanned_unconfirmed_callback,
                transaction_send_result_callback,
                tx_cancellation_callback,
                txo_validation_complete_callback,
                contacts_liveness_data_updated_callback,
                balance_updated_callback,
                transaction_validation_complete_callback,
                saf_messages_received_callback,
                connectivity_status_callback,
                recovery_in_progress_ptr,
                error_ptr,
            );

            assert_eq!(error, 426);

            let wrong_passphrase = "wrong pf".to_string();
            let wrong_passphrase_str = CString::new(wrong_passphrase).unwrap();
            let wrong_passphrase_const_str: *const c_char = CString::into_raw(wrong_passphrase_str) as *const c_char;

            let _alice_wallet = wallet_create(
                alice_config,
                ptr::null(),
                0,
                0,
                wrong_passphrase_const_str,
                ptr::null(),
                alice_network_str,
                received_tx_callback,
                received_tx_reply_callback,
                received_tx_finalized_callback,
                broadcast_callback,
                mined_callback,
                mined_unconfirmed_callback,
                scanned_callback,
                scanned_unconfirmed_callback,
                transaction_send_result_callback,
                tx_cancellation_callback,
                txo_validation_complete_callback,
                contacts_liveness_data_updated_callback,
                balance_updated_callback,
                transaction_validation_complete_callback,
                saf_messages_received_callback,
                connectivity_status_callback,
                recovery_in_progress_ptr,
                error_ptr,
            );
            assert_eq!(error, 428);

            let alice_wallet = wallet_create(
                alice_config,
                ptr::null(),
                0,
                0,
                passphrase_const_str,
                ptr::null(),
                alice_network_str,
                received_tx_callback,
                received_tx_reply_callback,
                received_tx_finalized_callback,
                broadcast_callback,
                mined_callback,
                mined_unconfirmed_callback,
                scanned_callback,
                scanned_unconfirmed_callback,
                transaction_send_result_callback,
                tx_cancellation_callback,
                txo_validation_complete_callback,
                contacts_liveness_data_updated_callback,
                balance_updated_callback,
                transaction_validation_complete_callback,
                saf_messages_received_callback,
                connectivity_status_callback,
                recovery_in_progress_ptr,
                error_ptr,
            );

            assert_eq!(error, 0);
            // Try a read of an encrypted value to check the wallet is using the ciphers
            let seed_words = wallet_get_seed_words(alice_wallet, error_ptr);
            assert_eq!(error, 0);

            wallet_remove_encryption(alice_wallet, error_ptr);
            assert_eq!(error, 0);

            comms_config_destroy(alice_config);
            wallet_destroy(alice_wallet);

            let alice_config = comms_config_create(
                address_alice_str,
                transport_config_alice,
                db_name_alice_str,
                db_path_alice_str,
                20,
                10800,
                error_ptr,
            );

            let alice_wallet = wallet_create(
                alice_config,
                ptr::null(),
                0,
                0,
                ptr::null(),
                ptr::null(),
                alice_network_str,
                received_tx_callback,
                received_tx_reply_callback,
                received_tx_finalized_callback,
                broadcast_callback,
                mined_callback,
                mined_unconfirmed_callback,
                scanned_callback,
                scanned_unconfirmed_callback,
                transaction_send_result_callback,
                tx_cancellation_callback,
                txo_validation_complete_callback,
                contacts_liveness_data_updated_callback,
                balance_updated_callback,
                transaction_validation_complete_callback,
                saf_messages_received_callback,
                connectivity_status_callback,
                recovery_in_progress_ptr,
                error_ptr,
            );
            assert!(!(*recovery_in_progress_ptr), "no recovery in progress");

            assert_eq!(error, 0);
            string_destroy(alice_network_str as *mut c_char);
            string_destroy(db_name_alice_str as *mut c_char);
            string_destroy(db_path_alice_str as *mut c_char);
            string_destroy(address_alice_str as *mut c_char);
            string_destroy(passphrase_const_str as *mut c_char);
            string_destroy(wrong_passphrase_const_str as *mut c_char);
            private_key_destroy(secret_key_alice);
            public_key_destroy(public_key_alice);
            transport_config_destroy(transport_config_alice);

            comms_config_destroy(alice_config);
            seed_words_destroy(seed_words);
            wallet_destroy(alice_wallet);
        }
    }

    #[test]
    #[allow(clippy::too_many_lines)]
    fn test_wallet_client_key_value_store() {
        unsafe {
            let mut error = 0;
            let error_ptr = &mut error as *mut c_int;
            let mut recovery_in_progress = true;
            let recovery_in_progress_ptr = &mut recovery_in_progress as *mut bool;

            let secret_key_alice = private_key_generate();
            let db_name_alice = CString::new(random::string(8).as_str()).unwrap();
            let db_name_alice_str: *const c_char = CString::into_raw(db_name_alice) as *const c_char;
            let alice_temp_dir = tempdir().unwrap();
            let db_path_alice = CString::new(alice_temp_dir.path().to_str().unwrap()).unwrap();
            let db_path_alice_str: *const c_char = CString::into_raw(db_path_alice) as *const c_char;
            let transport_config_alice = transport_memory_create();
            let address_alice = transport_memory_get_address(transport_config_alice, error_ptr);
            let address_alice_str = CStr::from_ptr(address_alice).to_str().unwrap().to_owned();
            let address_alice_str: *const c_char = CString::new(address_alice_str).unwrap().into_raw() as *const c_char;
            let network = CString::new(NETWORK_STRING).unwrap();
            let network_str: *const c_char = CString::into_raw(network) as *const c_char;

            let alice_config = comms_config_create(
                address_alice_str,
                transport_config_alice,
                db_name_alice_str,
                db_path_alice_str,
                20,
                10800,
                error_ptr,
            );

            let alice_wallet = wallet_create(
                alice_config,
                ptr::null(),
                0,
                0,
                ptr::null(),
                ptr::null(),
                network_str,
                received_tx_callback,
                received_tx_reply_callback,
                received_tx_finalized_callback,
                broadcast_callback,
                mined_callback,
                mined_unconfirmed_callback,
                scanned_callback,
                scanned_unconfirmed_callback,
                transaction_send_result_callback,
                tx_cancellation_callback,
                txo_validation_complete_callback,
                contacts_liveness_data_updated_callback,
                balance_updated_callback,
                transaction_validation_complete_callback,
                saf_messages_received_callback,
                connectivity_status_callback,
                recovery_in_progress_ptr,
                error_ptr,
            );

            let client_key_values = vec![
                ("key1".to_string(), "value1".to_string()),
                ("key2".to_string(), "value2".to_string()),
                ("key3".to_string(), "value3".to_string()),
            ];

            for kv in &client_key_values {
                let k = CString::new(kv.0.as_str()).unwrap();
                let k_str: *const c_char = CString::into_raw(k) as *const c_char;
                let v = CString::new(kv.1.as_str()).unwrap();
                let v_str: *const c_char = CString::into_raw(v.clone()) as *const c_char;
                assert!(wallet_set_key_value(alice_wallet, k_str, v_str, error_ptr));
                string_destroy(k_str as *mut c_char);
                string_destroy(v_str as *mut c_char);
            }

            let passphrase =
                "A pretty long passphrase that should test the hashing to a 32-bit key quite well".to_string();
            let passphrase_str = CString::new(passphrase).unwrap();
            let passphrase_const_str: *const c_char = CString::into_raw(passphrase_str) as *const c_char;

            wallet_apply_encryption(alice_wallet, passphrase_const_str, error_ptr);
            assert_eq!(error, 0);

            for kv in &client_key_values {
                let k = CString::new(kv.0.as_str()).unwrap();
                let k_str: *const c_char = CString::into_raw(k) as *const c_char;

                let found_value = wallet_get_value(alice_wallet, k_str, error_ptr);
                let found_string = CString::from_raw(found_value).to_str().unwrap().to_owned();
                assert_eq!(found_string, kv.1.clone());
                string_destroy(k_str as *mut c_char);
            }
            let wrong_key = CString::new("Wrong").unwrap();
            let wrong_key_str: *const c_char = CString::into_raw(wrong_key) as *const c_char;
            assert!(!wallet_clear_value(alice_wallet, wrong_key_str, error_ptr));
            string_destroy(wrong_key_str as *mut c_char);

            let k = CString::new(client_key_values[0].0.as_str()).unwrap();
            let k_str: *const c_char = CString::into_raw(k) as *const c_char;
            assert!(wallet_clear_value(alice_wallet, k_str, error_ptr));

            let found_value = wallet_get_value(alice_wallet, k_str, error_ptr);
            assert_eq!(found_value, ptr::null_mut());
            assert_eq!(*error_ptr, 424i32);

            string_destroy(network_str as *mut c_char);
            string_destroy(k_str as *mut c_char);
            string_destroy(db_name_alice_str as *mut c_char);
            string_destroy(db_path_alice_str as *mut c_char);
            string_destroy(address_alice_str as *mut c_char);
            string_destroy(passphrase_const_str as *mut c_char);
            private_key_destroy(secret_key_alice);
            transport_config_destroy(transport_config_alice);

            comms_config_destroy(alice_config);
            wallet_destroy(alice_wallet);
        }
    }

    #[test]
    pub fn test_mnemonic_word_lists() {
        unsafe {
            let mut error = 0;
            let error_ptr = &mut error as *mut c_int;

            for language in MnemonicLanguage::iterator() {
                let language_str: *const c_char =
                    CString::into_raw(CString::new(language.to_string()).unwrap()) as *const c_char;
                let mnemonic_wordlist_ffi = seed_words_get_mnemonic_word_list_for_language(language_str, error_ptr);
                assert_eq!(error, 0);
                let mnemonic_wordlist = match *(language) {
                    TariMnemonicLanguage::ChineseSimplified => mnemonic_wordlists::MNEMONIC_CHINESE_SIMPLIFIED_WORDS,
                    TariMnemonicLanguage::English => mnemonic_wordlists::MNEMONIC_ENGLISH_WORDS,
                    TariMnemonicLanguage::French => mnemonic_wordlists::MNEMONIC_FRENCH_WORDS,
                    TariMnemonicLanguage::Italian => mnemonic_wordlists::MNEMONIC_ITALIAN_WORDS,
                    TariMnemonicLanguage::Japanese => mnemonic_wordlists::MNEMONIC_JAPANESE_WORDS,
                    TariMnemonicLanguage::Korean => mnemonic_wordlists::MNEMONIC_KOREAN_WORDS,
                    TariMnemonicLanguage::Spanish => mnemonic_wordlists::MNEMONIC_SPANISH_WORDS,
                };
                // Compare from Rust's perspective
                assert_eq!(
                    (*mnemonic_wordlist_ffi).0,
                    mnemonic_wordlist
                        .to_vec()
                        .iter()
                        .map(|s| s.to_string())
                        .collect::<Vec<String>>()
                );
                // Compare from C's perspective
                let count = seed_words_get_length(mnemonic_wordlist_ffi, error_ptr);
                assert_eq!(error, 0);
                for i in 0..count {
                    // Compare each word in the list
                    let mnemonic_word_ffi = CString::from_raw(seed_words_get_at(mnemonic_wordlist_ffi, i, error_ptr));
                    assert_eq!(error, 0);
                    assert_eq!(
                        mnemonic_word_ffi.to_str().unwrap().to_string(),
                        mnemonic_wordlist[i as usize].to_string()
                    );
                }
                // Try to wrongfully add a new seed word onto the mnemonic wordlist seed words object
                let w = CString::new(mnemonic_wordlist[188]).unwrap();
                let w_str: *const c_char = CString::into_raw(w) as *const c_char;
                seed_words_push_word(mnemonic_wordlist_ffi, w_str, error_ptr);
                assert_eq!(
                    seed_words_push_word(mnemonic_wordlist_ffi, w_str, error_ptr),
                    SeedWordPushResult::InvalidObject as u8
                );
                assert_ne!(error, 0);
                // Clear memory
                seed_words_destroy(mnemonic_wordlist_ffi);
            }
        }
    }

    fn get_next_memory_address() -> Multiaddr {
        let port = MemoryTransport::acquire_next_memsocket_port();
        format!("/memory/{}", port).parse().unwrap()
    }

    #[test]
    #[allow(clippy::too_many_lines)]
    pub fn test_import_external_utxo() {
        unsafe {
            let mut error = 0;
            let error_ptr = &mut error as *mut c_int;
            let mut recovery_in_progress = true;
            let recovery_in_progress_ptr = &mut recovery_in_progress as *mut bool;

            // create a new wallet
            let db_name = CString::new(random::string(8).as_str()).unwrap();
            let db_name_str: *const c_char = CString::into_raw(db_name) as *const c_char;
            let temp_dir = tempdir().unwrap();
            let db_path = CString::new(temp_dir.path().to_str().unwrap()).unwrap();
            let db_path_str: *const c_char = CString::into_raw(db_path) as *const c_char;
            let transport_type = transport_memory_create();
            let address = transport_memory_get_address(transport_type, error_ptr);
            let address_str = CStr::from_ptr(address).to_str().unwrap().to_owned();
            let address_str = CString::new(address_str).unwrap().into_raw() as *const c_char;
            let network = CString::new(NETWORK_STRING).unwrap();
            let network_str: *const c_char = CString::into_raw(network) as *const c_char;

            let config = comms_config_create(
                address_str,
                transport_type,
                db_name_str,
                db_path_str,
                20,
                10800,
                error_ptr,
            );

            let wallet_ptr = wallet_create(
                config,
                ptr::null(),
                0,
                0,
                ptr::null(),
                ptr::null(),
                network_str,
                received_tx_callback,
                received_tx_reply_callback,
                received_tx_finalized_callback,
                broadcast_callback,
                mined_callback,
                mined_unconfirmed_callback,
                scanned_callback,
                scanned_unconfirmed_callback,
                transaction_send_result_callback,
                tx_cancellation_callback,
                txo_validation_complete_callback,
                contacts_liveness_data_updated_callback,
                balance_updated_callback,
                transaction_validation_complete_callback,
                saf_messages_received_callback,
                connectivity_status_callback,
                recovery_in_progress_ptr,
                error_ptr,
            );

            let node_identity =
                NodeIdentity::random(&mut OsRng, get_next_memory_address(), PeerFeatures::COMMUNICATION_NODE);
            let base_node_peer_public_key_ptr = Box::into_raw(Box::new(node_identity.public_key().clone()));
            let base_node_peer_address_ptr =
                CString::into_raw(CString::new(node_identity.public_address().to_string()).unwrap()) as *const c_char;
            wallet_add_base_node_peer(
                wallet_ptr,
                base_node_peer_public_key_ptr,
                base_node_peer_address_ptr,
                error_ptr,
            );

            // Create an unblinded output with a non-default recovery byte
            let default_features = TariOutputFeatures::default();
            let utxo_1;
            loop {
                let test_params = TestParams::new();
                let utxo_temp = create_unblinded_output(
                    script!(Nop),
                    default_features.clone(),
                    &test_params,
                    MicroTari::from(100_000),
                );
                if utxo_temp.features.recovery_byte != default_features.recovery_byte {
                    utxo_1 = utxo_temp;
                    break;
                }
            }
            assert_ne!(utxo_1.features.recovery_byte, default_features.recovery_byte);

            // Test the consistent features case, i.e. with valid 'recovery_byte'
            let amount = utxo_1.value.as_u64();
            let spending_key_ptr = Box::into_raw(Box::new(utxo_1.spending_key));
            let features_ptr = Box::into_raw(Box::new(utxo_1.features.clone()));
            let source_public_key_ptr = Box::into_raw(Box::new(TariPublicKey::default()));
            let metadata_signature_ptr = Box::into_raw(Box::new(utxo_1.metadata_signature));
            let sender_offset_public_key_ptr = Box::into_raw(Box::new(utxo_1.sender_offset_public_key));
            let script_private_key_ptr = Box::into_raw(Box::new(utxo_1.script_private_key));
            let covenant_ptr = Box::into_raw(Box::new(utxo_1.covenant));
            let message_ptr = CString::into_raw(CString::new("For my friend").unwrap()) as *const c_char;

            let tx_id = wallet_import_external_utxo_as_non_rewindable(
                wallet_ptr,
                amount,
                spending_key_ptr,
                source_public_key_ptr,
                features_ptr,
                metadata_signature_ptr,
                sender_offset_public_key_ptr,
                script_private_key_ptr,
                covenant_ptr,
                message_ptr,
                error_ptr,
            );
            assert_eq!(error, 0);
            assert!(tx_id > 0);

            // Cleanup
            string_destroy(message_ptr as *mut c_char);
            let _covenant = Box::from_raw(covenant_ptr);
            let _script_private_key = Box::from_raw(script_private_key_ptr);
            let _sender_offset_public_key = Box::from_raw(sender_offset_public_key_ptr);
            let _metadata_signature = Box::from_raw(metadata_signature_ptr);
            let _features = Box::from_raw(features_ptr);
            let _source_public_key = Box::from_raw(source_public_key_ptr);
            let _spending_key = Box::from_raw(spending_key_ptr);

            // Create an unblinded output with a non-default recovery byte
            let mut utxo_2;
            loop {
                let test_params = TestParams::new();
                let utxo_temp = create_unblinded_output(
                    script!(Nop),
                    default_features.clone(),
                    &test_params,
                    MicroTari::from(200_000),
                );
                if utxo_temp.features.recovery_byte != default_features.recovery_byte {
                    utxo_2 = utxo_temp;
                    break;
                }
            }
            assert_ne!(utxo_2.features.recovery_byte, default_features.recovery_byte);
            // Reset the 'recovery_byte' to default; i.e. the 'metadata_signature' will now be inconsistent
            utxo_2.features.set_recovery_byte(default_features.recovery_byte);

            // Test the inconsistent features case, i.e. with invalid 'recovery_byte'
            let amount = utxo_2.value.as_u64();
            let spending_key_ptr = Box::into_raw(Box::new(utxo_2.spending_key));
            let source_public_key_ptr = Box::into_raw(Box::new(TariPublicKey::default()));
            let features_ptr = Box::into_raw(Box::new(utxo_2.features));
            let metadata_signature_ptr = Box::into_raw(Box::new(utxo_2.metadata_signature));
            let sender_offset_public_key_ptr = Box::into_raw(Box::new(utxo_2.sender_offset_public_key));
            let script_private_key_ptr = Box::into_raw(Box::new(utxo_2.script_private_key));
            let covenant_ptr = Box::into_raw(Box::new(utxo_2.covenant));
            let message_ptr = CString::into_raw(CString::new("For my friend").unwrap()) as *const c_char;

            let tx_id = wallet_import_external_utxo_as_non_rewindable(
                wallet_ptr,
                amount,
                spending_key_ptr,
                source_public_key_ptr,
                features_ptr,
                metadata_signature_ptr,
                sender_offset_public_key_ptr,
                script_private_key_ptr,
                covenant_ptr,
                message_ptr,
                error_ptr,
            );
            assert_eq!(error, 0);
            assert!(tx_id > 0);

            // Cleanup
            string_destroy(message_ptr as *mut c_char);
            let _covenant = Box::from_raw(covenant_ptr);
            let _script_private_key = Box::from_raw(script_private_key_ptr);
            let _sender_offset_public_key = Box::from_raw(sender_offset_public_key_ptr);
            let _metadata_signature = Box::from_raw(metadata_signature_ptr);
            let _features = Box::from_raw(features_ptr);
            let _source_public_key = Box::from_raw(source_public_key_ptr);
            let _spending_key = Box::from_raw(spending_key_ptr);

            let _base_node_peer_public_key = Box::from_raw(base_node_peer_public_key_ptr);
            string_destroy(base_node_peer_address_ptr as *mut c_char);

            string_destroy(network_str as *mut c_char);
            string_destroy(db_name_str as *mut c_char);
            string_destroy(db_path_str as *mut c_char);
            string_destroy(address_str as *mut c_char);
            transport_config_destroy(transport_type);

            comms_config_destroy(config);
            wallet_destroy(wallet_ptr);
        }
    }

    #[test]
    #[allow(clippy::too_many_lines)]
    pub fn test_seed_words() {
        unsafe {
            let mut error = 0;
            let error_ptr = &mut error as *mut c_int;
            let mut recovery_in_progress = true;
            let recovery_in_progress_ptr = &mut recovery_in_progress as *mut bool;

            let mnemonic = vec![
                "parade", "genius", "cradle", "milk", "perfect", "ride", "online", "world", "lady", "apple", "rent",
                "business", "oppose", "force", "tumble", "escape", "tongue", "camera", "ceiling", "edge", "shine",
                "gauge", "fossil", "orphan",
            ];

            let seed_words = seed_words_create();

            let w = CString::new("hodl").unwrap();
            let w_str: *const c_char = CString::into_raw(w) as *const c_char;

            assert_eq!(
                seed_words_push_word(seed_words, w_str, error_ptr),
                SeedWordPushResult::InvalidSeedWord as u8
            );

            for (count, w) in mnemonic.iter().enumerate() {
                let w = CString::new(*w).unwrap();
                let w_str: *const c_char = CString::into_raw(w) as *const c_char;

                if count + 1 < 24 {
                    assert_eq!(
                        seed_words_push_word(seed_words, w_str, error_ptr),
                        SeedWordPushResult::SuccessfulPush as u8
                    );
                } else {
                    assert_eq!(
                        seed_words_push_word(seed_words, w_str, error_ptr),
                        SeedWordPushResult::SeedPhraseComplete as u8
                    );
                }
            }

            // create a new wallet
            let db_name = CString::new(random::string(8).as_str()).unwrap();
            let db_name_str: *const c_char = CString::into_raw(db_name) as *const c_char;
            let temp_dir = tempdir().unwrap();
            let db_path = CString::new(temp_dir.path().to_str().unwrap()).unwrap();
            let db_path_str: *const c_char = CString::into_raw(db_path) as *const c_char;
            let transport_type = transport_memory_create();
            let address = transport_memory_get_address(transport_type, error_ptr);
            let address_str = CStr::from_ptr(address).to_str().unwrap().to_owned();
            let address_str = CString::new(address_str).unwrap().into_raw() as *const c_char;
            let network = CString::new(NETWORK_STRING).unwrap();
            let network_str: *const c_char = CString::into_raw(network) as *const c_char;

            let config = comms_config_create(
                address_str,
                transport_type,
                db_name_str,
                db_path_str,
                20,
                10800,
                error_ptr,
            );

            let wallet = wallet_create(
                config,
                ptr::null(),
                0,
                0,
                ptr::null(),
                ptr::null(),
                network_str,
                received_tx_callback,
                received_tx_reply_callback,
                received_tx_finalized_callback,
                broadcast_callback,
                mined_callback,
                mined_unconfirmed_callback,
                scanned_callback,
                scanned_unconfirmed_callback,
                transaction_send_result_callback,
                tx_cancellation_callback,
                txo_validation_complete_callback,
                contacts_liveness_data_updated_callback,
                balance_updated_callback,
                transaction_validation_complete_callback,
                saf_messages_received_callback,
                connectivity_status_callback,
                recovery_in_progress_ptr,
                error_ptr,
            );

            let seed_words = wallet_get_seed_words(wallet, error_ptr);
            assert_eq!(error, 0);
            let public_key = wallet_get_public_key(wallet, error_ptr);
            assert_eq!(error, 0);

            // use seed words to create recovery wallet
            let db_name = CString::new(random::string(8).as_str()).unwrap();
            let db_name_str: *const c_char = CString::into_raw(db_name) as *const c_char;
            let temp_dir = tempdir().unwrap();
            let db_path = CString::new(temp_dir.path().to_str().unwrap()).unwrap();
            let db_path_str: *const c_char = CString::into_raw(db_path) as *const c_char;
            let transport_type = transport_memory_create();
            let address = transport_memory_get_address(transport_type, error_ptr);
            let address_str = CStr::from_ptr(address).to_str().unwrap().to_owned();
            let address_str = CString::new(address_str).unwrap().into_raw() as *const c_char;

            let config = comms_config_create(
                address_str,
                transport_type,
                db_name_str,
                db_path_str,
                20,
                10800,
                error_ptr,
            );

            let recovered_wallet = wallet_create(
                config,
                ptr::null(),
                0,
                0,
                ptr::null(),
                seed_words,
                network_str,
                received_tx_callback,
                received_tx_reply_callback,
                received_tx_finalized_callback,
                broadcast_callback,
                mined_callback,
                mined_unconfirmed_callback,
                scanned_callback,
                scanned_unconfirmed_callback,
                transaction_send_result_callback,
                tx_cancellation_callback,
                txo_validation_complete_callback,
                contacts_liveness_data_updated_callback,
                balance_updated_callback,
                transaction_validation_complete_callback,
                saf_messages_received_callback,
                connectivity_status_callback,
                recovery_in_progress_ptr,
                error_ptr,
            );
            assert_eq!(error, 0);

            let recovered_seed_words = wallet_get_seed_words(recovered_wallet, error_ptr);
            assert_eq!(error, 0);
            let recovered_public_key = wallet_get_public_key(recovered_wallet, error_ptr);
            assert_eq!(error, 0);

            assert_eq!(*seed_words, *recovered_seed_words);
            assert_eq!(*public_key, *recovered_public_key);
            // TODO: Clean up memory leaks please
        }
    }
}<|MERGE_RESOLUTION|>--- conflicted
+++ resolved
@@ -990,15 +990,63 @@
 }
 
 /// -------------------------------------------------------------------------------------------- ///
-
-<<<<<<< HEAD
 /// --------------------------------------- Covenant --------------------------------------------///
 
 /// Creates a TariCovenant from a ByteVector containing the covenant bytes
 ///
 /// ## Arguments
 /// `covenant_bytes` - The covenant bytes as a ByteVector
-=======
+///
+/// ## Returns
+/// `TariCovenant` - Returns a commitment signature. Note that it will be ptr::null_mut() if any argument is
+/// null or if there was an error with the contents of bytes
+///
+/// # Safety
+/// The ```covenant_destroy``` function must be called when finished with a TariCovenant to prevent a memory leak
+#[no_mangle]
+pub unsafe extern "C" fn covenant_create_from_bytes(
+    covenant_bytes: *const ByteVector,
+    error_out: *mut c_int,
+) -> *mut TariCovenant {
+    let mut error = 0;
+    ptr::swap(error_out, &mut error as *mut c_int);
+
+    if covenant_bytes.is_null() {
+        error = LibWalletError::from(InterfaceError::NullError("covenant_bytes".to_string())).code;
+        ptr::swap(error_out, &mut error as *mut c_int);
+        return ptr::null_mut();
+    }
+    let decoded_covenant_bytes = (*covenant_bytes).0.clone();
+
+    match TariCovenant::from_bytes(&decoded_covenant_bytes) {
+        Ok(covenant) => Box::into_raw(Box::new(covenant)),
+        Err(e) => {
+            error!(target: LOG_TARGET, "Error creating a Covenant: {:?}", e);
+            error = LibWalletError::from(InterfaceError::InvalidArgument("covenant_bytes".to_string())).code;
+            ptr::swap(error_out, &mut error as *mut c_int);
+            ptr::null_mut()
+        },
+    }
+}
+
+/// Frees memory for a TariCovenant
+///
+/// ## Arguments
+/// `covenant` - The pointer to a TariCovenant
+///
+/// ## Returns
+/// `()` - Does not return a value, equivalent to void in C
+///
+/// # Safety
+/// None
+#[no_mangle]
+pub unsafe extern "C" fn covenant_destroy(covenant: *mut TariCovenant) {
+    if !covenant.is_null() {
+        Box::from_raw(covenant);
+    }
+}
+
+/// -------------------------------------------------------------------------------------------- ///
 /// ---------------------------------- Output Features ------------------------------------------///
 
 /// Creates a TariOutputFeatures from byte values
@@ -1011,48 +1059,10 @@
 /// `metadata` - The metadata componenet as a ByteVector. It cannot be null
 /// `unique_id` - The unique id componenet as a ByteVector. It can be null
 /// `mparent_public_key` - The parent public key component as a ByteVector. It can be null
->>>>>>> f8fa3ecb
-/// `error_out` - Pointer to an int which will be modified to an error code should one occur, may not be null. Functions
-/// as an out parameter.
-///
-/// ## Returns
-<<<<<<< HEAD
-/// `TariCovenant` - Returns a commitment signature. Note that it will be ptr::null_mut() if any argument is
-/// null or if there was an error with the contents of bytes
-///
-/// # Safety
-/// The ```covenant_destroy``` function must be called when finished with a TariCovenant to prevent a memory leak
-#[no_mangle]
-pub unsafe extern "C" fn covenant_create_from_bytes(
-    covenant_bytes: *const ByteVector,
-    error_out: *mut c_int,
-) -> *mut TariCovenant {
-    let mut error = 0;
-    ptr::swap(error_out, &mut error as *mut c_int);
-
-    if covenant_bytes.is_null() {
-        error = LibWalletError::from(InterfaceError::NullError("covenant_bytes".to_string())).code;
-        ptr::swap(error_out, &mut error as *mut c_int);
-        return ptr::null_mut();
-    }
-    let decoded_covenant_bytes = (*covenant_bytes).0.clone();
-
-    match TariCovenant::from_bytes(&decoded_covenant_bytes) {
-        Ok(covenant) => Box::into_raw(Box::new(covenant)),
-        Err(e) => {
-            error!(target: LOG_TARGET, "Error creating a Covenant: {:?}", e);
-            error = LibWalletError::from(InterfaceError::InvalidArgument("covenant_bytes".to_string())).code;
-            ptr::swap(error_out, &mut error as *mut c_int);
-            ptr::null_mut()
-        },
-    }
-}
-
-/// Frees memory for a TariCovenant
-///
-/// ## Arguments
-/// `covenant` - The pointer to a TariCovenant
-=======
+/// `error_out` - Pointer to an int which will be modified to an error code should one occur, may not be null. Functions
+/// as an out parameter.
+///
+/// ## Returns
 /// `TariOutputFeatures` - Returns an output features object. Note that it will be ptr::null_mut() if any mandatory
 /// arguments are null or if there was an error with the contents of bytes
 ///
@@ -1154,7 +1164,6 @@
 ///
 /// ## Arguments
 /// `output_features` - The pointer to a TariOutputFeatures
->>>>>>> f8fa3ecb
 ///
 /// ## Returns
 /// `()` - Does not return a value, equivalent to void in C
@@ -1162,15 +1171,9 @@
 /// # Safety
 /// None
 #[no_mangle]
-<<<<<<< HEAD
-pub unsafe extern "C" fn covenant_destroy(covenant: *mut TariCovenant) {
-    if !covenant.is_null() {
-        Box::from_raw(covenant);
-=======
 pub unsafe extern "C" fn output_features_destroy(output_features: *mut TariOutputFeatures) {
     if !output_features.is_null() {
         Box::from_raw(output_features);
->>>>>>> f8fa3ecb
     }
 }
 
@@ -7151,16 +7154,11 @@
     }
 
     #[test]
-<<<<<<< HEAD
     fn test_covenant_create_empty() {
-=======
-    fn test_output_features_create_empty() {
->>>>>>> f8fa3ecb
         unsafe {
             let mut error = 0;
             let error_ptr = &mut error as *mut c_int;
 
-<<<<<<< HEAD
             let covenant_bytes = Box::into_raw(Box::new(ByteVector(Vec::new())));
             let covenant = covenant_create_from_bytes(covenant_bytes, error_ptr);
 
@@ -7170,7 +7168,33 @@
 
             covenant_destroy(covenant);
             byte_vector_destroy(covenant_bytes);
-=======
+        }
+    }
+
+    #[test]
+    fn test_covenant_create_filled() {
+        unsafe {
+            let mut error = 0;
+            let error_ptr = &mut error as *mut c_int;
+
+            let expected_covenant = covenant!(identity());
+            let covenant_bytes = Box::into_raw(Box::new(ByteVector(expected_covenant.to_bytes())));
+            let covenant = covenant_create_from_bytes(covenant_bytes, error_ptr);
+
+            assert_eq!(error, 0);
+            assert_eq!(*covenant, expected_covenant);
+
+            covenant_destroy(covenant);
+            byte_vector_destroy(covenant_bytes);
+        }
+    }
+
+    #[test]
+    fn test_output_features_create_empty() {
+        unsafe {
+            let mut error = 0;
+            let error_ptr = &mut error as *mut c_int;
+
             let version: c_uchar = 0;
             let flags: c_ushort = 0;
             let maturity: c_ulonglong = 20;
@@ -7206,31 +7230,15 @@
 
             output_features_destroy(output_features);
             byte_vector_destroy(metadata);
->>>>>>> f8fa3ecb
         }
     }
 
     #[test]
-<<<<<<< HEAD
-    fn test_covenant_create_filled() {
-=======
     fn test_output_features_create_filled() {
->>>>>>> f8fa3ecb
         unsafe {
             let mut error = 0;
             let error_ptr = &mut error as *mut c_int;
 
-<<<<<<< HEAD
-            let expected_covenant = covenant!(identity());
-            let covenant_bytes = Box::into_raw(Box::new(ByteVector(expected_covenant.to_bytes())));
-            let covenant = covenant_create_from_bytes(covenant_bytes, error_ptr);
-
-            assert_eq!(error, 0);
-            assert_eq!(*covenant, expected_covenant);
-
-            covenant_destroy(covenant);
-            byte_vector_destroy(covenant_bytes);
-=======
             let version: c_uchar = OutputFeaturesVersion::V1.as_u8();
             let flags: c_ushort = OutputFlags::COINBASE_OUTPUT.bits();
             let maturity: c_ulonglong = 20;
@@ -7274,7 +7282,6 @@
             byte_vector_destroy(metadata);
             byte_vector_destroy(unique_id);
             byte_vector_destroy(parent_public_key);
->>>>>>> f8fa3ecb
         }
     }
 
