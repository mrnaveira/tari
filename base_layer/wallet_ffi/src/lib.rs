// Copyright 2019. The Tari Project
// SPDX-License-Identifier: BSD-3-Clause

//! # LibWallet API Definition
//! This module contains the Rust backend implementations of the functionality that a wallet for the Tari Base Layer
//! will require. The module contains a number of sub-modules that are implemented as async services. These services are
//! collected into the main Wallet container struct which manages spinning up all the component services and maintains a
//! collection of the handles required to interact with those services.
//! This files contains the API calls that will be exposed to external systems that make use of this module. The API
//! will be exposed via FFI and will consist of API calls that the FFI client can make into the Wallet module and a set
//! of Callbacks that the client must implement and provide to the Wallet module to receive asynchronous replies and
//! updates.
//!
//! # Wallet Flow Documentation
//! This documentation will described the flows of the core tasks that the Wallet library supports and will then
//! describe how to use the test functions to produce the behaviour of a second wallet without needing to set one up.
//!
//! ## Send Transaction
//! To send a transaction your wallet must have available funds and you must had added the recipient's Public Key as a
//! `Contact`.
//!
//! To send a transaction:
//! 1.  Call the `send_transaction(dest_public_key, amount, fee_per_gram, message)` function which will result in a
//!     `PendingOutboundTransaction` being produced and transmitted to the recipient and the funds becoming
//!     encumbered and appearing in the `PendingOutgoingBalance` and any change will appear in the
//!     `PendingIncomingBalance`.
//! 2.  Wait until the recipient replies to the sent transaction which will result in the `PendingOutboundTransaction`
//!     becoming a `CompletedTransaction` with the `Completed` status. This means that the transaction has been
//!     negotiated between the parties and is now ready to be broadcast to the Base Layer. The funds are still
//!     encumbered as pending because the transaction has not been mined yet.
//! 3.  The finalized `CompletedTransaction` will be sent back to the the receiver so that they have a copy.
//! 4.  The wallet will broadcast the `CompletedTransaction` to a Base Node to be added to the mempool. Its status will
//!     move from `Completed` to `Broadcast`.
//! 5.  Wait until the transaction is mined. The `CompleteTransaction` status will then move from `Broadcast` to `Mined`
//!     and the pending funds will be spent and received.
//!
//! ## Receive a Transaction
//! 1.  When a transaction is received it will appear as an `InboundTransaction` and the amount to be received will
//!     appear as a `PendingIncomingBalance`. The wallet backend will be listening for these transactions and will
//!     immediately reply to the sending wallet.
//! 2.  The sender will send back the finalized `CompletedTransaction`
//! 3.  This wallet will also broadcast the `CompletedTransaction` to a Base Node to be added to the mempool, its status
//!     will move from `Completed` to `Broadcast`. This is done so that the Receiver can be sure the finalized
//!     transaction is broadcast.
//! 6.  This wallet will then monitor the Base Layer to see when the transaction is mined which means the
//!     `CompletedTransaction` status will become `Mined` and the funds will then move from the `PendingIncomingBalance`
//!     to the `AvailableBalance`.

#![recursion_limit = "1024"]

#[cfg(test)]
#[macro_use]
extern crate lazy_static;
use core::ptr;
use std::{
    boxed::Box,
    convert::{TryFrom, TryInto},
    ffi::{CStr, CString},
    mem::ManuallyDrop,
    num::NonZeroU16,
    path::PathBuf,
    slice,
    str::FromStr,
    sync::Arc,
    time::Duration,
};

use chrono::{DateTime, Local};
use error::LibWalletError;
use libc::{c_char, c_int, c_uchar, c_uint, c_ulonglong, c_ushort};
use log::{LevelFilter, *};
use log4rs::{
    append::{
        file::FileAppender,
        rolling_file::{
            policy::compound::{roll::fixed_window::FixedWindowRoller, trigger::size::SizeTrigger, CompoundPolicy},
            RollingFileAppender,
        },
        Append,
    },
    config::{Appender, Config, Root},
    encode::pattern::PatternEncoder,
};
use num_traits::FromPrimitive;
use rand::rngs::OsRng;
use tari_common::configuration::StringList;
use tari_common_types::{
    emoji::{emoji_set, EmojiId, EmojiIdError},
    transaction::{TransactionDirection, TransactionStatus, TxId},
    types::{Commitment, PublicKey},
};
use tari_comms::{
    multiaddr::Multiaddr,
    peer_manager::{NodeIdentity, PeerFeatures},
    transports::MemoryTransport,
    types::{CommsPublicKey, CommsSecretKey},
};
use tari_comms_dht::{store_forward::SafConfig, DbConnectionUrl, DhtConfig};
use tari_core::transactions::{
    tari_amount::MicroTari,
    transaction_components::{
        AssetOutputFeatures,
        CommitteeDefinitionFeatures,
        MintNonFungibleFeatures,
        OutputFeaturesVersion,
        OutputType,
        SideChainCheckpointFeatures,
    },
    CryptoFactories,
};
use tari_crypto::{
    keys::{PublicKey as PublicKeyTrait, SecretKey},
    tari_utilities::ByteArray,
};
use tari_key_manager::{cipher_seed::CipherSeed, mnemonic::MnemonicLanguage};
use tari_p2p::{
    transport::MemoryTransportConfig,
    Network,
    PeerSeedsConfig,
    SocksAuthentication,
    TcpTransportConfig,
    TorControlAuthentication,
    TorTransportConfig,
    TransportConfig,
    TransportType,
    DEFAULT_DNS_NAME_SERVER,
};
use tari_script::{inputs, script};
use tari_shutdown::Shutdown;
use tari_utilities::{hex, hex::Hex};
use tari_wallet::{
    connectivity_service::WalletConnectivityInterface,
    contacts_service::storage::database::Contact,
    error::{WalletError, WalletStorageError},
    output_manager_service::{
        error::OutputManagerError,
        storage::{
            database::{OutputBackendQuery, OutputManagerDatabase, SortDirection},
            OutputStatus,
        },
    },
    storage::{
        database::WalletDatabase,
        sqlite_db::wallet::WalletSqliteDatabase,
        sqlite_utilities::{initialize_sqlite_database_backends, partial_wallet_backup},
    },
    transaction_service::{
        config::TransactionServiceConfig,
        error::TransactionServiceError,
        storage::{
            database::TransactionDatabase,
            models::{CompletedTransaction, InboundTransaction, OutboundTransaction},
        },
    },
    utxo_scanner_service::{service::UtxoScannerService, RECOVERY_KEY},
    wallet::{derive_comms_secret_key, read_or_create_master_seed},
    Wallet,
    WalletConfig,
    WalletSqlite,
};
use tokio::runtime::Runtime;

use crate::{
    callback_handler::CallbackHandler,
    enums::SeedWordPushResult,
    error::{InterfaceError, TransactionError},
    tasks::recovery_event_monitoring,
};

mod callback_handler;
#[cfg(test)]
mod callback_handler_tests;
mod enums;
mod error;
#[cfg(test)]
mod output_manager_service_mock;
mod tasks;

const LOG_TARGET: &str = "wallet_ffi";

pub type TariTransportConfig = tari_p2p::TransportConfig;
pub type TariPublicKey = tari_common_types::types::PublicKey;
pub type TariNodeId = tari_comms::peer_manager::NodeId;
pub type TariPrivateKey = tari_common_types::types::PrivateKey;
pub type TariOutputFeatures = tari_core::transactions::transaction_components::OutputFeatures;
pub type TariCommsConfig = tari_p2p::P2pConfig;
pub type TariCommitmentSignature = tari_common_types::types::ComSignature;
pub type TariTransactionKernel = tari_core::transactions::transaction_components::TransactionKernel;
pub type TariCovenant = tari_core::covenants::Covenant;
pub type TariEncryptedValue = tari_core::transactions::transaction_components::EncryptedValue;

pub struct TariContacts(Vec<TariContact>);

pub type TariContact = tari_wallet::contacts_service::storage::database::Contact;
pub type TariCompletedTransaction = tari_wallet::transaction_service::storage::models::CompletedTransaction;
pub type TariTransactionSendStatus = tari_wallet::transaction_service::handle::TransactionSendStatus;
pub type TariFeePerGramStats = tari_wallet::transaction_service::handle::FeePerGramStatsResponse;
pub type TariFeePerGramStat = tari_core::mempool::FeePerGramStat;
pub type TariContactsLivenessData = tari_wallet::contacts_service::handle::ContactsLivenessData;
pub type TariBalance = tari_wallet::output_manager_service::service::Balance;
pub type TariMnemonicLanguage = tari_key_manager::mnemonic::MnemonicLanguage;

pub struct TariCompletedTransactions(Vec<TariCompletedTransaction>);

pub type TariPendingInboundTransaction = tari_wallet::transaction_service::storage::models::InboundTransaction;
pub type TariPendingOutboundTransaction = tari_wallet::transaction_service::storage::models::OutboundTransaction;

pub struct TariPendingInboundTransactions(Vec<TariPendingInboundTransaction>);

pub struct TariPendingOutboundTransactions(Vec<TariPendingOutboundTransaction>);

#[derive(Debug, PartialEq, Clone)]
pub struct ByteVector(Vec<c_uchar>); // declared like this so that it can be exposed to external header

#[derive(Debug, PartialEq)]
pub struct EmojiSet(Vec<ByteVector>);

#[derive(Debug, PartialEq)]
pub struct TariSeedWords(Vec<String>);

#[derive(Debug, PartialEq)]
pub struct TariPublicKeys(Vec<TariPublicKey>);

pub struct TariWallet {
    wallet: WalletSqlite,
    runtime: Runtime,
    shutdown: Shutdown,
}

#[derive(Debug, Clone)]
#[repr(C)]
pub struct TariUtxo {
    pub commitment: *mut c_char,
    pub value: u64,
}

#[derive(Debug, Clone)]
#[repr(C)]
pub struct TariOutputs {
    pub len: usize,
    pub cap: usize,
    pub ptr: *mut TariUtxo,
}

#[derive(Debug)]
#[repr(C)]
pub enum TariUtxoSort {
    ValueAsc,
    ValueDesc,
    MinedHeightAsc,
    MinedHeightDesc,
}

/// -------------------------------- Strings ------------------------------------------------ ///

/// Frees memory for a char array
///
/// ## Arguments
/// `ptr` - The pointer to be freed
///
/// ## Returns
/// `()` - Does not return a value, equivalent to void in C.
///
/// # Safety
/// None
#[no_mangle]
pub unsafe extern "C" fn string_destroy(ptr: *mut c_char) {
    if !ptr.is_null() {
        let _string = CString::from_raw(ptr);
    }
}

/// -------------------------------------------------------------------------------------------- ///

/// ----------------------------------- Transaction Kernel ------------------------------------- ///

/// Gets the excess for a TariTransactionKernel
///
/// ## Arguments
/// `x` - The pointer to a  TariTransactionKernel
///
/// ## Returns
/// `*mut c_char` - Returns a pointer to a char array. Note that it returns empty if there
/// was an error
///
/// # Safety
/// The ```string_destroy``` method must be called when finished with a string from rust to prevent a memory leak
#[no_mangle]
pub unsafe extern "C" fn transaction_kernel_get_excess_hex(
    kernel: *mut TariTransactionKernel,
    error_out: *mut c_int,
) -> *mut c_char {
    let mut error = 0;
    let mut result = CString::new("").expect("Blank CString will not fail.");
    ptr::swap(error_out, &mut error as *mut c_int);
    if kernel.is_null() {
        error = LibWalletError::from(InterfaceError::NullError("kernel".to_string())).code;
        ptr::swap(error_out, &mut error as *mut c_int);
        return CString::into_raw(result);
    }
    let excess = (*kernel).excess.clone().to_hex();
    match CString::new(excess) {
        Ok(v) => result = v,
        _ => {
            error = LibWalletError::from(InterfaceError::PointerError("kernel".to_string())).code;
            ptr::swap(error_out, &mut error as *mut c_int);
        },
    }

    result.into_raw()
}

/// Gets the public nonce for a TariTransactionKernel
///
/// ## Arguments
/// `x` - The pointer to a  TariTransactionKernel
///
/// ## Returns
/// `*mut c_char` - Returns a pointer to a char array. Note that it returns empty if there
/// was an error
///
/// # Safety
/// The ```string_destroy``` method must be called when finished with a string from rust to prevent a memory leak
#[no_mangle]
pub unsafe extern "C" fn transaction_kernel_get_excess_public_nonce_hex(
    kernel: *mut TariTransactionKernel,
    error_out: *mut c_int,
) -> *mut c_char {
    let mut error = 0;
    let mut result = CString::new("").expect("Blank CString will not fail.");
    ptr::swap(error_out, &mut error as *mut c_int);
    if kernel.is_null() {
        error = LibWalletError::from(InterfaceError::NullError("kernel".to_string())).code;
        ptr::swap(error_out, &mut error as *mut c_int);
        return CString::into_raw(result);
    }
    let nonce = (*kernel).excess_sig.get_public_nonce().to_hex();

    match CString::new(nonce) {
        Ok(v) => result = v,
        _ => {
            error = LibWalletError::from(InterfaceError::PointerError("kernel".to_string())).code;
            ptr::swap(error_out, &mut error as *mut c_int);
        },
    }

    result.into_raw()
}

/// Gets the signature for a TariTransactionKernel
///
/// ## Arguments
/// `x` - The pointer to a TariTransactionKernel
///
/// ## Returns
/// `*mut c_char` - Returns a pointer to a char array. Note that it returns empty if there
/// was an error
///
/// # Safety
/// The ```string_destroy``` method must be called when finished with a string from rust to prevent a memory leak
#[no_mangle]
pub unsafe extern "C" fn transaction_kernel_get_excess_signature_hex(
    kernel: *mut TariTransactionKernel,
    error_out: *mut c_int,
) -> *mut c_char {
    let mut error = 0;
    let mut result = CString::new("").expect("Blank CString will not fail.");
    ptr::swap(error_out, &mut error as *mut c_int);
    if kernel.is_null() {
        error = LibWalletError::from(InterfaceError::NullError("kernel".to_string())).code;
        ptr::swap(error_out, &mut error as *mut c_int);
        return CString::into_raw(result);
    }
    let signature = (*kernel).excess_sig.get_signature().to_hex();
    result = CString::new(signature).expect("Hex string will not fail");
    result.into_raw()
}

/// Frees memory for a TariTransactionKernel
///
/// ## Arguments
/// `x` - The pointer to a  TariTransactionKernel
///
/// ## Returns
/// `()` - Does not return a value, equivalent to void in C
///
/// # Safety
/// None
#[no_mangle]
pub unsafe extern "C" fn transaction_kernel_destroy(x: *mut TariTransactionKernel) {
    if !x.is_null() {
        Box::from_raw(x);
    }
}

/// -------------------------------------------------------------------------------------------- ///

/// -------------------------------- ByteVector ------------------------------------------------ ///

/// Creates a ByteVector
///
/// ## Arguments
/// `byte_array` - The pointer to the byte array
/// `element_count` - The number of elements in byte_array
/// `error_out` - Pointer to an int which will be modified to an error code should one occur, may not be null. Functions
/// as an out parameter.
///
/// ## Returns
/// `*mut ByteVector` - Pointer to the created ByteVector. Note that it will be ptr::null_mut()
/// if the byte_array pointer was null or if the elements in the byte_vector don't match
/// element_count when it is created
///
/// # Safety
/// The ```byte_vector_destroy``` function must be called when finished with a ByteVector to prevent a memory leak
#[no_mangle]
pub unsafe extern "C" fn byte_vector_create(
    byte_array: *const c_uchar,
    element_count: c_uint,
    error_out: *mut c_int,
) -> *mut ByteVector {
    let mut error = 0;
    ptr::swap(error_out, &mut error as *mut c_int);
    let mut bytes = ByteVector(Vec::new());
    if byte_array.is_null() {
        error = LibWalletError::from(InterfaceError::NullError("byte_array".to_string())).code;
        ptr::swap(error_out, &mut error as *mut c_int);
        return ptr::null_mut();
    } else {
        let array: &[c_uchar] = slice::from_raw_parts(byte_array, element_count as usize);
        bytes.0 = array.to_vec();
        if bytes.0.len() != element_count as usize {
            error = LibWalletError::from(InterfaceError::AllocationError).code;
            ptr::swap(error_out, &mut error as *mut c_int);
            return ptr::null_mut();
        }
    }
    Box::into_raw(Box::new(bytes))
}

/// Frees memory for a ByteVector
///
/// ## Arguments
/// `bytes` - The pointer to a ByteVector
///
/// ## Returns
/// `()` - Does not return a value, equivalent to void in C
///
/// # Safety
/// None
#[no_mangle]
pub unsafe extern "C" fn byte_vector_destroy(bytes: *mut ByteVector) {
    if !bytes.is_null() {
        Box::from_raw(bytes);
    }
}

/// Gets a c_uchar at position in a ByteVector
///
/// ## Arguments
/// `ptr` - The pointer to a ByteVector
/// `position` - The integer position
/// `error_out` - Pointer to an int which will be modified to an error code should one occur, may not be null. Functions
/// as an out parameter.
///
/// ## Returns
/// `c_uchar` - Returns a character. Note that the character will be a null terminator (0) if ptr
/// is null or if the position is invalid
///
/// # Safety
/// None
#[no_mangle]
pub unsafe extern "C" fn byte_vector_get_at(ptr: *mut ByteVector, position: c_uint, error_out: *mut c_int) -> c_uchar {
    let mut error = 0;
    ptr::swap(error_out, &mut error as *mut c_int);
    if ptr.is_null() {
        error = LibWalletError::from(InterfaceError::NullError("ptr".to_string())).code;
        ptr::swap(error_out, &mut error as *mut c_int);
        return 0u8;
    }
    let len = byte_vector_get_length(ptr, error_out) as c_int - 1; // clamp to length
    if len < 0 || position > len as c_uint {
        error = LibWalletError::from(InterfaceError::PositionInvalidError).code;
        ptr::swap(error_out, &mut error as *mut c_int);
        return 0u8;
    }
    (*ptr).0[position as usize]
}

/// Gets the number of elements in a ByteVector
///
/// ## Arguments
/// `ptr` - The pointer to a ByteVector
/// `error_out` - Pointer to an int which will be modified to an error code should one occur, may not be null. Functions
/// as an out parameter.
///
/// ## Returns
/// `c_uint` - Returns the integer number of elements in the ByteVector. Note that it will be zero
/// if ptr is null
///
/// # Safety
/// None
#[no_mangle]
pub unsafe extern "C" fn byte_vector_get_length(vec: *const ByteVector, error_out: *mut c_int) -> c_uint {
    let mut error = 0;
    ptr::swap(error_out, &mut error as *mut c_int);
    if vec.is_null() {
        error = LibWalletError::from(InterfaceError::NullError("vec".to_string())).code;
        ptr::swap(error_out, &mut error as *mut c_int);
        return 0;
    }
    (*vec).0.len() as c_uint
}

/// -------------------------------------------------------------------------------------------- ///

/// -------------------------------- Public Key ------------------------------------------------ ///

/// Creates a TariPublicKey from a ByteVector
///
/// ## Arguments
/// `bytes` - The pointer to a ByteVector
/// `error_out` - Pointer to an int which will be modified to an error code should one occur, may not be null. Functions
/// as an out parameter.
///
/// ## Returns
/// `TariPublicKey` - Returns a public key. Note that it will be ptr::null_mut() if bytes is null or
/// if there was an error with the contents of bytes
///
/// # Safety
/// The ```public_key_destroy``` function must be called when finished with a TariPublicKey to prevent a memory leak
#[no_mangle]
pub unsafe extern "C" fn public_key_create(bytes: *mut ByteVector, error_out: *mut c_int) -> *mut TariPublicKey {
    let mut error = 0;
    ptr::swap(error_out, &mut error as *mut c_int);
    if bytes.is_null() {
        error = LibWalletError::from(InterfaceError::NullError("bytes".to_string())).code;
        ptr::swap(error_out, &mut error as *mut c_int);
        return ptr::null_mut();
    }
    let v = (*bytes).0.clone();
    let pk = TariPublicKey::from_bytes(&v);
    match pk {
        Ok(pk) => Box::into_raw(Box::new(pk)),
        Err(e) => {
            error = LibWalletError::from(e).code;
            ptr::swap(error_out, &mut error as *mut c_int);
            ptr::null_mut()
        },
    }
}

/// Frees memory for a TariPublicKey
///
/// ## Arguments
/// `pk` - The pointer to a TariPublicKey
///
/// ## Returns
/// `()` - Does not return a value, equivalent to void in C
///
/// # Safety
/// None
#[no_mangle]
pub unsafe extern "C" fn public_key_destroy(pk: *mut TariPublicKey) {
    if !pk.is_null() {
        Box::from_raw(pk);
    }
}

/// Frees memory for TariPublicKeys
///
/// ## Arguments
/// `pks` - The pointer to TariPublicKeys
///
/// ## Returns
/// `()` - Does not return a value, equivalent to void in C
///
/// # Safety
/// None
#[no_mangle]
pub unsafe extern "C" fn public_keys_destroy(pks: *mut TariPublicKeys) {
    if !pks.is_null() {
        Box::from_raw(pks);
    }
}

/// Gets a ByteVector from a TariPublicKey
///
/// ## Arguments
/// `pk` - The pointer to a TariPublicKey
/// `error_out` - Pointer to an int which will be modified to an error code should one occur, may not be null. Functions
/// as an out parameter.
///
/// ## Returns
/// `*mut ByteVector` - Returns a pointer to a ByteVector. Note that it returns ptr::null_mut() if pk is null
///
/// # Safety
/// The ```byte_vector_destroy``` function must be called when finished with the ByteVector to prevent a memory leak.
#[no_mangle]
pub unsafe extern "C" fn public_key_get_bytes(pk: *mut TariPublicKey, error_out: *mut c_int) -> *mut ByteVector {
    let mut error = 0;
    ptr::swap(error_out, &mut error as *mut c_int);
    let mut bytes = ByteVector(Vec::new());
    if pk.is_null() {
        error = LibWalletError::from(InterfaceError::NullError("pk".to_string())).code;
        ptr::swap(error_out, &mut error as *mut c_int);
        return ptr::null_mut();
    } else {
        bytes.0 = (*pk).to_vec();
    }
    Box::into_raw(Box::new(bytes))
}

/// Creates a TariPublicKey from a TariPrivateKey
///
/// ## Arguments
/// `secret_key` - The pointer to a TariPrivateKey
/// `error_out` - Pointer to an int which will be modified to an error code should one occur, may not be null. Functions
/// as an out parameter.
///
/// ## Returns
/// `*mut TariPublicKey` - Returns a pointer to a TariPublicKey
///
/// # Safety
/// The ```private_key_destroy``` method must be called when finished with a private key to prevent a memory leak
#[no_mangle]
pub unsafe extern "C" fn public_key_from_private_key(
    secret_key: *mut TariPrivateKey,
    error_out: *mut c_int,
) -> *mut TariPublicKey {
    let mut error = 0;
    ptr::swap(error_out, &mut error as *mut c_int);
    if secret_key.is_null() {
        error = LibWalletError::from(InterfaceError::NullError("secret_key".to_string())).code;
        ptr::swap(error_out, &mut error as *mut c_int);
        return ptr::null_mut();
    }
    let m = TariPublicKey::from_secret_key(&(*secret_key));
    Box::into_raw(Box::new(m))
}

/// Creates a TariPublicKey from a char array
///
/// ## Arguments
/// `key` - The pointer to a char array which is hex encoded
/// `error_out` - Pointer to an int which will be modified to an error code should one occur, may not be null. Functions
/// as an out parameter.
///
/// ## Returns
/// `*mut TariPublicKey` - Returns a pointer to a TariPublicKey. Note that it returns ptr::null_mut()
/// if key is null or if there was an error creating the TariPublicKey from key
///
/// # Safety
/// The ```public_key_destroy``` method must be called when finished with a TariPublicKey to prevent a memory leak
#[no_mangle]
pub unsafe extern "C" fn public_key_from_hex(key: *const c_char, error_out: *mut c_int) -> *mut TariPublicKey {
    let mut error = 0;
    ptr::swap(error_out, &mut error as *mut c_int);
    let key_str;
    if key.is_null() {
        error = LibWalletError::from(InterfaceError::NullError("key".to_string())).code;
        ptr::swap(error_out, &mut error as *mut c_int);
        return ptr::null_mut();
    } else {
        match CStr::from_ptr(key).to_str() {
            Ok(v) => {
                key_str = v.to_owned();
            },
            _ => {
                error = LibWalletError::from(InterfaceError::PointerError("key".to_string())).code;
                ptr::swap(error_out, &mut error as *mut c_int);
                return ptr::null_mut();
            },
        }
    }

    let public_key = TariPublicKey::from_hex(key_str.as_str());
    match public_key {
        Ok(public_key) => Box::into_raw(Box::new(public_key)),
        Err(e) => {
            error!(target: LOG_TARGET, "Error creating a Public Key from Hex: {:?}", e);
            error = LibWalletError::from(e).code;
            ptr::swap(error_out, &mut error as *mut c_int);
            ptr::null_mut()
        },
    }
}

/// Creates a char array from a TariPublicKey in emoji format
///
/// ## Arguments
/// `pk` - The pointer to a TariPublicKey
/// `error_out` - Pointer to an int which will be modified to an error code should one occur, may not be null. Functions
/// as an out parameter.
///
/// ## Returns
/// `*mut c_char` - Returns a pointer to a char array. Note that it returns empty
/// if emoji is null or if there was an error creating the emoji string from TariPublicKey
///
/// # Safety
/// The ```string_destroy``` method must be called when finished with a string from rust to prevent a memory leak
#[no_mangle]
pub unsafe extern "C" fn public_key_to_emoji_id(pk: *mut TariPublicKey, error_out: *mut c_int) -> *mut c_char {
    let mut error = 0;
    let mut result = CString::new("").expect("Blank CString will not fail.");
    ptr::swap(error_out, &mut error as *mut c_int);
    if pk.is_null() {
        error = LibWalletError::from(InterfaceError::NullError("key".to_string())).code;
        ptr::swap(error_out, &mut error as *mut c_int);
        return CString::into_raw(result);
    }

    let emoji = EmojiId::from_pubkey(&(*pk));
    result = CString::new(emoji.as_str()).expect("Emoji will not fail.");
    CString::into_raw(result)
}

/// Creates a TariPublicKey from a char array in emoji format
///
/// ## Arguments
/// `const *c_char` - The pointer to a TariPublicKey
/// `error_out` - Pointer to an int which will be modified to an error code should one occur, may not be null. Functions
/// as an out parameter.
///
/// ## Returns
/// `*mut c_char` - Returns a pointer to a TariPublicKey. Note that it returns null on error.
///
/// # Safety
/// The ```public_key_destroy``` method must be called when finished with a TariPublicKey to prevent a memory leak
#[no_mangle]
pub unsafe extern "C" fn emoji_id_to_public_key(emoji: *const c_char, error_out: *mut c_int) -> *mut TariPublicKey {
    let mut error = 0;
    ptr::swap(error_out, &mut error as *mut c_int);
    if emoji.is_null() {
        error = LibWalletError::from(InterfaceError::NullError("emoji".to_string())).code;
        ptr::swap(error_out, &mut error as *mut c_int);
        return ptr::null_mut();
    }

    match CStr::from_ptr(emoji)
        .to_str()
        .map_err(|_| EmojiIdError)
        .and_then(EmojiId::str_to_pubkey)
    {
        Ok(pk) => Box::into_raw(Box::new(pk)),
        Err(_) => {
            error = LibWalletError::from(InterfaceError::InvalidEmojiId).code;
            ptr::swap(error_out, &mut error as *mut c_int);
            ptr::null_mut()
        },
    }
}

/// -------------------------------------------------------------------------------------------- ///

/// -------------------------------- Private Key ----------------------------------------------- ///

/// Creates a TariPrivateKey from a ByteVector
///
/// ## Arguments
/// `bytes` - The pointer to a ByteVector
/// `error_out` - Pointer to an int which will be modified to an error code should one occur, may not be null. Functions
/// as an out parameter.
///
/// ## Returns
/// `*mut TariPrivateKey` - Returns a pointer to a TariPublicKey. Note that it returns ptr::null_mut()
/// if bytes is null or if there was an error creating the TariPrivateKey from bytes
///
/// # Safety
/// The ```private_key_destroy``` method must be called when finished with a TariPrivateKey to prevent a memory leak
#[no_mangle]
pub unsafe extern "C" fn private_key_create(bytes: *mut ByteVector, error_out: *mut c_int) -> *mut TariPrivateKey {
    let mut error = 0;
    ptr::swap(error_out, &mut error as *mut c_int);
    if bytes.is_null() {
        error = LibWalletError::from(InterfaceError::NullError("bytes".to_string())).code;
        ptr::swap(error_out, &mut error as *mut c_int);
        return ptr::null_mut();
    }
    let v = (*bytes).0.clone();
    let pk = TariPrivateKey::from_bytes(&v);
    match pk {
        Ok(pk) => Box::into_raw(Box::new(pk)),
        Err(e) => {
            error = LibWalletError::from(e).code;
            ptr::swap(error_out, &mut error as *mut c_int);
            ptr::null_mut()
        },
    }
}

/// Frees memory for a TariPrivateKey
///
/// ## Arguments
/// `pk` - The pointer to a TariPrivateKey
///
/// ## Returns
/// `()` - Does not return a value, equivalent to void in C
///
/// # Safety
/// None
#[no_mangle]
pub unsafe extern "C" fn private_key_destroy(pk: *mut TariPrivateKey) {
    if !pk.is_null() {
        Box::from_raw(pk);
    }
}

/// Gets a ByteVector from a TariPrivateKey
///
/// ## Arguments
/// `pk` - The pointer to a TariPrivateKey
/// `error_out` - Pointer to an int which will be modified to an error code should one occur, may not be null. Functions
/// as an out parameter.
///
/// ## Returns
/// `*mut ByteVectror` - Returns a pointer to a ByteVector. Note that it returns ptr::null_mut()
/// if pk is null
///
/// # Safety
/// The ```byte_vector_destroy``` must be called when finished with a ByteVector to prevent a memory leak
#[no_mangle]
pub unsafe extern "C" fn private_key_get_bytes(pk: *mut TariPrivateKey, error_out: *mut c_int) -> *mut ByteVector {
    let mut error = 0;
    ptr::swap(error_out, &mut error as *mut c_int);
    let mut bytes = ByteVector(Vec::new());
    if pk.is_null() {
        error = LibWalletError::from(InterfaceError::NullError("pk".to_string())).code;
        ptr::swap(error_out, &mut error as *mut c_int);
        return ptr::null_mut();
    } else {
        bytes.0 = (*pk).to_vec();
    }
    Box::into_raw(Box::new(bytes))
}

/// Generates a TariPrivateKey
///
/// ## Arguments
/// `()` - Does  not take any arguments
///
/// ## Returns
/// `*mut TariPrivateKey` - Returns a pointer to a TariPrivateKey
///
/// # Safety
/// The ```private_key_destroy``` method must be called when finished with a TariPrivateKey to prevent a memory leak.
#[no_mangle]
pub unsafe extern "C" fn private_key_generate() -> *mut TariPrivateKey {
    let secret_key = TariPrivateKey::random(&mut OsRng);
    Box::into_raw(Box::new(secret_key))
}

/// Creates a TariPrivateKey from a char array
///
/// ## Arguments
/// `key` - The pointer to a char array which is hex encoded
/// `error_out` - Pointer to an int which will be modified to an error code should one occur, may not be null. Functions
/// as an out parameter.
///
/// ## Returns
/// `*mut TariPrivateKey` - Returns a pointer to a TariPublicKey. Note that it returns ptr::null_mut()
/// if key is null or if there was an error creating the TariPrivateKey from key
///
/// # Safety
/// The ```private_key_destroy``` method must be called when finished with a TariPrivateKey to prevent a memory leak
#[no_mangle]
pub unsafe extern "C" fn private_key_from_hex(key: *const c_char, error_out: *mut c_int) -> *mut TariPrivateKey {
    let mut error = 0;
    ptr::swap(error_out, &mut error as *mut c_int);
    let key_str;
    if key.is_null() {
        error = LibWalletError::from(InterfaceError::NullError("key".to_string())).code;
        ptr::swap(error_out, &mut error as *mut c_int);
        return ptr::null_mut();
    } else {
        match CStr::from_ptr(key).to_str() {
            Ok(v) => {
                key_str = v.to_owned();
            },
            _ => {
                error = LibWalletError::from(InterfaceError::PointerError("key".to_string())).code;
                ptr::swap(error_out, &mut error as *mut c_int);
                return ptr::null_mut();
            },
        };
    }

    let secret_key = TariPrivateKey::from_hex(key_str.as_str());

    match secret_key {
        Ok(secret_key) => Box::into_raw(Box::new(secret_key)),
        Err(e) => {
            error!(target: LOG_TARGET, "Error creating a Public Key from Hex: {:?}", e);

            error = LibWalletError::from(e).code;
            ptr::swap(error_out, &mut error as *mut c_int);
            ptr::null_mut()
        },
    }
}

/// -------------------------------------------------------------------------------------------- ///

/// ------------------------------- Commitment Signature ---------------------------------------///

/// Creates a TariCommitmentSignature from `u`, `v` and `public_nonce` ByteVectors
///
/// ## Arguments
/// `public_nonce_bytes` - The public nonce signature component as a ByteVector
/// `u_bytes` - The u signature component as a ByteVector
/// `v_bytes` - The v signature component as a ByteVector
/// `error_out` - Pointer to an int which will be modified to an error code should one occur, may not be null. Functions
/// as an out parameter.
///
/// ## Returns
/// `TariCommitmentSignature` - Returns a commitment signature. Note that it will be ptr::null_mut() if any argument is
/// null or if there was an error with the contents of bytes
///
/// # Safety
/// The ```commitment_signature_destroy``` function must be called when finished with a TariCommitmentSignature to
/// prevent a memory leak
#[no_mangle]
pub unsafe extern "C" fn commitment_signature_create_from_bytes(
    public_nonce_bytes: *const ByteVector,
    u_bytes: *const ByteVector,
    v_bytes: *const ByteVector,
    error_out: *mut c_int,
) -> *mut TariCommitmentSignature {
    let mut error = 0;
    ptr::swap(error_out, &mut error as *mut c_int);
    if public_nonce_bytes.is_null() {
        error = LibWalletError::from(InterfaceError::NullError("public_nonce_bytes".to_string())).code;
        ptr::swap(error_out, &mut error as *mut c_int);
        return ptr::null_mut();
    }
    if u_bytes.is_null() {
        error = LibWalletError::from(InterfaceError::NullError("u_bytes".to_string())).code;
        ptr::swap(error_out, &mut error as *mut c_int);
        return ptr::null_mut();
    }
    if v_bytes.is_null() {
        error = LibWalletError::from(InterfaceError::NullError("v_bytes".to_string())).code;
        ptr::swap(error_out, &mut error as *mut c_int);
        return ptr::null_mut();
    }

    let nonce = match Commitment::from_bytes(&(*public_nonce_bytes).0.clone()) {
        Ok(nonce) => nonce,
        Err(e) => {
            error!(
                target: LOG_TARGET,
                "Error creating a nonce commitment from bytes: {:?}", e
            );
            error = LibWalletError::from(e).code;
            ptr::swap(error_out, &mut error as *mut c_int);
            return ptr::null_mut();
        },
    };
    let u = match TariPrivateKey::from_bytes(&(*u_bytes).0.clone()) {
        Ok(u) => u,
        Err(e) => {
            error!(
                target: LOG_TARGET,
                "Error creating a Private Key (u) from bytes: {:?}", e
            );
            error = LibWalletError::from(e).code;
            ptr::swap(error_out, &mut error as *mut c_int);
            return ptr::null_mut();
        },
    };
    let v = match TariPrivateKey::from_bytes(&(*v_bytes).0.clone()) {
        Ok(u) => u,
        Err(e) => {
            error!(
                target: LOG_TARGET,
                "Error creating a Private Key (v) from bytes: {:?}", e
            );
            error = LibWalletError::from(e).code;
            ptr::swap(error_out, &mut error as *mut c_int);
            return ptr::null_mut();
        },
    };

    let sig = TariCommitmentSignature::new(nonce, u, v);
    Box::into_raw(Box::new(sig))
}

/// Frees memory for a TariCommitmentSignature
///
/// ## Arguments
/// `com_sig` - The pointer to a TariCommitmentSignature
///
/// ## Returns
/// `()` - Does not return a value, equivalent to void in C
///
/// # Safety
/// None
#[no_mangle]
pub unsafe extern "C" fn commitment_signature_destroy(com_sig: *mut TariCommitmentSignature) {
    if !com_sig.is_null() {
        Box::from_raw(com_sig);
    }
}

/// -------------------------------------------------------------------------------------------- ///
/// --------------------------------------- Covenant --------------------------------------------///

/// Creates a TariCovenant from a ByteVector containing the covenant bytes
///
/// ## Arguments
/// `covenant_bytes` - The covenant bytes as a ByteVector
///
/// ## Returns
/// `TariCovenant` - Returns a commitment signature. Note that it will be ptr::null_mut() if any argument is
/// null or if there was an error with the contents of bytes
///
/// # Safety
/// The ```covenant_destroy``` function must be called when finished with a TariCovenant to prevent a memory leak
#[no_mangle]
pub unsafe extern "C" fn covenant_create_from_bytes(
    covenant_bytes: *const ByteVector,
    error_out: *mut c_int,
) -> *mut TariCovenant {
    let mut error = 0;
    ptr::swap(error_out, &mut error as *mut c_int);

    if covenant_bytes.is_null() {
        error = LibWalletError::from(InterfaceError::NullError("covenant_bytes".to_string())).code;
        ptr::swap(error_out, &mut error as *mut c_int);
        return ptr::null_mut();
    }
    let decoded_covenant_bytes = (*covenant_bytes).0.clone();

    match TariCovenant::from_bytes(&decoded_covenant_bytes) {
        Ok(covenant) => Box::into_raw(Box::new(covenant)),
        Err(e) => {
            error!(target: LOG_TARGET, "Error creating a Covenant: {:?}", e);
            error = LibWalletError::from(InterfaceError::InvalidArgument("covenant_bytes".to_string())).code;
            ptr::swap(error_out, &mut error as *mut c_int);
            ptr::null_mut()
        },
    }
}

/// Frees memory for a TariCovenant
///
/// ## Arguments
/// `covenant` - The pointer to a TariCovenant
///
/// ## Returns
/// `()` - Does not return a value, equivalent to void in C
///
/// # Safety
/// None
#[no_mangle]
pub unsafe extern "C" fn covenant_destroy(covenant: *mut TariCovenant) {
    if !covenant.is_null() {
        Box::from_raw(covenant);
    }
}

/// -------------------------------------------------------------------------------------------- ///
/// --------------------------------------- EncryptedValue --------------------------------------------///

/// Creates a TariEncryptedValue from a ByteVector containing the encrypted_value bytes
///
/// ## Arguments
/// `encrypted_value_bytes` - The encrypted_value bytes as a ByteVector
///
/// ## Returns
/// `TariEncryptedValue` - Returns an encrypted value. Note that it will be ptr::null_mut() if any argument is
/// null or if there was an error with the contents of bytes
///
/// # Safety
/// The ```encrypted_value_destroy``` function must be called when finished with a TariEncryptedValue to prevent a
/// memory leak
#[no_mangle]
pub unsafe extern "C" fn encrypted_value_create_from_bytes(
    encrypted_value_bytes: *const ByteVector,
    error_out: *mut c_int,
) -> *mut TariEncryptedValue {
    let mut error = 0;
    ptr::swap(error_out, &mut error as *mut c_int);

    if encrypted_value_bytes.is_null() {
        error = LibWalletError::from(InterfaceError::NullError("encrypted_value_bytes".to_string())).code;
        ptr::swap(error_out, &mut error as *mut c_int);
        return ptr::null_mut();
    }
    let decoded_encrypted_value_bytes = (*encrypted_value_bytes).0.clone();

    match TariEncryptedValue::from_bytes(&decoded_encrypted_value_bytes) {
        Ok(encrypted_value) => Box::into_raw(Box::new(encrypted_value)),
        Err(e) => {
            error!(target: LOG_TARGET, "Error creating an encrypted_value: {:?}", e);
            error = LibWalletError::from(InterfaceError::InvalidArgument("encrypted_value_bytes".to_string())).code;
            ptr::swap(error_out, &mut error as *mut c_int);
            ptr::null_mut()
        },
    }
}

/// Creates a ByteVector containing the encrypted_value bytes from a TariEncryptedValue
///
/// ## Arguments
/// `encrypted_value` - The encrypted_value as a TariEncryptedValue
///
/// ## Returns
/// `ByteVector` - Returns a ByteVector containing the encrypted_value bytes. Note that it will be ptr::null_mut() if
/// any argument is null or if there was an error with the contents of bytes
///
/// # Safety
/// The ```encrypted_value_destroy``` function must be called when finished with a TariEncryptedValue to prevent a
/// memory leak
#[no_mangle]
pub unsafe extern "C" fn encrypted_value_as_bytes(
    encrypted_value: *const TariEncryptedValue,
    error_out: *mut c_int,
) -> *mut ByteVector {
    let mut error = 0;
    ptr::swap(error_out, &mut error as *mut c_int);

    if encrypted_value.is_null() {
        error = LibWalletError::from(InterfaceError::NullError("encrypted_value".to_string())).code;
        ptr::swap(error_out, &mut error as *mut c_int);
        return ptr::null_mut();
    }

    let encrypted_value_bytes = TariEncryptedValue::as_bytes(&(*encrypted_value)).to_vec();
    let encrypted_byte_vector = ByteVector(encrypted_value_bytes);
    Box::into_raw(Box::new(encrypted_byte_vector))
}

/// Creates a TariEncryptedValue from an amount
///
/// ## Arguments
/// `amount` - The Tari amount
///
/// ## Returns
/// `TariEncryptedValue` - Returns an encrypted value. Note that it will be ptr::null_mut() if any argument is
/// null or if there was an error with the contents of bytes
///
/// # Safety
/// The ```encrypted_value_destroy``` function must be called when finished with a TariEncryptedValue to prevent a
/// memory leak
#[no_mangle]
pub unsafe extern "C" fn encrypted_value_encrypt(
    amount: c_ulonglong,
    error_out: *mut c_int,
) -> *mut TariEncryptedValue {
    let mut error = 0;
    ptr::swap(error_out, &mut error as *mut c_int);

    let encrypted_value = TariEncryptedValue::todo_encrypt_from(amount);
    Box::into_raw(Box::new(encrypted_value))
}

/// Creates an amount from a TariEncryptedValue
///
/// ## Arguments
/// `amount` - The Tari amount
///
/// ## Returns
/// `TariEncryptedValue` - Returns an encrypted value. Note that it will be ptr::null_mut() if any argument is
/// null or if there was an error with the contents of bytes
///
/// # Safety
/// The ```encrypted_value_destroy``` function must be called when finished with a TariEncryptedValue to prevent a
/// memory leak
#[no_mangle]
pub unsafe extern "C" fn encrypted_value_decrypt(
    encrypted_value: *const TariEncryptedValue,
    error_out: *mut c_int,
) -> c_ulonglong {
    let mut error = 0;
    ptr::swap(error_out, &mut error as *mut c_int);

    if encrypted_value.is_null() {
        error = LibWalletError::from(InterfaceError::NullError("encrypted_value".to_string())).code;
        ptr::swap(error_out, &mut error as *mut c_int);
        return 0;
    }

    let encrypted_value = (*encrypted_value).clone();
    encrypted_value.todo_decrypt() as c_ulonglong
}

/// Frees memory for a TariEncryptedValue
///
/// ## Arguments
/// `encrypted_value` - The pointer to a TariEncryptedValue
///
/// ## Returns
/// `()` - Does not return a value, equivalent to void in C
///
/// # Safety
/// None
#[no_mangle]
pub unsafe extern "C" fn encrypted_value_destroy(encrypted_value: *mut TariEncryptedValue) {
    if !encrypted_value.is_null() {
        Box::from_raw(encrypted_value);
    }
}

/// -------------------------------------------------------------------------------------------- ///
/// ---------------------------------- Output Features ------------------------------------------///

/// Creates a TariOutputFeatures from byte values
///
/// ## Arguments
/// `version` - The encoded value of the version as a byte
/// `output_type` - The encoded value of the output type as a byte
/// `maturity` - The encoded value maturity as bytes
/// `recovery_byte` - The encoded value of the recovery byte as a byte
/// `metadata` - The metadata componenet as a ByteVector. It cannot be null
/// `unique_id` - The unique id componenet as a ByteVector. It can be null
/// `mparent_public_key` - The parent public key component as a ByteVector. It can be null
/// `error_out` - Pointer to an int which will be modified to an error code should one occur, may not be null. Functions
/// as an out parameter.
///
/// ## Returns
/// `TariOutputFeatures` - Returns an output features object. Note that it will be ptr::null_mut() if any mandatory
/// arguments are null or if there was an error with the contents of bytes
///
/// # Safety
/// The ```output_features_destroy``` function must be called when finished with a TariOutputFeatures to
/// prevent a memory leak
#[no_mangle]
pub unsafe extern "C" fn output_features_create_from_bytes(
    version: c_uchar,
    output_type: c_ushort,
    maturity: c_ulonglong,
    recovery_byte: c_uchar,
    metadata: *const ByteVector,
    unique_id: *const ByteVector,
    parent_public_key: *const ByteVector,
    error_out: *mut c_int,
) -> *mut TariOutputFeatures {
    let mut error = 0;
    ptr::swap(error_out, &mut error as *mut c_int);
    if metadata.is_null() {
        error = LibWalletError::from(InterfaceError::NullError("metadata".to_string())).code;
        ptr::swap(error_out, &mut error as *mut c_int);
        return ptr::null_mut();
    }

    let decoded_version = match OutputFeaturesVersion::try_from(version) {
        Ok(v) => v,
        Err(message) => {
            error!(
                target: LOG_TARGET,
                "Error creating a OutputFeaturesVersion: {:?}", message
            );
            error = LibWalletError::from(InterfaceError::InvalidArgument("version".to_string())).code;
            ptr::swap(error_out, &mut error as *mut c_int);
            return ptr::null_mut();
        },
    };

    let output_type = match output_type.try_into().ok().and_then(OutputType::from_byte) {
        Some(output_type) => output_type,
        None => {
            error!(target: LOG_TARGET, "output_type overflowed",);
            error = LibWalletError::from(InterfaceError::InvalidArgument("flag".to_string())).code;
            ptr::swap(error_out, &mut error as *mut c_int);
            return ptr::null_mut();
        },
    };

    let decoded_metadata = (*metadata).0.clone();

    let mut decoded_unique_id = None;
    if !unique_id.is_null() {
        decoded_unique_id = Some((*unique_id).0.clone());
    }

    let mut decoded_parent_public_key: Option<PublicKey> = None;
    if !parent_public_key.is_null() {
        decoded_parent_public_key = match TariPublicKey::from_bytes(&(*parent_public_key).0.clone()) {
            Ok(k) => Some(k),
            Err(e) => {
                error!(
                    target: LOG_TARGET,
                    "Error creating a Private Key (u) from bytes: {:?}", e
                );
                error = LibWalletError::from(e).code;
                ptr::swap(error_out, &mut error as *mut c_int);
                return ptr::null_mut();
            },
        };
    }

    // DAN layer features are still a work in progress
    // so, for now, we do not expose any of those fields
    let asset: Option<AssetOutputFeatures> = None;
    let mint_non_fungible: Option<MintNonFungibleFeatures> = None;
    let sidechain_checkpoint: Option<SideChainCheckpointFeatures> = None;
    let committee_definition: Option<CommitteeDefinitionFeatures> = None;

    let output_features = TariOutputFeatures::new(
        decoded_version,
        output_type,
        maturity,
        recovery_byte,
        decoded_metadata,
        decoded_unique_id,
        None,
        decoded_parent_public_key,
        asset,
        mint_non_fungible,
        sidechain_checkpoint,
        committee_definition,
    );
    Box::into_raw(Box::new(output_features))
}

/// Frees memory for a TariOutputFeatures
///
/// ## Arguments
/// `output_features` - The pointer to a TariOutputFeatures
///
/// ## Returns
/// `()` - Does not return a value, equivalent to void in C
///
/// # Safety
/// None
#[no_mangle]
pub unsafe extern "C" fn output_features_destroy(output_features: *mut TariOutputFeatures) {
    if !output_features.is_null() {
        Box::from_raw(output_features);
    }
}

/// -------------------------------------------------------------------------------------------- ///

/// ----------------------------------- Seed Words ----------------------------------------------///

/// Create an empty instance of TariSeedWords
///
/// ## Arguments
/// None
///
/// ## Returns
/// `TariSeedWords` - Returns an empty TariSeedWords instance
///
/// # Safety
/// None
#[no_mangle]
pub unsafe extern "C" fn seed_words_create() -> *mut TariSeedWords {
    Box::into_raw(Box::new(TariSeedWords(Vec::new())))
}

/// Create a TariSeedWords instance containing the entire mnemonic wordlist for the requested language
///
/// ## Arguments
/// `language` - The required language as a string
/// `error_out` - Pointer to an int which will be modified to an error code should one occur, may not be null. Functions
/// as an out parameter.
///
/// ## Returns
/// `TariSeedWords` - Returns the TariSeedWords instance containing the entire mnemonic wordlist for the
/// requested language.
///
/// # Safety
/// The `seed_words_destroy` method must be called when finished with a TariSeedWords instance from rust to prevent a
/// memory leak
#[no_mangle]
pub unsafe extern "C" fn seed_words_get_mnemonic_word_list_for_language(
    language: *const c_char,
    error_out: *mut c_int,
) -> *mut TariSeedWords {
    use tari_key_manager::mnemonic_wordlists;

    let mut error = 0;
    ptr::swap(error_out, &mut error as *mut c_int);

    let mut mnemonic_word_list_vec = Vec::new();
    if language.is_null() {
        error = LibWalletError::from(InterfaceError::NullError("mnemonic wordlist".to_string())).code;
        ptr::swap(error_out, &mut error as *mut c_int);
    } else {
        let not_supported;
        let language_string = match CStr::from_ptr(language).to_str() {
            Ok(str) => str,
            Err(e) => {
                not_supported = e.to_string();
                not_supported.as_str()
            },
        };
        let mnemonic_word_list = match TariMnemonicLanguage::from_str(language_string) {
            Ok(language) => match language {
                TariMnemonicLanguage::ChineseSimplified => mnemonic_wordlists::MNEMONIC_CHINESE_SIMPLIFIED_WORDS,
                TariMnemonicLanguage::English => mnemonic_wordlists::MNEMONIC_ENGLISH_WORDS,
                TariMnemonicLanguage::French => mnemonic_wordlists::MNEMONIC_FRENCH_WORDS,
                TariMnemonicLanguage::Italian => mnemonic_wordlists::MNEMONIC_ITALIAN_WORDS,
                TariMnemonicLanguage::Japanese => mnemonic_wordlists::MNEMONIC_JAPANESE_WORDS,
                TariMnemonicLanguage::Korean => mnemonic_wordlists::MNEMONIC_KOREAN_WORDS,
                TariMnemonicLanguage::Spanish => mnemonic_wordlists::MNEMONIC_SPANISH_WORDS,
            },
            Err(_) => {
                error!(
                    target: LOG_TARGET,
                    "Mnemonic wordlist - '{}' language not supported", language_string
                );
                error = LibWalletError::from(InterfaceError::InvalidArgument(format!(
                    "mnemonic wordlist - '{}' language not supported",
                    language_string
                )))
                .code;
                ptr::swap(error_out, &mut error as *mut c_int);
                [""; 2048]
            },
        };
        info!(
            target: LOG_TARGET,
            "Retrieved mnemonic wordlist for'{}'", language_string
        );
        mnemonic_word_list_vec = mnemonic_word_list.to_vec().iter().map(|s| s.to_string()).collect();
    }

    Box::into_raw(Box::new(TariSeedWords(mnemonic_word_list_vec)))
}

/// Gets the length of TariSeedWords
///
/// ## Arguments
/// `seed_words` - The pointer to a TariSeedWords
/// `error_out` - Pointer to an int which will be modified to an error code should one occur, may not be null. Functions
/// as an out parameter.
///
/// ## Returns
/// `c_uint` - Returns number of elements in seed_words, zero if seed_words is null
///
/// # Safety
/// None
#[no_mangle]
pub unsafe extern "C" fn seed_words_get_length(seed_words: *const TariSeedWords, error_out: *mut c_int) -> c_uint {
    let mut error = 0;
    ptr::swap(error_out, &mut error as *mut c_int);
    let mut len = 0;
    if seed_words.is_null() {
        error = LibWalletError::from(InterfaceError::NullError("seed words".to_string())).code;
        ptr::swap(error_out, &mut error as *mut c_int);
    } else {
        len = (*seed_words).0.len();
    }
    len as c_uint
}

/// Gets a seed word from TariSeedWords at position
///
/// ## Arguments
/// `seed_words` - The pointer to a TariSeedWords
/// `position` - The integer position
/// `error_out` - Pointer to an int which will be modified to an error code should one occur, may not be null. Functions
/// as an out parameter.
///
/// ## Returns
/// `*mut c_char` - Returns a pointer to a char array. Note that it returns an empty char array if
/// TariSeedWords collection is null or the position is invalid
///
/// # Safety
/// The ```string_destroy``` method must be called when finished with a string from rust to prevent a memory leak
#[no_mangle]
pub unsafe extern "C" fn seed_words_get_at(
    seed_words: *mut TariSeedWords,
    position: c_uint,
    error_out: *mut c_int,
) -> *mut c_char {
    let mut error = 0;
    ptr::swap(error_out, &mut error as *mut c_int);
    let mut word = CString::new("").expect("Blank CString will not fail.");
    if seed_words.is_null() {
        error = LibWalletError::from(InterfaceError::NullError("seed words".to_string())).code;
        ptr::swap(error_out, &mut error as *mut c_int);
    } else {
        let len = (*seed_words).0.len() - 1; // clamp to length
        if position > len as u32 {
            error = LibWalletError::from(InterfaceError::PositionInvalidError).code;
            ptr::swap(error_out, &mut error as *mut c_int);
        } else {
            match CString::new((*seed_words).0[position as usize].clone()) {
                Ok(v) => {
                    word = v;
                },
                _ => {
                    error = LibWalletError::from(InterfaceError::PointerError("seed_words".to_string())).code;
                    ptr::swap(error_out, &mut error as *mut c_int);
                },
            }
        }
    }
    CString::into_raw(word)
}

/// Add a word to the provided TariSeedWords instance
///
/// ## Arguments
/// `seed_words` - The pointer to a TariSeedWords
/// `word` - Word to add
/// `error_out` - Pointer to an int which will be modified to an error code should one occur, may not be null. Functions
/// as an out parameter.
///
/// ## Returns
/// 'c_uchar' - Returns a u8 version of the `SeedWordPushResult` enum indicating whether the word was not a valid seed
/// word, if the push was successful and whether the push was successful and completed the full Seed Phrase.
///  `seed_words` is only modified in the event of a `SuccessfulPush`.
///     '0' -> InvalidSeedWord
///     '1' -> SuccessfulPush
///     '2' -> SeedPhraseComplete
///     '3' -> InvalidSeedPhrase
///     '4' -> NoLanguageMatch,
/// # Safety
/// The ```string_destroy``` method must be called when finished with a string from rust to prevent a memory leak
#[no_mangle]
pub unsafe extern "C" fn seed_words_push_word(
    seed_words: *mut TariSeedWords,
    word: *const c_char,
    error_out: *mut c_int,
) -> c_uchar {
    use tari_key_manager::mnemonic::Mnemonic;

    let mut error = 0;
    ptr::swap(error_out, &mut error as *mut c_int);
    if seed_words.is_null() {
        error = LibWalletError::from(InterfaceError::NullError("seed words".to_string())).code;
        ptr::swap(error_out, &mut error as *mut c_int);
    }

    let word_string;
    if word.is_null() {
        error = LibWalletError::from(InterfaceError::NullError("word".to_string())).code;
        ptr::swap(error_out, &mut error as *mut c_int);
        return SeedWordPushResult::InvalidSeedWord as u8;
    } else {
        match CStr::from_ptr(word).to_str() {
            Ok(v) => {
                word_string = v.to_owned();
            },
            _ => {
                error = LibWalletError::from(InterfaceError::PointerError("word".to_string())).code;
                ptr::swap(error_out, &mut error as *mut c_int);
                return SeedWordPushResult::InvalidObject as u8;
            },
        }
    }

    // Check word is from a word list
    match MnemonicLanguage::from(&word_string) {
        Ok(language) => {
            if (*seed_words).0.len() >= MnemonicLanguage::word_count(&language) {
                let error_msg = "Invalid seed words object, i.e. the entire mnemonic word list, is being used";
                log::error!(target: LOG_TARGET, "{}", error_msg);
                error = LibWalletError::from(InterfaceError::InvalidArgument(error_msg.to_string())).code;
                ptr::swap(error_out, &mut error as *mut c_int);
                return SeedWordPushResult::InvalidObject as u8;
            }
        },
        Err(e) => {
            log::error!(
                target: LOG_TARGET,
                "{} is not a valid mnemonic seed word ({:?})",
                word_string,
                e
            );
            return SeedWordPushResult::InvalidSeedWord as u8;
        },
    }

    // Seed words is currently empty, this is the first word
    if (*seed_words).0.is_empty() {
        (*seed_words).0.push(word_string);
        return SeedWordPushResult::SuccessfulPush as u8;
    }

    // Try push to a temporary copy first to prevent existing object becoming invalid
    let mut temp = (*seed_words).0.clone();

    if let Ok(language) = MnemonicLanguage::detect_language(&temp) {
        temp.push(word_string.clone());
        // Check words in temp are still consistent for a language, note that detected language can change
        // depending on word added
        if MnemonicLanguage::detect_language(&temp).is_ok() {
            if temp.len() >= 24 {
                if let Err(e) = CipherSeed::from_mnemonic(&temp, None) {
                    log::error!(
                        target: LOG_TARGET,
                        "Problem building valid private seed from seed phrase: {:?}",
                        e
                    );
                    error = LibWalletError::from(WalletError::KeyManagerError(e)).code;
                    ptr::swap(error_out, &mut error as *mut c_int);
                    return SeedWordPushResult::InvalidSeedPhrase as u8;
                };
            }

            (*seed_words).0.push(word_string);

            // Note: test for a validity was already done so we can just check length here
            if (*seed_words).0.len() < 24 {
                SeedWordPushResult::SuccessfulPush as u8
            } else {
                SeedWordPushResult::SeedPhraseComplete as u8
            }
        } else {
            log::error!(
                target: LOG_TARGET,
                "Words in seed phrase do not match any language after trying to add word: `{:?}`, previously words \
                 were detected to be in: `{:?}`",
                word_string,
                language
            );
            SeedWordPushResult::NoLanguageMatch as u8
        }
    } else {
        // Seed words are invalid, shouldn't normally be reachable
        log::error!(
            target: LOG_TARGET,
            "Words in seed phrase do not match any language prior to adding word: `{:?}`",
            word_string
        );
        let error_msg = "Invalid seed words object, no language can be detected.";
        log::error!(target: LOG_TARGET, "{}", error_msg);
        error = LibWalletError::from(InterfaceError::InvalidArgument(error_msg.to_string())).code;
        ptr::swap(error_out, &mut error as *mut c_int);
        SeedWordPushResult::InvalidObject as u8
    }
}

/// Frees memory for a TariSeedWords
///
/// ## Arguments
/// `seed_words` - The pointer to a TariSeedWords
///
/// ## Returns
/// `()` - Does not return a value, equivalent to void in C
///
/// # Safety
/// None
#[no_mangle]
pub unsafe extern "C" fn seed_words_destroy(seed_words: *mut TariSeedWords) {
    if !seed_words.is_null() {
        Box::from_raw(seed_words);
    }
}

/// -------------------------------------------------------------------------------------------- ///

/// ----------------------------------- Contact -------------------------------------------------///

/// Creates a TariContact
///
/// ## Arguments
/// `alias` - The pointer to a char array
/// `public_key` - The pointer to a TariPublicKey
/// `error_out` - Pointer to an int which will be modified to an error code should one occur, may not be null. Functions
/// as an out parameter.
///
/// ## Returns
/// `*mut TariContact` - Returns a pointer to a TariContact. Note that it returns ptr::null_mut()
/// if alias is null or if pk is null
///
/// # Safety
/// The ```contact_destroy``` method must be called when finished with a TariContact
#[no_mangle]
pub unsafe extern "C" fn contact_create(
    alias: *const c_char,
    public_key: *mut TariPublicKey,
    error_out: *mut c_int,
) -> *mut TariContact {
    let mut error = 0;
    ptr::swap(error_out, &mut error as *mut c_int);
    let alias_string;
    if alias.is_null() {
        error = LibWalletError::from(InterfaceError::NullError("alias".to_string())).code;
        ptr::swap(error_out, &mut error as *mut c_int);
        return ptr::null_mut();
    } else {
        match CStr::from_ptr(alias).to_str() {
            Ok(v) => {
                alias_string = v.to_owned();
            },
            _ => {
                error = LibWalletError::from(InterfaceError::PointerError("alias".to_string())).code;
                ptr::swap(error_out, &mut error as *mut c_int);
                return ptr::null_mut();
            },
        }
    }

    if public_key.is_null() {
        error = LibWalletError::from(InterfaceError::NullError("public_key".to_string())).code;
        ptr::swap(error_out, &mut error as *mut c_int);
        return ptr::null_mut();
    }

    let contact = Contact::new(alias_string, (*public_key).clone(), None, None);
    Box::into_raw(Box::new(contact))
}

/// Gets the alias of the TariContact
///
/// ## Arguments
/// `contact` - The pointer to a TariContact
/// `error_out` - Pointer to an int which will be modified to an error code should one occur, may not be null. Functions
/// as an out parameter.
///
/// ## Returns
/// `*mut c_char` - Returns a pointer to a char array. Note that it returns an empty char array if
/// contact is null
///
/// # Safety
/// The ```string_destroy``` method must be called when finished with a string from rust to prevent a memory leak
#[no_mangle]
pub unsafe extern "C" fn contact_get_alias(contact: *mut TariContact, error_out: *mut c_int) -> *mut c_char {
    let mut error = 0;
    ptr::swap(error_out, &mut error as *mut c_int);
    let mut a = CString::new("").expect("Blank CString will not fail.");
    if contact.is_null() {
        error = LibWalletError::from(InterfaceError::NullError("contact".to_string())).code;
        ptr::swap(error_out, &mut error as *mut c_int);
    } else {
        match CString::new((*contact).alias.clone()) {
            Ok(v) => a = v,
            _ => {
                error = LibWalletError::from(InterfaceError::PointerError("contact".to_string())).code;
                ptr::swap(error_out, &mut error as *mut c_int);
            },
        }
    }
    CString::into_raw(a)
}

/// Gets the TariPublicKey of the TariContact
///
/// ## Arguments
/// `contact` - The pointer to a TariContact
/// `error_out` - Pointer to an int which will be modified to an error code should one occur, may not be null. Functions
/// as an out parameter.
///
/// ## Returns
/// `*mut TariPublicKey` - Returns a pointer to a TariPublicKey. Note that it returns
/// ptr::null_mut() if contact is null
///
/// # Safety
/// The ```public_key_destroy``` method must be called when finished with a TariPublicKey to prevent a memory leak
#[no_mangle]
pub unsafe extern "C" fn contact_get_public_key(
    contact: *mut TariContact,
    error_out: *mut c_int,
) -> *mut TariPublicKey {
    let mut error = 0;
    ptr::swap(error_out, &mut error as *mut c_int);
    if contact.is_null() {
        error = LibWalletError::from(InterfaceError::NullError("contact".to_string())).code;
        ptr::swap(error_out, &mut error as *mut c_int);
        return ptr::null_mut();
    }
    Box::into_raw(Box::new((*contact).public_key.clone()))
}

/// Frees memory for a TariContact
///
/// ## Arguments
/// `contact` - The pointer to a TariContact
///
/// ## Returns
/// `()` - Does not return a value, equivalent to void in C
///
/// # Safety
/// None
#[no_mangle]
pub unsafe extern "C" fn contact_destroy(contact: *mut TariContact) {
    if !contact.is_null() {
        Box::from_raw(contact);
    }
}

/// -------------------------------------------------------------------------------------------- ///

/// ----------------------------------- Contacts -------------------------------------------------///

/// Gets the length of TariContacts
///
/// ## Arguments
/// `contacts` - The pointer to a TariContacts
/// `error_out` - Pointer to an int which will be modified to an error code should one occur, may not be null. Functions
/// as an out parameter.
///
/// ## Returns
/// `c_uint` - Returns number of elements in , zero if contacts is null
///
/// # Safety
/// None
#[no_mangle]
pub unsafe extern "C" fn contacts_get_length(contacts: *mut TariContacts, error_out: *mut c_int) -> c_uint {
    let mut error = 0;
    ptr::swap(error_out, &mut error as *mut c_int);
    let mut len = 0;
    if contacts.is_null() {
        error = LibWalletError::from(InterfaceError::NullError("contacts".to_string())).code;
        ptr::swap(error_out, &mut error as *mut c_int);
    } else {
        len = (*contacts).0.len();
    }
    len as c_uint
}

/// Gets a TariContact from TariContacts at position
///
/// ## Arguments
/// `contacts` - The pointer to a TariContacts
/// `position` - The integer position
/// `error_out` - Pointer to an int which will be modified to an error code should one occur, may not be null. Functions
/// as an out parameter.
///
/// ## Returns
/// `*mut TariContact` - Returns a TariContact, note that it returns ptr::null_mut() if contacts is
/// null or position is invalid
///
/// # Safety
/// The ```contact_destroy``` method must be called when finished with a TariContact to prevent a memory leak
#[no_mangle]
pub unsafe extern "C" fn contacts_get_at(
    contacts: *mut TariContacts,
    position: c_uint,
    error_out: *mut c_int,
) -> *mut TariContact {
    let mut error = 0;
    ptr::swap(error_out, &mut error as *mut c_int);
    if contacts.is_null() {
        error = LibWalletError::from(InterfaceError::NullError("contacts".to_string())).code;
        ptr::swap(error_out, &mut error as *mut c_int);
        return ptr::null_mut();
    }
    let len = contacts_get_length(contacts, error_out) as c_int - 1;
    if len < 0 || position > len as c_uint {
        error = LibWalletError::from(InterfaceError::PositionInvalidError).code;
        ptr::swap(error_out, &mut error as *mut c_int);
        return ptr::null_mut();
    }
    Box::into_raw(Box::new((*contacts).0[position as usize].clone()))
}

/// Frees memory for a TariContacts
///
/// ## Arguments
/// `contacts` - The pointer to a TariContacts
///
/// ## Returns
/// `()` - Does not return a value, equivalent to void in C
///
/// # Safety
/// None
#[no_mangle]
pub unsafe extern "C" fn contacts_destroy(contacts: *mut TariContacts) {
    if !contacts.is_null() {
        Box::from_raw(contacts);
    }
}

/// -------------------------------------------------------------------------------------------- ///

/// ----------------------------------- Contacts Liveness Data ----------------------------------///

/// Gets the public_key from a TariContactsLivenessData
///
/// ## Arguments
/// `liveness_data` - The pointer to a TariContactsLivenessData
/// `error_out` - Pointer to an int which will be modified to an error code should one occur, may not be null. Functions
/// as an out parameter.
///
/// ## Returns
/// `*mut TariPublicKey` - Returns a pointer to a TariPublicKey. Note that it returns ptr::null_mut() if
/// liveness_data is null.
///
/// # Safety
/// The ```liveness_data_destroy``` method must be called when finished with a TariContactsLivenessData to prevent a
/// memory leak
#[no_mangle]
pub unsafe extern "C" fn liveness_data_get_public_key(
    liveness_data: *mut TariContactsLivenessData,
    error_out: *mut c_int,
) -> *mut TariPublicKey {
    let mut error = 0;
    ptr::swap(error_out, &mut error as *mut c_int);
    if liveness_data.is_null() {
        error = LibWalletError::from(InterfaceError::NullError("liveness_data".to_string())).code;
        ptr::swap(error_out, &mut error as *mut c_int);
        return ptr::null_mut();
    }
    Box::into_raw(Box::new((*liveness_data).public_key().clone()))
}

/// Gets the latency in milli-seconds (ms) from a TariContactsLivenessData
///
/// ## Arguments
/// `liveness_data` - The pointer to a TariContactsLivenessData
/// `error_out` - Pointer to an int which will be modified to an error code should one occur, may not be null. Functions
/// as an out parameter.
///
/// ## Returns
/// `*mut c_int` - Returns a pointer to a c_int if the optional latency data (in milli-seconds (ms)) exists, with a
/// value of '-1' if it is None. Note that it also returns '-1' if liveness_data is null.
///
/// # Safety
/// The ```liveness_data_destroy``` method must be called when finished with a TariContactsLivenessData to prevent a
/// memory leak
#[no_mangle]
pub unsafe extern "C" fn liveness_data_get_latency(
    liveness_data: *mut TariContactsLivenessData,
    error_out: *mut c_int,
) -> c_int {
    let mut error = 0;
    ptr::swap(error_out, &mut error as *mut c_int);
    if liveness_data.is_null() {
        error = LibWalletError::from(InterfaceError::NullError("liveness_data".to_string())).code;
        ptr::swap(error_out, &mut error as *mut c_int);
        return -1;
    }
    if let Some(latency) = (*liveness_data).latency() {
        latency as c_int
    } else {
        -1
    }
}

/// Gets the last_seen time (in local time) from a TariContactsLivenessData
///
/// ## Arguments
/// `liveness_data` - The pointer to a TariContactsLivenessData
/// `error_out` - Pointer to an int which will be modified to an error code should one occur, may not be null. Functions
/// as an out parameter.
///
/// ## Returns
/// `*mut c_char` - Returns a pointer to a char array if the optional last_seen data exists, with a value of '?' if it
/// is None. Note that it returns ptr::null_mut() if liveness_data is null.
///
/// # Safety
/// The ```liveness_data_destroy``` method must be called when finished with a TariContactsLivenessData to prevent a
/// memory leak
#[no_mangle]
pub unsafe extern "C" fn liveness_data_get_last_seen(
    liveness_data: *mut TariContactsLivenessData,
    error_out: *mut c_int,
) -> *mut c_char {
    let mut error = 0;
    ptr::swap(error_out, &mut error as *mut c_int);
    if liveness_data.is_null() {
        error = LibWalletError::from(InterfaceError::NullError("liveness_data".to_string())).code;
        ptr::swap(error_out, &mut error as *mut c_int);
        return ptr::null_mut();
    }
    if let Some(last_seen) = (*liveness_data).last_ping_pong_received() {
        let last_seen_local_time = DateTime::<Local>::from_utc(last_seen, Local::now().offset().to_owned())
            .format("%FT%T")
            .to_string();
        let mut return_value = CString::new("").expect("Blank CString will not fail.");
        match CString::new(last_seen_local_time) {
            Ok(val) => {
                return_value = val;
            },
            _ => {
                error = LibWalletError::from(InterfaceError::PointerError("liveness_data".to_string())).code;
                ptr::swap(error_out, &mut error as *mut c_int);
            },
        }
        CString::into_raw(return_value)
    } else {
        CString::into_raw(CString::new("?").expect("Single character CString will not fail."))
    }
}

/// Gets the message_type (ContactMessageType enum) from a TariContactsLivenessData
///
/// ## Arguments
/// `liveness_data` - The pointer to a TariContactsLivenessData
/// `error_out` - Pointer to an int which will be modified to an error code should one occur, may not be null. Functions
/// as an out parameter.
///
/// ## Returns
/// `c_int` - Returns the status which corresponds to:
/// | Value | Interpretation |
/// |---|---|
/// |  -1 | NullError        |
/// |   0 | Ping             |
/// |   1 | Pong             |
/// |   2 | NoMessage        |
///
/// # Safety
/// The ```liveness_data_destroy``` method must be called when finished with a TariContactsLivenessData to prevent a
/// memory leak
#[no_mangle]
pub unsafe extern "C" fn liveness_data_get_message_type(
    liveness_data: *mut TariContactsLivenessData,
    error_out: *mut c_int,
) -> c_int {
    let mut error = 0;
    ptr::swap(error_out, &mut error as *mut c_int);
    if liveness_data.is_null() {
        error = LibWalletError::from(InterfaceError::NullError("liveness_data".to_string())).code;
        ptr::swap(error_out, &mut error as *mut c_int);
        return -1;
    }
    let status = (*liveness_data).message_type();
    status as c_int
}

/// Gets the online_status (ContactOnlineStatus enum) from a TariContactsLivenessData
///
/// ## Arguments
/// `liveness_data` - The pointer to a TariContactsLivenessData
/// `error_out` - Pointer to an int which will be modified to an error code should one occur, may not be null. Functions
/// as an out parameter.
///
/// ## Returns
/// `c_int` - Returns the status which corresponds to:
/// | Value | Interpretation |
/// |---|---|
/// |  -1 | NullError        |
/// |   0 | Online           |
/// |   1 | Offline          |
/// |   2 | NeverSeen        |
///
/// # Safety
/// The ```liveness_data_destroy``` method must be called when finished with a TariContactsLivenessData to prevent a
/// memory leak
#[no_mangle]
pub unsafe extern "C" fn liveness_data_get_online_status(
    liveness_data: *mut TariContactsLivenessData,
    error_out: *mut c_int,
) -> c_int {
    let mut error = 0;
    ptr::swap(error_out, &mut error as *mut c_int);
    if liveness_data.is_null() {
        error = LibWalletError::from(InterfaceError::NullError("liveness_data".to_string())).code;
        ptr::swap(error_out, &mut error as *mut c_int);
        return -1;
    }
    let status = (*liveness_data).online_status();
    status as c_int
}

/// Frees memory for a TariContactsLivenessData
///
/// ## Arguments
/// `liveness_data` - The pointer to a TariContactsLivenessData
///
/// ## Returns
/// `()` - Does not return a value, equivalent to void in C
///
/// # Safety
/// None
#[no_mangle]
pub unsafe extern "C" fn liveness_data_destroy(liveness_data: *mut TariContactsLivenessData) {
    if !liveness_data.is_null() {
        Box::from_raw(liveness_data);
    }
}
/// -------------------------------------------------------------------------------------------- ///

/// ----------------------------------- CompletedTransactions ----------------------------------- ///

/// Gets the length of a TariCompletedTransactions
///
/// ## Arguments
/// `transactions` - The pointer to a TariCompletedTransactions
/// `error_out` - Pointer to an int which will be modified to an error code should one occur, may not be null. Functions
/// as an out parameter.
///
/// ## Returns
/// `c_uint` - Returns the number of elements in a TariCompletedTransactions, note that it will be
/// zero if transactions is null
///
/// # Safety
/// None
#[no_mangle]
pub unsafe extern "C" fn completed_transactions_get_length(
    transactions: *mut TariCompletedTransactions,
    error_out: *mut c_int,
) -> c_uint {
    let mut error = 0;
    ptr::swap(error_out, &mut error as *mut c_int);
    let mut len = 0;
    if transactions.is_null() {
        error = LibWalletError::from(InterfaceError::NullError("transaction".to_string())).code;
        ptr::swap(error_out, &mut error as *mut c_int);
    } else {
        len = (*transactions).0.len();
    }
    len as c_uint
}

/// Gets a TariCompletedTransaction from a TariCompletedTransactions at position
///
/// ## Arguments
/// `transactions` - The pointer to a TariCompletedTransactions
/// `position` - The integer position
/// `error_out` - Pointer to an int which will be modified to an error code should one occur, may not be null. Functions
/// as an out parameter.
///
/// ## Returns
/// `*mut TariCompletedTransaction` - Returns a pointer to a TariCompletedTransaction,
/// note that ptr::null_mut() is returned if transactions is null or position is invalid
///
/// # Safety
/// The ```completed_transaction_destroy``` method must be called when finished with a TariCompletedTransaction to
/// prevent a memory leak
#[no_mangle]
pub unsafe extern "C" fn completed_transactions_get_at(
    transactions: *mut TariCompletedTransactions,
    position: c_uint,
    error_out: *mut c_int,
) -> *mut TariCompletedTransaction {
    let mut error = 0;
    ptr::swap(error_out, &mut error as *mut c_int);
    if transactions.is_null() {
        error = LibWalletError::from(InterfaceError::NullError("transactions".to_string())).code;
        ptr::swap(error_out, &mut error as *mut c_int);
        return ptr::null_mut();
    }
    let len = completed_transactions_get_length(transactions, error_out) as c_int - 1;
    if len < 0 || position > len as c_uint {
        error = LibWalletError::from(InterfaceError::PositionInvalidError).code;
        ptr::swap(error_out, &mut error as *mut c_int);
        return ptr::null_mut();
    }
    Box::into_raw(Box::new((*transactions).0[position as usize].clone()))
}

/// Frees memory for a TariCompletedTransactions
///
/// ## Arguments
/// `transactions` - The pointer to a TariCompletedTransaction
///
/// ## Returns
/// `()` - Does not return a value, equivalent to void in C
///
/// # Safety
/// None
#[no_mangle]
pub unsafe extern "C" fn completed_transactions_destroy(transactions: *mut TariCompletedTransactions) {
    if !transactions.is_null() {
        Box::from_raw(transactions);
    }
}

/// -------------------------------------------------------------------------------------------- ///

/// ----------------------------------- OutboundTransactions ------------------------------------ ///

/// Gets the length of a TariPendingOutboundTransactions
///
/// ## Arguments
/// `transactions` - The pointer to a TariPendingOutboundTransactions
/// `error_out` - Pointer to an int which will be modified to an error code should one occur, may not be null. Functions
/// as an out parameter.
///
/// ## Returns
/// `c_uint` - Returns the number of elements in a TariPendingOutboundTransactions, note that it will be
/// zero if transactions is null
///
/// # Safety
/// None
#[no_mangle]
pub unsafe extern "C" fn pending_outbound_transactions_get_length(
    transactions: *mut TariPendingOutboundTransactions,
    error_out: *mut c_int,
) -> c_uint {
    let mut error = 0;
    ptr::swap(error_out, &mut error as *mut c_int);
    let mut len = 0;
    if transactions.is_null() {
        error = LibWalletError::from(InterfaceError::NullError("transaction".to_string())).code;
        ptr::swap(error_out, &mut error as *mut c_int);
    } else {
        len = (*transactions).0.len();
    }

    len as c_uint
}

/// Gets a TariPendingOutboundTransaction of a TariPendingOutboundTransactions
///
/// ## Arguments
/// `transactions` - The pointer to a TariPendingOutboundTransactions
/// `position` - The integer position
/// `error_out` - Pointer to an int which will be modified to an error code should one occur, may not be null. Functions
/// as an out parameter.
///
/// ## Returns
/// `*mut TariPendingOutboundTransaction` - Returns a pointer to a TariPendingOutboundTransaction,
/// note that ptr::null_mut() is returned if transactions is null or position is invalid
///
/// # Safety
/// The ```pending_outbound_transaction_destroy``` method must be called when finished with a
/// TariPendingOutboundTransaction to prevent a memory leak
#[no_mangle]
pub unsafe extern "C" fn pending_outbound_transactions_get_at(
    transactions: *mut TariPendingOutboundTransactions,
    position: c_uint,
    error_out: *mut c_int,
) -> *mut TariPendingOutboundTransaction {
    let mut error = 0;
    ptr::swap(error_out, &mut error as *mut c_int);
    if transactions.is_null() {
        error = LibWalletError::from(InterfaceError::NullError("transaction".to_string())).code;
        ptr::swap(error_out, &mut error as *mut c_int);
        return ptr::null_mut();
    }
    let len = pending_outbound_transactions_get_length(transactions, error_out) as c_int - 1;
    if len < 0 || position > len as c_uint {
        error = LibWalletError::from(InterfaceError::PositionInvalidError).code;
        ptr::swap(error_out, &mut error as *mut c_int);
        return ptr::null_mut();
    }
    Box::into_raw(Box::new((*transactions).0[position as usize].clone()))
}

/// Frees memory for a TariPendingOutboundTransactions
///
/// ## Arguments
/// `transactions` - The pointer to a TariPendingOutboundTransactions
///
/// ## Returns
/// `()` - Does not return a value, equivalent to void in C
///
/// # Safety
/// None
#[no_mangle]
pub unsafe extern "C" fn pending_outbound_transactions_destroy(transactions: *mut TariPendingOutboundTransactions) {
    if !transactions.is_null() {
        Box::from_raw(transactions);
    }
}

/// -------------------------------------------------------------------------------------------- ///

/// ----------------------------------- InboundTransactions ------------------------------------- ///

/// Gets the length of a TariPendingInboundTransactions
///
/// ## Arguments
/// `transactions` - The pointer to a TariPendingInboundTransactions
/// `error_out` - Pointer to an int which will be modified to an error code should one occur, may not be null. Functions
/// as an out parameter.
///
/// ## Returns
/// `c_uint` - Returns the number of elements in a TariPendingInboundTransactions, note that
/// it will be zero if transactions is null
///
/// # Safety
/// None
#[no_mangle]
pub unsafe extern "C" fn pending_inbound_transactions_get_length(
    transactions: *mut TariPendingInboundTransactions,
    error_out: *mut c_int,
) -> c_uint {
    let mut error = 0;
    ptr::swap(error_out, &mut error as *mut c_int);
    let mut len = 0;
    if transactions.is_null() {
        error = LibWalletError::from(InterfaceError::NullError("transaction".to_string())).code;
        ptr::swap(error_out, &mut error as *mut c_int);
    } else {
        len = (*transactions).0.len();
    }
    len as c_uint
}

/// Gets a TariPendingInboundTransaction of a TariPendingInboundTransactions
///
/// ## Arguments
/// `transactions` - The pointer to a TariPendingInboundTransactions
/// `position` - The integer position
/// `error_out` - Pointer to an int which will be modified to an error code should one occur, may not be null. Functions
/// as an out parameter.
///
/// ## Returns
/// `*mut TariPendingOutboundTransaction` - Returns a pointer to a TariPendingInboundTransaction,
/// note that ptr::null_mut() is returned if transactions is null or position is invalid
///
/// # Safety
/// The ```pending_inbound_transaction_destroy``` method must be called when finished with a
/// TariPendingOutboundTransaction to prevent a memory leak
#[no_mangle]
pub unsafe extern "C" fn pending_inbound_transactions_get_at(
    transactions: *mut TariPendingInboundTransactions,
    position: c_uint,
    error_out: *mut c_int,
) -> *mut TariPendingInboundTransaction {
    let mut error = 0;
    ptr::swap(error_out, &mut error as *mut c_int);
    if transactions.is_null() {
        error = LibWalletError::from(InterfaceError::NullError("transaction".to_string())).code;
        ptr::swap(error_out, &mut error as *mut c_int);
        return ptr::null_mut();
    }
    let len = pending_inbound_transactions_get_length(transactions, error_out) as c_int - 1;
    if len < 0 || position > len as c_uint {
        error = LibWalletError::from(InterfaceError::PositionInvalidError).code;
        ptr::swap(error_out, &mut error as *mut c_int);
        return ptr::null_mut();
    }
    Box::into_raw(Box::new((*transactions).0[position as usize].clone()))
}

/// Frees memory for a TariPendingInboundTransactions
///
/// ## Arguments
/// `transactions` - The pointer to a TariPendingInboundTransactions
///
/// ## Returns
/// `()` - Does not return a value, equivalent to void in C
///
/// # Safety
/// None
#[no_mangle]
pub unsafe extern "C" fn pending_inbound_transactions_destroy(transactions: *mut TariPendingInboundTransactions) {
    if !transactions.is_null() {
        Box::from_raw(transactions);
    }
}

/// -------------------------------------------------------------------------------------------- ///

/// ----------------------------------- CompletedTransaction ------------------------------------- ///

/// Gets the TransactionID of a TariCompletedTransaction
///
/// ## Arguments
/// `transaction` - The pointer to a TariCompletedTransaction
/// `error_out` - Pointer to an int which will be modified to an error code should one occur, may not be null. Functions
/// as an out parameter.
///
/// ## Returns
/// `c_ulonglong` - Returns the TransactionID, note that it will be zero if transaction is null
///
/// # Safety
/// None
#[no_mangle]
pub unsafe extern "C" fn completed_transaction_get_transaction_id(
    transaction: *mut TariCompletedTransaction,
    error_out: *mut c_int,
) -> c_ulonglong {
    let mut error = 0;
    ptr::swap(error_out, &mut error as *mut c_int);
    if transaction.is_null() {
        error = LibWalletError::from(InterfaceError::NullError("transaction".to_string())).code;
        ptr::swap(error_out, &mut error as *mut c_int);
        return 0;
    }
    (*transaction).tx_id.as_u64() as c_ulonglong
}

/// Gets the destination TariPublicKey of a TariCompletedTransaction
///
/// ## Arguments
/// `transaction` - The pointer to a TariCompletedTransaction
/// `error_out` - Pointer to an int which will be modified to an error code should one occur, may not be null. Functions
/// as an out parameter.
///
/// ## Returns
/// `*mut TariPublicKey` - Returns the destination TariPublicKey, note that it will be
/// ptr::null_mut() if transaction is null
///
/// # Safety
/// The ```public_key_destroy``` method must be called when finished with a TariPublicKey to prevent a memory leak
#[no_mangle]
pub unsafe extern "C" fn completed_transaction_get_destination_public_key(
    transaction: *mut TariCompletedTransaction,
    error_out: *mut c_int,
) -> *mut TariPublicKey {
    let mut error = 0;
    ptr::swap(error_out, &mut error as *mut c_int);
    if transaction.is_null() {
        error = LibWalletError::from(InterfaceError::NullError("transaction".to_string())).code;
        ptr::swap(error_out, &mut error as *mut c_int);
        return ptr::null_mut();
    }
    let m = (*transaction).destination_public_key.clone();
    Box::into_raw(Box::new(m))
}

/// Gets the TariTransactionKernel of a TariCompletedTransaction
///
/// ## Arguments
/// `transaction` - The pointer to a TariCompletedTransaction
/// `error_out` - Pointer to an int which will be modified to an error code should one occur, may not be null. Functions
/// as an out parameter.
///
/// ## Returns
/// `*mut TariTransactionKernel` - Returns the transaction kernel, note that it will be
/// ptr::null_mut() if transaction is null, if the transaction status is Pending, or if the number of kernels is not
/// exactly one.
///
/// # Safety
/// The ```transaction_kernel_destroy``` method must be called when finished with a TariTransactionKernel to prevent a
/// memory leak
#[no_mangle]
pub unsafe extern "C" fn completed_transaction_get_transaction_kernel(
    transaction: *mut TariCompletedTransaction,
    error_out: *mut c_int,
) -> *mut TariTransactionKernel {
    let mut error = 0;
    ptr::swap(error_out, &mut error as *mut c_int);
    if transaction.is_null() {
        error = LibWalletError::from(InterfaceError::NullError("transaction".to_string())).code;
        ptr::swap(error_out, &mut error as *mut c_int);
        return ptr::null_mut();
    }

    // check the tx is not in pending state
    if matches!(
        (*transaction).status,
        TransactionStatus::Pending | TransactionStatus::Imported
    ) {
        let msg = format!("Incorrect transaction status: {}", (*transaction).status);
        error = LibWalletError::from(TransactionError::StatusError(msg)).code;
        ptr::swap(error_out, &mut error as *mut c_int);
        return ptr::null_mut();
    }

    let kernels = (*transaction).transaction.body().kernels();

    // currently we presume that each CompletedTransaction only has 1 kernel
    // if that changes this will need to be accounted for
    if kernels.len() != 1 {
        let msg = format!("Expected 1 kernel, got {}", kernels.len());
        error = LibWalletError::from(TransactionError::KernelError(msg)).code;
        ptr::swap(error_out, &mut error as *mut c_int);
        return ptr::null_mut();
    }

    let x = kernels[0].clone();
    Box::into_raw(Box::new(x))
}

/// Gets the source TariPublicKey of a TariCompletedTransaction
///
/// ## Arguments
/// `transaction` - The pointer to a TariCompletedTransaction
/// `error_out` - Pointer to an int which will be modified to an error code should one occur, may not be null. Functions
/// as an out parameter.
///
/// ## Returns
/// `*mut TariPublicKey` - Returns the source TariPublicKey, note that it will be
/// ptr::null_mut() if transaction is null
///
/// # Safety
/// The ```public_key_destroy``` method must be called when finished with a TariPublicKey to prevent a memory leak
#[no_mangle]
pub unsafe extern "C" fn completed_transaction_get_source_public_key(
    transaction: *mut TariCompletedTransaction,
    error_out: *mut c_int,
) -> *mut TariPublicKey {
    let mut error = 0;
    ptr::swap(error_out, &mut error as *mut c_int);
    if transaction.is_null() {
        error = LibWalletError::from(InterfaceError::NullError("transaction".to_string())).code;
        ptr::swap(error_out, &mut error as *mut c_int);
        return ptr::null_mut();
    }
    let m = (*transaction).source_public_key.clone();
    Box::into_raw(Box::new(m))
}

/// Gets the status of a TariCompletedTransaction
///
/// ## Arguments
/// `transaction` - The pointer to a TariCompletedTransaction
/// `error_out` - Pointer to an int which will be modified to an error code should one occur, may not be null. Functions
/// as an out parameter.
///
/// ## Returns
/// `c_int` - Returns the status which corresponds to:
/// | Value | Interpretation |
/// |---|---|
/// |  -1 | TxNullError         |
/// |   0 | Completed           |
/// |   1 | Broadcast           |
/// |   2 | MinedUnconfirmed    |
/// |   3 | Imported            |
/// |   4 | Pending             |
/// |   5 | Coinbase            |
/// |   6 | MinedConfirmed      |
///
/// # Safety
/// None
#[no_mangle]
pub unsafe extern "C" fn completed_transaction_get_status(
    transaction: *mut TariCompletedTransaction,
    error_out: *mut c_int,
) -> c_int {
    let mut error = 0;
    ptr::swap(error_out, &mut error as *mut c_int);
    if transaction.is_null() {
        error = LibWalletError::from(InterfaceError::NullError("transaction".to_string())).code;
        ptr::swap(error_out, &mut error as *mut c_int);
        return -1;
    }
    let status = (*transaction).status.clone();
    status as c_int
}

/// Gets the amount of a TariCompletedTransaction
///
/// ## Arguments
/// `transaction` - The pointer to a TariCompletedTransaction
/// `error_out` - Pointer to an int which will be modified to an error code should one occur, may not be null. Functions
/// as an out parameter.
///
/// ## Returns
/// `c_ulonglong` - Returns the amount, note that it will be zero if transaction is null
///
/// # Safety
/// None
#[no_mangle]
pub unsafe extern "C" fn completed_transaction_get_amount(
    transaction: *mut TariCompletedTransaction,
    error_out: *mut c_int,
) -> c_ulonglong {
    let mut error = 0;
    ptr::swap(error_out, &mut error as *mut c_int);
    if transaction.is_null() {
        error = LibWalletError::from(InterfaceError::NullError("transaction".to_string())).code;
        ptr::swap(error_out, &mut error as *mut c_int);
        return 0;
    }
    c_ulonglong::from((*transaction).amount)
}

/// Gets the fee of a TariCompletedTransaction
///
/// ## Arguments
/// `transaction` - The pointer to a TariCompletedTransaction
/// `error_out` - Pointer to an int which will be modified to an error code should one occur, may not be null. Functions
/// as an out parameter.
///
/// ## Returns
/// `c_ulonglong` - Returns the fee, note that it will be zero if transaction is null
///
/// # Safety
/// None
#[no_mangle]
pub unsafe extern "C" fn completed_transaction_get_fee(
    transaction: *mut TariCompletedTransaction,
    error_out: *mut c_int,
) -> c_ulonglong {
    let mut error = 0;
    ptr::swap(error_out, &mut error as *mut c_int);
    if transaction.is_null() {
        error = LibWalletError::from(InterfaceError::NullError("transaction".to_string())).code;
        ptr::swap(error_out, &mut error as *mut c_int);
        return 0;
    }
    c_ulonglong::from((*transaction).fee)
}

/// Gets the timestamp of a TariCompletedTransaction
///
/// ## Arguments
/// `transaction` - The pointer to a TariCompletedTransaction
/// `error_out` - Pointer to an int which will be modified to an error code should one occur, may not be null. Functions
/// as an out parameter.
///
/// ## Returns
/// `c_ulonglong` - Returns the timestamp, note that it will be zero if transaction is null
///
/// # Safety
/// None
#[no_mangle]
pub unsafe extern "C" fn completed_transaction_get_timestamp(
    transaction: *mut TariCompletedTransaction,
    error_out: *mut c_int,
) -> c_ulonglong {
    let mut error = 0;
    ptr::swap(error_out, &mut error as *mut c_int);
    if transaction.is_null() {
        error = LibWalletError::from(InterfaceError::NullError("transaction".to_string())).code;
        ptr::swap(error_out, &mut error as *mut c_int);
        return 0;
    }
    (*transaction).timestamp.timestamp() as c_ulonglong
}

/// Gets the message of a TariCompletedTransaction
///
/// ## Arguments
/// `transaction` - The pointer to a TariCompletedTransaction
/// `error_out` - Pointer to an int which will be modified to an error code should one occur, may not be null. Functions
/// as an out parameter.
///
/// ## Returns
/// `*const c_char` - Returns the pointer to the char array, note that it will return a pointer
/// to an empty char array if transaction is null
///
/// # Safety
/// The ```string_destroy``` method must be called when finished with string coming from rust to prevent a memory leak
#[no_mangle]
pub unsafe extern "C" fn completed_transaction_get_message(
    transaction: *mut TariCompletedTransaction,
    error_out: *mut c_int,
) -> *const c_char {
    let mut error = 0;
    ptr::swap(error_out, &mut error as *mut c_int);
    let message = (*transaction).message.clone();
    let mut result = CString::new("").expect("Blank CString will not fail.");
    if transaction.is_null() {
        error = LibWalletError::from(InterfaceError::NullError("transaction".to_string())).code;
        ptr::swap(error_out, &mut error as *mut c_int);
        return result.into_raw();
    }

    match CString::new(message) {
        Ok(v) => result = v,
        _ => {
            error = LibWalletError::from(InterfaceError::PointerError("message".to_string())).code;
            ptr::swap(error_out, &mut error as *mut c_int);
        },
    }

    result.into_raw()
}

/// This function checks to determine if a TariCompletedTransaction was originally a TariPendingOutboundTransaction
///
/// ## Arguments
/// `tx` - The TariCompletedTransaction
/// `error_out` - Pointer to an int which will be modified to an error code should one occur, may not be null. Functions
/// as an out parameter.
///
/// ## Returns
/// `bool` - Returns if the transaction was originally sent from the wallet
///
/// # Safety
/// None
#[no_mangle]
pub unsafe extern "C" fn completed_transaction_is_outbound(
    tx: *mut TariCompletedTransaction,
    error_out: *mut c_int,
) -> bool {
    let mut error = 0;
    ptr::swap(error_out, &mut error as *mut c_int);

    if tx.is_null() {
        error = LibWalletError::from(InterfaceError::NullError("tx".to_string())).code;
        ptr::swap(error_out, &mut error as *mut c_int);
        return false;
    }

    if (*tx).direction == TransactionDirection::Outbound {
        return true;
    }

    false
}

/// Gets the number of confirmations of a TariCompletedTransaction
///
/// ## Arguments
/// `tx` - The TariCompletedTransaction
/// `error_out` - Pointer to an int which will be modified to an error code should one occur, may not be null. Functions
/// as an out parameter.
///
/// ## Returns
/// `c_ulonglong` - Returns the number of confirmations of a Completed Transaction
///
/// # Safety
/// None
#[no_mangle]
pub unsafe extern "C" fn completed_transaction_get_confirmations(
    tx: *mut TariCompletedTransaction,
    error_out: *mut c_int,
) -> c_ulonglong {
    let mut error = 0;
    ptr::swap(error_out, &mut error as *mut c_int);

    if tx.is_null() {
        error = LibWalletError::from(InterfaceError::NullError("tx".to_string())).code;
        ptr::swap(error_out, &mut error as *mut c_int);
        return 0;
    }

    (*tx).confirmations.unwrap_or(0)
}

/// Gets the reason a TariCompletedTransaction is cancelled, if it is indeed cancelled
///
/// ## Arguments
/// `tx` - The TariCompletedTransaction
/// `error_out` - Pointer to an int which will be modified to an error code should one occur, may not be null. Functions
/// as an out parameter.
///
/// ## Returns
/// `c_int` - Returns the reason for cancellation which corresponds to:
/// | Value | Interpretation |
/// |---|---|
/// |  -1 | Not Cancelled       |
/// |   0 | Unknown             |
/// |   1 | UserCancelled       |
/// |   2 | Timeout             |
/// |   3 | DoubleSpend         |
/// |   4 | Orphan              |
/// |   5 | TimeLocked          |
/// |   6 | InvalidTransaction  |
/// |   7 | AbandonedCoinbase   |
/// # Safety
/// None
#[no_mangle]
pub unsafe extern "C" fn completed_transaction_get_cancellation_reason(
    tx: *mut TariCompletedTransaction,
    error_out: *mut c_int,
) -> c_int {
    let mut error = 0;
    ptr::swap(error_out, &mut error as *mut c_int);

    if tx.is_null() {
        error = LibWalletError::from(InterfaceError::NullError("tx".to_string())).code;
        ptr::swap(error_out, &mut error as *mut c_int);
        return 0;
    }

    match (*tx).cancelled {
        None => -1i32,
        Some(reason) => reason as i32,
    }
}

/// Frees memory for a TariCompletedTransaction
///
/// ## Arguments
/// `transaction` - The pointer to a TariCompletedTransaction
///
/// ## Returns
/// `()` - Does not return a value, equivalent to void in C
///
/// # Safety
/// None
#[no_mangle]
pub unsafe extern "C" fn completed_transaction_destroy(transaction: *mut TariCompletedTransaction) {
    if !transaction.is_null() {
        Box::from_raw(transaction);
    }
}

/// -------------------------------------------------------------------------------------------- ///

/// ----------------------------------- OutboundTransaction ------------------------------------- ///

/// Gets the TransactionId of a TariPendingOutboundTransaction
///
/// ## Arguments
/// `transaction` - The pointer to a TariPendingOutboundTransaction
/// `error_out` - Pointer to an int which will be modified to an error code should one occur, may not be null. Functions
/// as an out parameter.
///
/// ## Returns
/// `c_ulonglong` - Returns the TransactionID, note that it will be zero if transaction is null
///
/// # Safety
/// None
#[no_mangle]
pub unsafe extern "C" fn pending_outbound_transaction_get_transaction_id(
    transaction: *mut TariPendingOutboundTransaction,
    error_out: *mut c_int,
) -> c_ulonglong {
    let mut error = 0;
    ptr::swap(error_out, &mut error as *mut c_int);
    if transaction.is_null() {
        error = LibWalletError::from(InterfaceError::NullError("transaction".to_string())).code;
        ptr::swap(error_out, &mut error as *mut c_int);
        return 0;
    }
    (*transaction).tx_id.as_u64() as c_ulonglong
}

/// Gets the destination TariPublicKey of a TariPendingOutboundTransaction
///
/// ## Arguments
/// `transaction` - The pointer to a TariPendingOutboundTransaction
/// `error_out` - Pointer to an int which will be modified to an error code should one occur, may not be null. Functions
/// as an out parameter.
///
/// ## Returns
/// `*mut TariPublicKey` - Returns the destination TariPublicKey, note that it will be
/// ptr::null_mut() if transaction is null
///
/// # Safety
/// The ```public_key_destroy``` method must be called when finished with a TariPublicKey to prevent a memory leak
#[no_mangle]
pub unsafe extern "C" fn pending_outbound_transaction_get_destination_public_key(
    transaction: *mut TariPendingOutboundTransaction,
    error_out: *mut c_int,
) -> *mut TariPublicKey {
    let mut error = 0;
    ptr::swap(error_out, &mut error as *mut c_int);
    if transaction.is_null() {
        error = LibWalletError::from(InterfaceError::NullError("transaction".to_string())).code;
        ptr::swap(error_out, &mut error as *mut c_int);
        return ptr::null_mut();
    }
    let m = (*transaction).destination_public_key.clone();
    Box::into_raw(Box::new(m))
}

/// Gets the amount of a TariPendingOutboundTransaction
///
/// ## Arguments
/// `transaction` - The pointer to a TariPendingOutboundTransaction
/// `error_out` - Pointer to an int which will be modified to an error code should one occur, may not be null. Functions
/// as an out parameter.
///
/// ## Returns
/// `c_ulonglong` - Returns the amount, note that it will be zero if transaction is null
///
/// # Safety
/// None
#[no_mangle]
pub unsafe extern "C" fn pending_outbound_transaction_get_amount(
    transaction: *mut TariPendingOutboundTransaction,
    error_out: *mut c_int,
) -> c_ulonglong {
    let mut error = 0;
    ptr::swap(error_out, &mut error as *mut c_int);
    if transaction.is_null() {
        error = LibWalletError::from(InterfaceError::NullError("transaction".to_string())).code;
        ptr::swap(error_out, &mut error as *mut c_int);
        return 0;
    }
    c_ulonglong::from((*transaction).amount)
}

/// Gets the fee of a TariPendingOutboundTransaction
///
/// ## Arguments
/// `transaction` - The pointer to a TariPendingOutboundTransaction
/// `error_out` - Pointer to an int which will be modified to an error code should one occur, may not be null. Functions
/// as an out parameter.
///
/// ## Returns
/// `c_ulonglong` - Returns the fee, note that it will be zero if transaction is null
///
/// # Safety
/// None
#[no_mangle]
pub unsafe extern "C" fn pending_outbound_transaction_get_fee(
    transaction: *mut TariPendingOutboundTransaction,
    error_out: *mut c_int,
) -> c_ulonglong {
    let mut error = 0;
    ptr::swap(error_out, &mut error as *mut c_int);
    if transaction.is_null() {
        error = LibWalletError::from(InterfaceError::NullError("transaction".to_string())).code;
        ptr::swap(error_out, &mut error as *mut c_int);
        return 0;
    }
    c_ulonglong::from((*transaction).fee)
}

/// Gets the timestamp of a TariPendingOutboundTransaction
///
/// ## Arguments
/// `transaction` - The pointer to a TariPendingOutboundTransaction
/// `error_out` - Pointer to an int which will be modified to an error code should one occur, may not be null. Functions
/// as an out parameter.
///
/// ## Returns
/// `c_ulonglong` - Returns the timestamp, note that it will be zero if transaction is null
///
/// # Safety
/// None
#[no_mangle]
pub unsafe extern "C" fn pending_outbound_transaction_get_timestamp(
    transaction: *mut TariPendingOutboundTransaction,
    error_out: *mut c_int,
) -> c_ulonglong {
    let mut error = 0;
    ptr::swap(error_out, &mut error as *mut c_int);
    if transaction.is_null() {
        error = LibWalletError::from(InterfaceError::NullError("transaction".to_string())).code;
        ptr::swap(error_out, &mut error as *mut c_int);
        return 0;
    }
    (*transaction).timestamp.timestamp() as c_ulonglong
}

/// Gets the message of a TariPendingOutboundTransaction
///
/// ## Arguments
/// `transaction` - The pointer to a TariPendingOutboundTransaction
/// `error_out` - Pointer to an int which will be modified to an error code should one occur, may not be null. Functions
/// as an out parameter.
///
/// ## Returns
/// `*const c_char` - Returns the pointer to the char array, note that it will return a pointer
/// to an empty char array if transaction is null
///
/// # Safety
///  The ```string_destroy``` method must be called when finished with a string coming from rust to prevent a memory
/// leak
#[no_mangle]
pub unsafe extern "C" fn pending_outbound_transaction_get_message(
    transaction: *mut TariPendingOutboundTransaction,
    error_out: *mut c_int,
) -> *const c_char {
    let mut error = 0;
    ptr::swap(error_out, &mut error as *mut c_int);
    let message = (*transaction).message.clone();
    let mut result = CString::new("").expect("Blank CString will not fail.");
    if transaction.is_null() {
        error = LibWalletError::from(InterfaceError::NullError("transaction".to_string())).code;
        ptr::swap(error_out, &mut error as *mut c_int);
        return result.into_raw();
    }

    match CString::new(message) {
        Ok(v) => result = v,
        _ => {
            error = LibWalletError::from(InterfaceError::PointerError("message".to_string())).code;
            ptr::swap(error_out, &mut error as *mut c_int);
        },
    }

    result.into_raw()
}

/// Gets the status of a TariPendingOutboundTransaction
///
/// ## Arguments
/// `transaction` - The pointer to a TariPendingOutboundTransaction
/// `error_out` - Pointer to an int which will be modified to an error code should one occur, may not be null. Functions
/// as an out parameter.
///
/// ## Returns
/// `c_int` - Returns the status which corresponds to:
/// | Value | Interpretation |
/// |---|---|
/// |  -1 | TxNullError |
/// |   0 | Completed   |
/// |   1 | Broadcast   |
/// |   2 | Mined       |
/// |   3 | Imported    |
/// |   4 | Pending     |
///
/// # Safety
/// None
#[no_mangle]
pub unsafe extern "C" fn pending_outbound_transaction_get_status(
    transaction: *mut TariPendingOutboundTransaction,
    error_out: *mut c_int,
) -> c_int {
    let mut error = 0;
    ptr::swap(error_out, &mut error as *mut c_int);
    if transaction.is_null() {
        error = LibWalletError::from(InterfaceError::NullError("transaction".to_string())).code;
        ptr::swap(error_out, &mut error as *mut c_int);
        return -1;
    }
    let status = (*transaction).status.clone();
    status as c_int
}

/// Frees memory for a TariPendingOutboundTransaction
///
/// ## Arguments
/// `transaction` - The pointer to a TariPendingOutboundTransaction
///
/// ## Returns
/// `()` - Does not return a value, equivalent to void in C
///
/// # Safety
/// None
#[no_mangle]
pub unsafe extern "C" fn pending_outbound_transaction_destroy(transaction: *mut TariPendingOutboundTransaction) {
    if !transaction.is_null() {
        Box::from_raw(transaction);
    }
}

/// -------------------------------------------------------------------------------------------- ///
///
/// ----------------------------------- InboundTransaction ------------------------------------- ///

/// Gets the TransactionId of a TariPendingInboundTransaction
///
/// ## Arguments
/// `transaction` - The pointer to a TariPendingInboundTransaction
/// `error_out` - Pointer to an int which will be modified to an error code should one occur, may not be null. Functions
/// as an out parameter.
///
/// ## Returns
/// `c_ulonglong` - Returns the TransactonId, note that it will be zero if transaction is null
///
/// # Safety
/// None
#[no_mangle]
pub unsafe extern "C" fn pending_inbound_transaction_get_transaction_id(
    transaction: *mut TariPendingInboundTransaction,
    error_out: *mut c_int,
) -> c_ulonglong {
    let mut error = 0;
    ptr::swap(error_out, &mut error as *mut c_int);
    if transaction.is_null() {
        error = LibWalletError::from(InterfaceError::NullError("transaction".to_string())).code;
        ptr::swap(error_out, &mut error as *mut c_int);
        return 0;
    }
    (*transaction).tx_id.as_u64() as c_ulonglong
}

/// Gets the source TariPublicKey of a TariPendingInboundTransaction
///
/// ## Arguments
/// `transaction` - The pointer to a TariPendingInboundTransaction
/// `error_out` - Pointer to an int which will be modified to an error code should one occur, may not be null. Functions
/// as an out parameter.
///
/// ## Returns
/// `*mut TariPublicKey` - Returns a pointer to the source TariPublicKey, note that it will be
/// ptr::null_mut() if transaction is null
///
/// # Safety
///  The ```public_key_destroy``` method must be called when finished with a TariPublicKey to prevent a memory leak
#[no_mangle]
pub unsafe extern "C" fn pending_inbound_transaction_get_source_public_key(
    transaction: *mut TariPendingInboundTransaction,
    error_out: *mut c_int,
) -> *mut TariPublicKey {
    let mut error = 0;
    ptr::swap(error_out, &mut error as *mut c_int);
    if transaction.is_null() {
        error = LibWalletError::from(InterfaceError::NullError("transaction".to_string())).code;
        ptr::swap(error_out, &mut error as *mut c_int);
        return ptr::null_mut();
    }
    let m = (*transaction).source_public_key.clone();
    Box::into_raw(Box::new(m))
}

/// Gets the amount of a TariPendingInboundTransaction
///
/// ## Arguments
/// `transaction` - The pointer to a TariPendingInboundTransaction
/// `error_out` - Pointer to an int which will be modified to an error code should one occur, may not be null. Functions
/// as an out parameter.
///
/// ## Returns
/// `c_ulonglong` - Returns the amount, note that it will be zero if transaction is null
///
/// # Safety
/// None
#[no_mangle]
pub unsafe extern "C" fn pending_inbound_transaction_get_amount(
    transaction: *mut TariPendingInboundTransaction,
    error_out: *mut c_int,
) -> c_ulonglong {
    let mut error = 0;
    ptr::swap(error_out, &mut error as *mut c_int);
    if transaction.is_null() {
        error = LibWalletError::from(InterfaceError::NullError("transaction".to_string())).code;
        ptr::swap(error_out, &mut error as *mut c_int);
        return 0;
    }
    c_ulonglong::from((*transaction).amount)
}

/// Gets the timestamp of a TariPendingInboundTransaction
///
/// ## Arguments
/// `transaction` - The pointer to a TariPendingInboundTransaction
/// `error_out` - Pointer to an int which will be modified to an error code should one occur, may not be null. Functions
/// as an out parameter.
///
/// ## Returns
/// `c_ulonglong` - Returns the timestamp, note that it will be zero if transaction is null
///
/// # Safety
/// None
#[no_mangle]
pub unsafe extern "C" fn pending_inbound_transaction_get_timestamp(
    transaction: *mut TariPendingInboundTransaction,
    error_out: *mut c_int,
) -> c_ulonglong {
    let mut error = 0;
    ptr::swap(error_out, &mut error as *mut c_int);
    if transaction.is_null() {
        error = LibWalletError::from(InterfaceError::NullError("transaction".to_string())).code;
        ptr::swap(error_out, &mut error as *mut c_int);
        return 0;
    }
    (*transaction).timestamp.timestamp() as c_ulonglong
}

/// Gets the message of a TariPendingInboundTransaction
///
/// ## Arguments
/// `transaction` - The pointer to a TariPendingInboundTransaction
/// `error_out` - Pointer to an int which will be modified to an error code should one occur, may not be null. Functions
/// as an out parameter.
///
/// ## Returns
/// `*const c_char` - Returns the pointer to the char array, note that it will return a pointer
/// to an empty char array if transaction is null
///
/// # Safety
///  The ```string_destroy``` method must be called when finished with a string coming from rust to prevent a memory
/// leak
#[no_mangle]
pub unsafe extern "C" fn pending_inbound_transaction_get_message(
    transaction: *mut TariPendingInboundTransaction,
    error_out: *mut c_int,
) -> *const c_char {
    let mut error = 0;
    ptr::swap(error_out, &mut error as *mut c_int);
    let message = (*transaction).message.clone();
    let mut result = CString::new("").expect("Blank CString will not fail.");
    if transaction.is_null() {
        error = LibWalletError::from(InterfaceError::NullError("transaction".to_string())).code;
        ptr::swap(error_out, &mut error as *mut c_int);
        return result.into_raw();
    }

    match CString::new(message) {
        Ok(v) => result = v,
        _ => {
            error = LibWalletError::from(InterfaceError::PointerError("message".to_string())).code;
            ptr::swap(error_out, &mut error as *mut c_int);
        },
    }

    result.into_raw()
}

/// Gets the status of a TariPendingInboundTransaction
///
/// ## Arguments
/// `transaction` - The pointer to a TariPendingInboundTransaction
/// `error_out` - Pointer to an int which will be modified to an error code should one occur, may not be null. Functions
/// as an out parameter.
///
/// ## Returns
/// `c_int` - Returns the status which corresponds to:
/// | Value | Interpretation |
/// |---|---|
/// |  -1 | TxNullError |
/// |   0 | Completed   |
/// |   1 | Broadcast   |
/// |   2 | Mined       |
/// |   3 | Imported    |
/// |   4 | Pending     |
///
/// # Safety
/// None
#[no_mangle]
pub unsafe extern "C" fn pending_inbound_transaction_get_status(
    transaction: *mut TariPendingInboundTransaction,
    error_out: *mut c_int,
) -> c_int {
    let mut error = 0;
    ptr::swap(error_out, &mut error as *mut c_int);
    if transaction.is_null() {
        error = LibWalletError::from(InterfaceError::NullError("transaction".to_string())).code;
        ptr::swap(error_out, &mut error as *mut c_int);
        return -1;
    }
    let status = (*transaction).status.clone();
    status as c_int
}

/// Frees memory for a TariPendingInboundTransaction
///
/// ## Arguments
/// `transaction` - The pointer to a TariPendingInboundTransaction
///
/// ## Returns
/// `()` - Does not return a value, equivalent to void in C
///
/// # Safety
/// None
#[no_mangle]
pub unsafe extern "C" fn pending_inbound_transaction_destroy(transaction: *mut TariPendingInboundTransaction) {
    if !transaction.is_null() {
        Box::from_raw(transaction);
    }
}

/// -------------------------------------------------------------------------------------------- ///

/// ----------------------------------- Transport Send Status -----------------------------------///

/// Decode the transaction send status of a TariTransactionSendStatus
///
/// ## Arguments
/// `status` - The pointer to a TariTransactionSendStatus
/// `error_out` - Pointer to an int which will be modified to an error code should one occur, may not be null. Functions
/// as an out parameter.
///
/// ## Returns
/// `c_uint` - Returns
///     !direct_send & !saf_send &  queued   = 0
///      direct_send &  saf_send & !queued   = 1
///      direct_send & !saf_send & !queued   = 2
///     !direct_send &  saf_send & !queued   = 3
///     any other combination (is not valid) = 4
///
/// # Safety
/// None
#[no_mangle]
pub unsafe extern "C" fn transaction_send_status_decode(
    status: *const TariTransactionSendStatus,
    error_out: *mut c_int,
) -> c_uint {
    let mut error = 0;
    ptr::swap(error_out, &mut error as *mut c_int);
    let mut send_status = 4;
    if status.is_null() {
        error = LibWalletError::from(InterfaceError::NullError("transaction send status".to_string())).code;
        ptr::swap(error_out, &mut error as *mut c_int);
    } else if ((*status).direct_send_result || (*status).store_and_forward_send_result) && (*status).queued_for_retry {
        error = LibWalletError::from(InterfaceError::NullError(
            "transaction send status - not valid".to_string(),
        ))
        .code;
        ptr::swap(error_out, &mut error as *mut c_int);
    } else if (*status).queued_for_retry {
        send_status = 0;
    } else if (*status).direct_send_result && (*status).store_and_forward_send_result {
        send_status = 1;
    } else if (*status).direct_send_result && !(*status).store_and_forward_send_result {
        send_status = 2;
    } else if !(*status).direct_send_result && (*status).store_and_forward_send_result {
        send_status = 3;
    } else {
        error = LibWalletError::from(InterfaceError::NullError(
            "transaction send status - not valid".to_string(),
        ))
        .code;
        ptr::swap(error_out, &mut error as *mut c_int);
    }
    send_status
}

/// Frees memory for a TariTransactionSendStatus
///
/// ## Arguments
/// `status` - The pointer to a TariPendingInboundTransaction
///
/// ## Returns
/// `()` - Does not return a value, equivalent to void in C
///
/// # Safety
/// None
#[no_mangle]
pub unsafe extern "C" fn transaction_send_status_destroy(status: *mut TariTransactionSendStatus) {
    if !status.is_null() {
        Box::from_raw(status);
    }
}

/// -------------------------------------------------------------------------------------------- ///

/// ----------------------------------- Transport Types -----------------------------------------///

/// Creates a memory transport type
///
/// ## Arguments
/// `()` - Does not take any arguments
///
/// ## Returns
/// `*mut TariTransportConfig` - Returns a pointer to a memory TariTransportConfig
///
/// # Safety
/// The ```transport_type_destroy``` method must be called when finished with a TariTransportConfig to prevent a memory
/// leak
#[no_mangle]
pub unsafe extern "C" fn transport_memory_create() -> *mut TariTransportConfig {
    let port = MemoryTransport::acquire_next_memsocket_port();
    let listener_address: Multiaddr = format!("/memory/{}", port)
        .parse()
        .expect("Should be able to create memory address");
    let transport = TransportConfig {
        transport_type: TransportType::Memory,
        memory: MemoryTransportConfig { listener_address },
        ..Default::default()
    };
    Box::into_raw(Box::new(transport))
}

/// Creates a tcp transport type
///
/// ## Arguments
/// `listener_address` - The pointer to a char array
/// `error_out` - Pointer to an int which will be modified to an error code should one occur, may not be null. Functions
/// as an out parameter.
///
/// ## Returns
/// `*mut TariTransportConfig` - Returns a pointer to a tcp TariTransportConfig, null on error.
///
/// # Safety
/// The ```transport_type_destroy``` method must be called when finished with a TariTransportConfig to prevent a memory
/// leak
#[no_mangle]
pub unsafe extern "C" fn transport_tcp_create(
    listener_address: *const c_char,
    error_out: *mut c_int,
) -> *mut TariTransportConfig {
    let mut error = 0;
    ptr::swap(error_out, &mut error as *mut c_int);

    let listener_address_str;
    if listener_address.is_null() {
        error = LibWalletError::from(InterfaceError::NullError("listener_address".to_string())).code;
        ptr::swap(error_out, &mut error as *mut c_int);
        return ptr::null_mut();
    } else {
        match CStr::from_ptr(listener_address).to_str() {
            Ok(v) => {
                listener_address_str = v.to_owned();
            },
            _ => {
                error = LibWalletError::from(InterfaceError::PointerError("listener_address".to_string())).code;
                ptr::swap(error_out, &mut error as *mut c_int);
                return ptr::null_mut();
            },
        }
    }

    match listener_address_str.parse() {
        Ok(v) => {
            let transport = TariTransportConfig {
                transport_type: TransportType::Tcp,
                tcp: TcpTransportConfig {
                    listener_address: v,
                    ..Default::default()
                },
                ..Default::default()
            };
            Box::into_raw(Box::new(transport))
        },
        Err(_) => {
            error = LibWalletError::from(InterfaceError::InvalidArgument("listener_address".to_string())).code;
            ptr::swap(error_out, &mut error as *mut c_int);
            ptr::null_mut()
        },
    }
}

/// Creates a tor transport type
///
/// ## Arguments
/// `control_server_address` - The pointer to a char array
/// `tor_cookie` - The pointer to a ByteVector containing the contents of the tor cookie file, can be null
/// `tor_port` - The tor port
/// `tor_proxy_bypass_for_outbound` - Whether tor will use a direct tcp connection for a given bypass address instead of
/// the tor proxy if tcp is available, if not it has no effect
/// `socks_password` - The pointer to a char array containing the socks password, can be null
/// `error_out` - Pointer to an int which will be modified to an error code should one occur, may not be null. Functions
/// as an out parameter.
///
/// ## Returns
/// `*mut TariTransportConfig` - Returns a pointer to a tor TariTransportConfig, null on error.
///
/// # Safety
/// The ```transport_config_destroy``` method must be called when finished with a TariTransportConfig to prevent a
/// memory leak
#[no_mangle]
pub unsafe extern "C" fn transport_tor_create(
    control_server_address: *const c_char,
    tor_cookie: *const ByteVector,
    tor_port: c_ushort,
    tor_proxy_bypass_for_outbound: bool,
    socks_username: *const c_char,
    socks_password: *const c_char,
    error_out: *mut c_int,
) -> *mut TariTransportConfig {
    let mut error = 0;
    ptr::swap(error_out, &mut error as *mut c_int);

    let control_address_str;
    if control_server_address.is_null() {
        error = LibWalletError::from(InterfaceError::NullError("control_server_address".to_string())).code;
        ptr::swap(error_out, &mut error as *mut c_int);
        return ptr::null_mut();
    } else {
        match CStr::from_ptr(control_server_address).to_str() {
            Ok(v) => {
                control_address_str = v.to_owned();
            },
            _ => {
                error = LibWalletError::from(InterfaceError::PointerError("control_server_address".to_string())).code;
                ptr::swap(error_out, &mut error as *mut c_int);
                return ptr::null_mut();
            },
        }
    }

    let username_str;
    let password_str;
    let socks_authentication = if !socks_username.is_null() && !socks_password.is_null() {
        match CStr::from_ptr(socks_username).to_str() {
            Ok(v) => {
                username_str = v.to_owned();
            },
            _ => {
                error = LibWalletError::from(InterfaceError::PointerError("socks_username".to_string())).code;
                ptr::swap(error_out, &mut error as *mut c_int);
                return ptr::null_mut();
            },
        }
        match CStr::from_ptr(socks_password).to_str() {
            Ok(v) => {
                password_str = v.to_owned();
            },
            _ => {
                error = LibWalletError::from(InterfaceError::PointerError("socks_password".to_string())).code;
                ptr::swap(error_out, &mut error as *mut c_int);
                return ptr::null_mut();
            },
        };
        SocksAuthentication::UsernamePassword {
            username: username_str,
            password: password_str,
        }
    } else {
        SocksAuthentication::None
    };

    let tor_authentication = if tor_cookie.is_null() {
        TorControlAuthentication::None
    } else {
        let cookie_hex = hex::to_hex((*tor_cookie).0.as_slice());
        TorControlAuthentication::Cookie(cookie_hex)
    };

    let onion_port = match NonZeroU16::new(tor_port) {
        Some(p) => p,
        None => {
            error = LibWalletError::from(InterfaceError::InvalidArgument(
                "onion_port must be greater than 0".to_string(),
            ))
            .code;
            ptr::swap(error_out, &mut error as *mut c_int);
            return ptr::null_mut();
        },
    };

    match control_address_str.parse() {
        Ok(v) => {
            let transport = TariTransportConfig {
                transport_type: TransportType::Tor,
                tor: TorTransportConfig {
                    control_address: v,
                    control_auth: tor_authentication,
                    // The wallet will populate this from the db
                    identity: None,
                    onion_port,
                    socks_auth: socks_authentication,
                    proxy_bypass_for_outbound_tcp: tor_proxy_bypass_for_outbound,
                    ..Default::default()
                },
                ..Default::default()
            };

            Box::into_raw(Box::new(transport))
        },
        Err(_) => {
            error = LibWalletError::from(InterfaceError::InvalidArgument("control_address".to_string())).code;
            ptr::swap(error_out, &mut error as *mut c_int);
            ptr::null_mut()
        },
    }
}

/// Gets the address for a memory transport type
///
/// ## Arguments
/// `transport` - Pointer to a TariTransportConfig
/// `error_out` - Pointer to an int which will be modified to an error code should one occur, may not be null. Functions
/// as an out parameter.
///
/// ## Returns
/// `*mut c_char` - Returns the address as a pointer to a char array, array will be empty on error
///
/// # Safety
/// Can only be used with a memory transport type, will crash otherwise
#[no_mangle]
pub unsafe extern "C" fn transport_memory_get_address(
    transport: *const TariTransportConfig,
    error_out: *mut c_int,
) -> *mut c_char {
    let mut error = 0;
    ptr::swap(error_out, &mut error as *mut c_int);
    let mut address = CString::new("").expect("Blank CString will not fail.");
    if transport.is_null() {
        error = LibWalletError::from(InterfaceError::NullError("transport".to_string())).code;
        ptr::swap(error_out, &mut error as *mut c_int)
    } else {
        match (*transport).transport_type {
            TransportType::Memory => match CString::new((*transport).memory.listener_address.to_string()) {
                Ok(v) => address = v,
                _ => {
                    error = LibWalletError::from(InterfaceError::PointerError("transport".to_string())).code;
                    ptr::swap(error_out, &mut error as *mut c_int);
                },
            },
            _ => {
                error = LibWalletError::from(InterfaceError::NullError("transport".to_string())).code;
                ptr::swap(error_out, &mut error as *mut c_int);
            },
        }
    }

    address.into_raw()
}

/// Frees memory for a TariTransportConfig
///
/// ## Arguments
/// `transport` - The pointer to a TariTransportConfig
///
/// ## Returns
/// `()` - Does not return a value, equivalent to void in C
///
/// # Safety
#[no_mangle]
#[deprecated(note = "use transport_config_destroy instead")]
pub unsafe extern "C" fn transport_type_destroy(transport: *mut TariTransportConfig) {
    transport_config_destroy(transport);
}

/// Frees memory for a TariTransportConfig
///
/// ## Arguments
/// `transport` - The pointer to a TariTransportConfig
///
/// ## Returns
/// `()` - Does not return a value, equivalent to void in C
///
/// # Safety
#[no_mangle]
pub unsafe extern "C" fn transport_config_destroy(transport: *mut TariTransportConfig) {
    if !transport.is_null() {
        Box::from_raw(transport);
    }
}

/// ---------------------------------------------------------------------------------------------///

/// ----------------------------------- CommsConfig ---------------------------------------------///

/// Creates a TariCommsConfig. The result from this function is required when initializing a TariWallet.
///
/// ## Arguments
/// `public_address` - The public address char array pointer. This is the address that the wallet advertises publicly to
/// peers
/// `transport` - TariTransportConfig that specifies the type of comms transport to be used.
/// connections are moved to after initial connection. Default if null is 0.0.0.0:7898 which will accept connections
/// from all IP address on port 7898
/// `database_name` - The database name char array pointer. This is the unique name of this
/// wallet's database
/// `database_path` - The database path char array pointer which. This is the folder path where the
/// database files will be created and the application has write access to
/// `discovery_timeout_in_secs`: specify how long the Discovery Timeout for the wallet is.
/// `network`: name of network to connect to. Valid values are: dibbler, igor, localnet, mainnet
/// `error_out` - Pointer to an int which will be modified to an error code should one occur, may not be null. Functions
/// as an out parameter.
///
/// ## Returns
/// `*mut TariCommsConfig` - Returns a pointer to a TariCommsConfig, if any of the parameters are
/// null or a problem is encountered when constructing the NetAddress a ptr::null_mut() is returned
///
/// # Safety
/// The ```comms_config_destroy``` method must be called when finished with a TariCommsConfig to prevent a memory leak
#[no_mangle]
#[allow(clippy::too_many_lines)]
pub unsafe extern "C" fn comms_config_create(
    public_address: *const c_char,
    transport: *const TariTransportConfig,
    database_name: *const c_char,
    datastore_path: *const c_char,
    discovery_timeout_in_secs: c_ulonglong,
    saf_message_duration_in_secs: c_ulonglong,
    error_out: *mut c_int,
) -> *mut TariCommsConfig {
    let mut error = 0;
    ptr::swap(error_out, &mut error as *mut c_int);
    let public_address_str;
    if public_address.is_null() {
        error = LibWalletError::from(InterfaceError::NullError("public_address".to_string())).code;
        ptr::swap(error_out, &mut error as *mut c_int);
        return ptr::null_mut();
    } else {
        match CStr::from_ptr(public_address).to_str() {
            Ok(v) => {
                public_address_str = v.to_owned();
            },
            _ => {
                error = LibWalletError::from(InterfaceError::PointerError("public_address".to_string())).code;
                ptr::swap(error_out, &mut error as *mut c_int);
                return ptr::null_mut();
            },
        }
    }

    let database_name_string;
    if database_name.is_null() {
        error = LibWalletError::from(InterfaceError::NullError("database_name".to_string())).code;
        ptr::swap(error_out, &mut error as *mut c_int);
        return ptr::null_mut();
    } else {
        match CStr::from_ptr(database_name).to_str() {
            Ok(v) => {
                database_name_string = v.to_owned();
            },
            _ => {
                error = LibWalletError::from(InterfaceError::PointerError("database_name".to_string())).code;
                ptr::swap(error_out, &mut error as *mut c_int);
                return ptr::null_mut();
            },
        }
    }

    let datastore_path_string;
    if datastore_path.is_null() {
        error = LibWalletError::from(InterfaceError::NullError("datastore_path".to_string())).code;
        ptr::swap(error_out, &mut error as *mut c_int);
        return ptr::null_mut();
    } else {
        match CStr::from_ptr(datastore_path).to_str() {
            Ok(v) => {
                datastore_path_string = v.to_owned();
            },
            _ => {
                error = LibWalletError::from(InterfaceError::PointerError("datastore_path".to_string())).code;
                ptr::swap(error_out, &mut error as *mut c_int);
                return ptr::null_mut();
            },
        }
    }
    let datastore_path = PathBuf::from(datastore_path_string);

    if transport.is_null() {
        error = LibWalletError::from(InterfaceError::NullError("transport".to_string())).code;
        ptr::swap(error_out, &mut error as *mut c_int);
        return ptr::null_mut();
    }

    let dht_database_path = datastore_path.join("dht.db");

    let public_address = public_address_str.parse::<Multiaddr>();

    match public_address {
        Ok(public_address) => {
            let node_identity = NodeIdentity::new(
                CommsSecretKey::default(),
                public_address,
                PeerFeatures::COMMUNICATION_CLIENT,
            );

            let config = TariCommsConfig {
                override_from: None,
                public_address: Some(node_identity.public_address()),
                transport: (*transport).clone(),
                auxiliary_tcp_listener_address: None,
                datastore_path,
                peer_database_name: database_name_string,
                max_concurrent_inbound_tasks: 25,
                max_concurrent_outbound_tasks: 50,
                outbound_buffer_size: 50,
                dht: DhtConfig {
                    discovery_request_timeout: Duration::from_secs(discovery_timeout_in_secs),
                    database_url: DbConnectionUrl::File(dht_database_path),
                    auto_join: true,
                    saf: SafConfig {
                        msg_validity: Duration::from_secs(saf_message_duration_in_secs),
                        // Ensure that SAF messages are requested automatically
                        auto_request: true,
                        ..Default::default()
                    },
                    ..Default::default()
                },
                // TODO: This should be set to false for non-test wallets. See the `allow_test_addresses` field
                //       docstring for more info. #LOGGED
                allow_test_addresses: true,
                listener_liveness_allowlist_cidrs: StringList::new(),
                listener_liveness_max_sessions: 0,
                user_agent: format!("tari/mobile_wallet/{}", env!("CARGO_PKG_VERSION")),
                rpc_max_simultaneous_sessions: 0,
            };

            Box::into_raw(Box::new(config))
        },
        Err(e) => {
            error = LibWalletError::from(e).code;
            ptr::swap(error_out, &mut error as *mut c_int);
            ptr::null_mut()
        },
    }
}

/// Frees memory for a TariCommsConfig
///
/// ## Arguments
/// `wc` - The TariCommsConfig pointer
///
/// ## Returns
/// `()` - Does not return a value, equivalent to void in C
///
/// # Safety
/// None
#[no_mangle]
pub unsafe extern "C" fn comms_config_destroy(wc: *mut TariCommsConfig) {
    if !wc.is_null() {
        Box::from_raw(wc);
    }
}

/// This function lists the public keys of all connected peers
///
/// ## Arguments
/// `wallet` - The TariWallet pointer
/// `error_out` - Pointer to an int which will be modified to an error code should one occur, may not be null. Functions
/// as an out parameter.
///
/// ## Returns
/// `TariPublicKeys` -  Returns a list of connected public keys. Note the result will be null if there was an error
///
/// # Safety
/// The caller is responsible for null checking and deallocating the returned object using public_keys_destroy.
#[no_mangle]
pub unsafe extern "C" fn comms_list_connected_public_keys(
    wallet: *mut TariWallet,
    error_out: *mut c_int,
) -> *mut TariPublicKeys {
    let mut error = 0;
    ptr::swap(error_out, &mut error as *mut c_int);
    if wallet.is_null() {
        error = LibWalletError::from(InterfaceError::NullError("wallet".to_string())).code;
        ptr::swap(error_out, &mut error as *mut c_int);
        return ptr::null_mut();
    }

    let mut connectivity = (*wallet).wallet.comms.connectivity();
    let peer_manager = (*wallet).wallet.comms.peer_manager();

    match (*wallet).runtime.block_on(async move {
        let connections = connectivity.get_active_connections().await?;
        let mut public_keys = Vec::with_capacity(connections.len());
        for conn in connections {
            if let Some(peer) = peer_manager.find_by_node_id(conn.peer_node_id()).await? {
                public_keys.push(peer.public_key);
            }
        }
        Result::<_, WalletError>::Ok(public_keys)
    }) {
        Ok(public_keys) => Box::into_raw(Box::new(TariPublicKeys(public_keys))),
        Err(e) => {
            error = LibWalletError::from(e).code;
            ptr::swap(error_out, &mut error as *mut c_int);
            ptr::null_mut()
        },
    }
}

/// ---------------------------------------------------------------------------------------------- ///

/// ------------------------------------- Wallet -------------------------------------------------///

/// Inits logging, this function is deliberately not exposed externally in the header
///
/// ## Arguments
/// `log_path` - Path to where the log will be stored
/// `num_rolling_log_files` - Number of rolling files to be used.
/// `size_per_log_file_bytes` - Max byte size of log file
/// `error_out` - Pointer to an int which will be modified to an error code should one occur, may not be null. Functions
/// as an out parameter.
///
/// ## Returns
/// `()` - Does not return a value, equivalent to void in C
///
/// # Safety
/// None
unsafe fn init_logging(
    log_path: *const c_char,
    num_rolling_log_files: c_uint,
    size_per_log_file_bytes: c_uint,
    error_out: *mut c_int,
) {
    let mut error = 0;
    ptr::swap(error_out, &mut error as *mut c_int);

    let v = CStr::from_ptr(log_path).to_str();
    if v.is_err() {
        error = LibWalletError::from(InterfaceError::PointerError("log_path".to_string())).code;
        ptr::swap(error_out, &mut error as *mut c_int);
        return;
    }
    let path = v.unwrap().to_owned();
    let encoder = PatternEncoder::new("{d(%Y-%m-%d %H:%M:%S.%f)} [{t}] {l:5} {m}{n}");
    let log_appender: Box<dyn Append> = if num_rolling_log_files != 0 && size_per_log_file_bytes != 0 {
        let mut pattern;
        let split_str: Vec<&str> = path.split('.').collect();
        if split_str.len() <= 1 {
            pattern = format!("{}{}", path.clone(), "{}");
        } else {
            pattern = split_str[0].to_string();
            for part in split_str.iter().take(split_str.len() - 1).skip(1) {
                pattern = format!("{}.{}", pattern, part);
            }

            pattern = format!("{}{}", pattern, ".{}.");
            pattern = format!("{}{}", pattern, split_str[split_str.len() - 1]);
        }
        let roller = FixedWindowRoller::builder()
            .build(pattern.as_str(), num_rolling_log_files)
            .expect("Should be able to create a Roller");
        let size_trigger = SizeTrigger::new(u64::from(size_per_log_file_bytes));
        let policy = CompoundPolicy::new(Box::new(size_trigger), Box::new(roller));

        Box::new(
            RollingFileAppender::builder()
                .encoder(Box::new(encoder))
                .append(true)
                .build(path.as_str(), Box::new(policy))
                .expect("Should be able to create an appender"),
        )
    } else {
        Box::new(
            FileAppender::builder()
                .encoder(Box::new(encoder))
                .append(true)
                .build(path.as_str())
                .expect("Should be able to create Appender"),
        )
    };

    let lconfig = Config::builder()
        .appender(Appender::builder().build("logfile", log_appender))
        .build(Root::builder().appender("logfile").build(LevelFilter::Debug))
        .expect("Should be able to create a Config");

    match log4rs::init_config(lconfig) {
        Ok(_) => debug!(target: LOG_TARGET, "Logging started"),
        Err(_) => warn!(target: LOG_TARGET, "Logging has already been initialized"),
    }
}

/// Creates a TariWallet
///
/// ## Arguments
/// `config` - The TariCommsConfig pointer
/// `log_path` - An optional file path to the file where the logs will be written. If no log is required pass *null*
/// pointer.
/// `num_rolling_log_files` - Specifies how many rolling log files to produce, if no rolling files are wanted then set
/// this to 0
/// `size_per_log_file_bytes` - Specifies the size, in bytes, at which the logs files will roll over, if no
/// rolling files are wanted then set this to 0
/// `passphrase` - An optional string that represents the passphrase used to
/// encrypt/decrypt the databases for this wallet. If it is left Null no encryption is used. If the databases have been
/// encrypted then the correct passphrase is required or this function will fail.
/// `seed_words` - An optional instance of TariSeedWords, used to create a wallet for recovery purposes.
/// If this is null, then a new master key is created for the wallet.
/// `callback_received_transaction` - The callback function pointer matching the function signature. This will be
/// called when an inbound transaction is received.
/// `callback_received_transaction_reply` - The callback function
/// pointer matching the function signature. This will be called when a reply is received for a pending outbound
/// transaction
/// `callback_received_finalized_transaction` - The callback function pointer matching the function
/// signature. This will be called when a Finalized version on an Inbound transaction is received
/// `callback_transaction_broadcast` - The callback function pointer matching the function signature. This will be
/// called when a Finalized transaction is detected a Broadcast to a base node mempool.
/// `callback_transaction_mined` - The callback function pointer matching the function signature. This will be called
/// when a Broadcast transaction is detected as mined AND confirmed.
/// `callback_transaction_mined_unconfirmed` - The callback function pointer matching the function signature. This will
/// be called when a Broadcast transaction is detected as mined but not yet confirmed.
/// `callback_faux_transaction_confirmed` - The callback function pointer matching the function signature. This will be
/// called when a one-sided transaction is detected as mined AND confirmed.
/// `callback_faux_transaction_unconfirmed` - The callback function pointer matching the function signature. This
/// will be called when a one-sided transaction is detected as mined but not yet confirmed.
/// `callback_transaction_send_result` - The callback function pointer matching the function signature. This is called
/// when a transaction send is completed. The first parameter is the transaction id and the second contains the
/// transaction send status, weather it was send direct and/or send via saf on the one hand or queued for further retry
/// sending on the other hand.
///     !direct_send & !saf_send &  queued   = 0
///      direct_send &  saf_send & !queued   = 1
///      direct_send & !saf_send & !queued   = 2
///     !direct_send &  saf_send & !queued   = 3
///     any other combination (is not valid) = 4
/// `callback_transaction_cancellation` - The callback function pointer matching
/// the function signature. This is called when a transaction is cancelled. The first parameter is a pointer to the
/// cancelled transaction, the second is a reason as to why said transaction failed that is mapped to the
/// `TxCancellationReason` enum: pub enum TxCancellationReason {
///     Unknown,                // 0
///     UserCancelled,          // 1
///     Timeout,                // 2
///     DoubleSpend,            // 3
///     Orphan,                 // 4
///     TimeLocked,             // 5
///     InvalidTransaction,     // 6
/// }
/// `callback_txo_validation_complete` - The callback function pointer matching the function signature. This is called
/// when a TXO validation process is completed. The request_key is used to identify which request this
/// callback references and the second parameter is a is a bool that returns if the validation was successful or not.
/// `callback_contacts_liveness_data_updated` - The callback function pointer matching the function signature. This is
/// called when a contact's liveness status changed. The data represents the contact's updated status information.
/// `callback_balance_updated` - The callback function pointer matching the function signature. This is called whenever
/// the balance changes.
/// `callback_transaction_validation_complete` - The callback function pointer matching the function signature. This is
/// called when a Transaction validation process is completed. The request_key is used to identify which request this
/// callback references and the second parameter is a bool that returns if the validation was successful or not.
/// `callback_saf_message_received` - The callback function pointer that will be called when the Dht has determined that
/// is has connected to enough of its neighbours to be confident that it has received any SAF messages that were waiting
/// for it.
/// `callback_connectivity_status` -  This callback is called when the status of connection to the set base node
/// changes. it will return an enum encoded as an integer as follows:
/// pub enum OnlineStatus {
///     Connecting,     // 0
///     Online,         // 1
///     Offline,        // 2
/// }
/// `recovery_in_progress` - Pointer to an bool which will be modified to indicate if there is an outstanding recovery
/// that should be completed or not to an error code should one occur, may not be null. Functions as an out parameter.
/// `error_out` - Pointer to an int which will be modified
/// to an error code should one occur, may not be null. Functions as an out parameter.
/// ## Returns
/// `*mut TariWallet` - Returns a pointer to a TariWallet, note that it returns ptr::null_mut()
/// if config is null, a wallet error was encountered or if the runtime could not be created
///
/// # Safety
/// The ```wallet_destroy``` method must be called when finished with a TariWallet to prevent a memory leak
#[no_mangle]
#[allow(clippy::cognitive_complexity)]
#[allow(clippy::too_many_lines)]
pub unsafe extern "C" fn wallet_create(
    config: *mut TariCommsConfig,
    log_path: *const c_char,
    num_rolling_log_files: c_uint,
    size_per_log_file_bytes: c_uint,
    passphrase: *const c_char,
    seed_words: *const TariSeedWords,
    network_str: *const c_char,
    callback_received_transaction: unsafe extern "C" fn(*mut TariPendingInboundTransaction),
    callback_received_transaction_reply: unsafe extern "C" fn(*mut TariCompletedTransaction),
    callback_received_finalized_transaction: unsafe extern "C" fn(*mut TariCompletedTransaction),
    callback_transaction_broadcast: unsafe extern "C" fn(*mut TariCompletedTransaction),
    callback_transaction_mined: unsafe extern "C" fn(*mut TariCompletedTransaction),
    callback_transaction_mined_unconfirmed: unsafe extern "C" fn(*mut TariCompletedTransaction, u64),
    callback_faux_transaction_confirmed: unsafe extern "C" fn(*mut TariCompletedTransaction),
    callback_faux_transaction_unconfirmed: unsafe extern "C" fn(*mut TariCompletedTransaction, u64),
    callback_transaction_send_result: unsafe extern "C" fn(c_ulonglong, *mut TariTransactionSendStatus),
    callback_transaction_cancellation: unsafe extern "C" fn(*mut TariCompletedTransaction, u64),
    callback_txo_validation_complete: unsafe extern "C" fn(u64, bool),
    callback_contacts_liveness_data_updated: unsafe extern "C" fn(*mut TariContactsLivenessData),
    callback_balance_updated: unsafe extern "C" fn(*mut TariBalance),
    callback_transaction_validation_complete: unsafe extern "C" fn(u64, bool),
    callback_saf_messages_received: unsafe extern "C" fn(),
    callback_connectivity_status: unsafe extern "C" fn(u64),
    recovery_in_progress: *mut bool,
    error_out: *mut c_int,
) -> *mut TariWallet {
    use tari_key_manager::mnemonic::Mnemonic;

    let mut error = 0;
    ptr::swap(error_out, &mut error as *mut c_int);
    if config.is_null() {
        error = LibWalletError::from(InterfaceError::NullError("config".to_string())).code;
        ptr::swap(error_out, &mut error as *mut c_int);
        return ptr::null_mut();
    }

    if !log_path.is_null() {
        init_logging(log_path, num_rolling_log_files, size_per_log_file_bytes, error_out);

        if error > 0 {
            return ptr::null_mut();
        }
    }

    let passphrase_option = if passphrase.is_null() {
        None
    } else {
        let pf = CStr::from_ptr(passphrase)
            .to_str()
            .expect("A non-null passphrase should be able to be converted to string")
            .to_owned();
        Some(pf)
    };

    let network = if network_str.is_null() {
        error = LibWalletError::from(InterfaceError::NullError("network".to_string())).code;
        ptr::swap(error_out, &mut error as *mut c_int);
        return ptr::null_mut();
    } else {
        let network = CStr::from_ptr(network_str)
            .to_str()
            .expect("A non-null network should be able to be converted to string");
        error!(target: LOG_TARGET, "network set to {}", network);
        eprintln!("network set to {}", network);
        match Network::from_str(&*network) {
            Ok(n) => n,
            Err(_) => {
                error = LibWalletError::from(InterfaceError::InvalidArgument("network".to_string())).code;
                ptr::swap(error_out, &mut error as *mut c_int);
                return ptr::null_mut();
            },
        }
    };

    let recovery_seed = if seed_words.is_null() {
        None
    } else {
        match CipherSeed::from_mnemonic(&(*seed_words).0, None) {
            Ok(seed) => Some(seed),
            Err(e) => {
                error!(target: LOG_TARGET, "Mnemonic Error for given seed words: {:?}", e);
                error = LibWalletError::from(WalletError::KeyManagerError(e)).code;
                ptr::swap(error_out, &mut error as *mut c_int);
                return ptr::null_mut();
            },
        }
    };

    let runtime = match Runtime::new() {
        Ok(r) => r,
        Err(e) => {
            error = LibWalletError::from(InterfaceError::TokioError(e.to_string())).code;
            ptr::swap(error_out, &mut error as *mut c_int);
            return ptr::null_mut();
        },
    };
    let factories = CryptoFactories::default();

    let sql_database_path = (*config)
        .datastore_path
        .join((*config).peer_database_name.clone())
        .with_extension("sqlite3");

    debug!(target: LOG_TARGET, "Running Wallet database migrations");
    let (wallet_backend, transaction_backend, output_manager_backend, contacts_backend, key_manager_backend) =
        match initialize_sqlite_database_backends(sql_database_path, passphrase_option, 16) {
            Ok((w, t, o, c, x)) => (w, t, o, c, x),
            Err(e) => {
                error = LibWalletError::from(WalletError::WalletStorageError(e)).code;
                ptr::swap(error_out, &mut error as *mut c_int);
                return ptr::null_mut();
            },
        };
    let wallet_database = WalletDatabase::new(wallet_backend);
    let output_manager_database = OutputManagerDatabase::new(output_manager_backend.clone());

    debug!(target: LOG_TARGET, "Databases Initialized");

    // If the transport type is Tor then check if there is a stored TorID, if there is update the Transport Type
    let mut comms_config = (*config).clone();
    if let TransportType::Tor = comms_config.transport.transport_type {
        comms_config.transport.tor.identity = runtime.block_on(wallet_database.get_tor_id()).ok().flatten();
    }

    let result = runtime.block_on(async {
        let master_seed = read_or_create_master_seed(recovery_seed, &wallet_database)
            .await
            .map_err(|err| WalletStorageError::RecoverySeedError(err.to_string()))?;
        let comms_secret_key = derive_comms_secret_key(&master_seed)
            .map_err(|err| WalletStorageError::RecoverySeedError(err.to_string()))?;

        let node_features = wallet_database.get_node_features().await?.unwrap_or_default();
        let node_address = wallet_database
            .get_node_address()
            .await?
            .or_else(|| comms_config.public_address.clone())
            .unwrap_or_else(Multiaddr::empty);
        let identity_sig = wallet_database.get_comms_identity_signature().await?;

        // This checks if anything has changed by validating the previous signature and if invalid, setting identity_sig
        // to None
        let identity_sig = identity_sig.filter(|sig| {
            let comms_public_key = CommsPublicKey::from_secret_key(&comms_secret_key);
            sig.is_valid(&comms_public_key, node_features, [&node_address])
        });

        // SAFETY: we are manually checking the validity of this signature before adding Some(..)
        let node_identity = Arc::new(NodeIdentity::with_signature_unchecked(
            comms_secret_key,
            node_address,
            node_features,
            identity_sig,
        ));
        if !node_identity.is_signed() {
            node_identity.sign();
            // unreachable panic: signed above
            let sig = node_identity
                .identity_signature_read()
                .as_ref()
                .expect("unreachable panic")
                .clone();
            wallet_database.set_comms_identity_signature(sig).await?;
        }
        Ok((master_seed, node_identity))
    });

    let (master_seed, node_identity) = match result {
        Ok(tuple) => tuple,
        Err(e) => {
            error = LibWalletError::from(WalletError::WalletStorageError(e)).code;
            ptr::swap(error_out, &mut error as *mut c_int);
            return ptr::null_mut();
        },
    };

    let shutdown = Shutdown::new();
    let wallet_config = WalletConfig {
        override_from: None,
        p2p: comms_config,
        transaction_service_config: TransactionServiceConfig {
            direct_send_timeout: (*config).dht.discovery_request_timeout,
            ..Default::default()
        },
        network,
        ..Default::default()
    };

    let mut recovery_lookup = match runtime.block_on(wallet_database.get_client_key_value(RECOVERY_KEY.to_owned())) {
        Err(_) => false,
        Ok(None) => false,
        Ok(Some(_)) => true,
    };
    ptr::swap(recovery_in_progress, &mut recovery_lookup as *mut bool);

    let peer_seeds = PeerSeedsConfig {
        dns_seeds_name_server: DEFAULT_DNS_NAME_SERVER.parse().unwrap(),
        dns_seeds_use_dnssec: true,
        ..Default::default()
    };

    let w = runtime.block_on(Wallet::start(
        wallet_config,
        peer_seeds,
        node_identity,
        factories,
        wallet_database,
        output_manager_database,
        transaction_backend.clone(),
        output_manager_backend,
        contacts_backend,
        key_manager_backend,
        shutdown.to_signal(),
        master_seed,
    ));

    match w {
        Ok(mut w) => {
            // lets ensure the wallet tor_id is saved, this could have been changed during wallet startup
            if let Some(hs) = w.comms.hidden_service() {
                if let Err(e) = runtime.block_on(w.db.set_tor_identity(hs.tor_identity().clone())) {
                    warn!(target: LOG_TARGET, "Could not save tor identity to db: {:?}", e);
                }
            }
            // Start Callback Handler
            let callback_handler = CallbackHandler::new(
                TransactionDatabase::new(transaction_backend),
                w.transaction_service.get_event_stream(),
                w.output_manager_service.get_event_stream(),
                w.output_manager_service.clone(),
                w.dht_service.subscribe_dht_events(),
                w.comms.shutdown_signal(),
                w.comms.node_identity().public_key().clone(),
                w.wallet_connectivity.get_connectivity_status_watch(),
                w.contacts_service.get_contacts_liveness_event_stream(),
                callback_received_transaction,
                callback_received_transaction_reply,
                callback_received_finalized_transaction,
                callback_transaction_broadcast,
                callback_transaction_mined,
                callback_transaction_mined_unconfirmed,
                callback_faux_transaction_confirmed,
                callback_faux_transaction_unconfirmed,
                callback_transaction_send_result,
                callback_transaction_cancellation,
                callback_txo_validation_complete,
                callback_contacts_liveness_data_updated,
                callback_balance_updated,
                callback_transaction_validation_complete,
                callback_saf_messages_received,
                callback_connectivity_status,
            );

            runtime.spawn(callback_handler.start());

            if let Err(e) = runtime.block_on(w.transaction_service.restart_transaction_protocols()) {
                warn!(
                    target: LOG_TARGET,
                    "Could not restart transaction negotiation protocols: {:?}", e
                );
            }

            let tari_wallet = TariWallet {
                wallet: w,
                runtime,
                shutdown,
            };

            Box::into_raw(Box::new(tari_wallet))
        },
        Err(e) => {
            error = LibWalletError::from(e).code;
            ptr::swap(error_out, &mut error as *mut c_int);
            ptr::null_mut()
        },
    }
}

/// Retrieves the balance from a wallet
///
/// ## Arguments
/// `wallet` - The TariWallet pointer.
/// `error_out` - Pointer to an int which will be modified to an error code should one occur, may not be null. Functions
/// as an out parameter.
/// ## Returns
/// `*mut Balance` - Returns the pointer to the TariBalance or null if error occurs
///
/// # Safety
/// The ```balance_destroy``` method must be called when finished with a TariBalance to prevent a memory leak
#[no_mangle]
pub unsafe extern "C" fn wallet_get_balance(wallet: *mut TariWallet, error_out: *mut c_int) -> *mut TariBalance {
    let mut error = 0;
    ptr::swap(error_out, &mut error as *mut c_int);
    if wallet.is_null() {
        error = LibWalletError::from(InterfaceError::NullError("wallet".to_string())).code;
        ptr::swap(error_out, &mut error as *mut c_int);
        return ptr::null_mut();
    }
    let balance = (*wallet)
        .runtime
        .block_on((*wallet).wallet.output_manager_service.get_balance());
    match balance {
        Ok(balance) => Box::into_raw(Box::new(balance)),
        Err(_) => {
            error = LibWalletError::from(InterfaceError::BalanceError).code;
            ptr::swap(error_out, &mut error as *mut c_int);
            ptr::null_mut()
        },
    }
}

/// This function returns a list of unspent UTXO values and commitments.
///
/// ## Arguments
/// `wallet` - The TariWallet pointer,
/// `page` - Page offset,
/// `page_size` - A number of items per page,
/// `sorting` - An enum representing desired sorting,
/// `dust_threshold` - A value filtering threshold. Outputs whose values are <= `dust_threshold` are not listed in the
/// result.
/// `error_out` - A pointer to an int which will be modified to an error
/// code should one occur, may not be null. Functions as an out parameter.
///
/// ## Returns
/// `*mut TariOutputs` - Returns a struct with an array pointer, length and capacity (needed for proper destruction
/// after use).
///
/// # Safety
/// `destroy_tari_outputs()` must be called after use.
/// Items that fail to produce `.as_transaction_output()` are omitted from the list and a `warn!()` message is logged to
/// LOG_TARGET.
#[no_mangle]
pub unsafe extern "C" fn wallet_get_utxos(
    wallet: *mut TariWallet,
    page: usize,
    page_size: usize,
    sorting: TariUtxoSort,
    dust_threshold: u64,
    error_out: *mut i32,
) -> *mut TariOutputs {
    if wallet.is_null() {
        error!(target: LOG_TARGET, "wallet pointer is null");
        ptr::replace(
            error_out,
            LibWalletError::from(InterfaceError::NullError("wallet".to_string())).code as c_int,
        );
        return ptr::null_mut();
    }

    let page = i64::from_usize(page).unwrap_or(i64::MAX).max(1) - 1;
    let page_size = i64::from_usize(page_size).unwrap_or(i64::MAX).max(1);
    let dust_threshold = i64::from_u64(dust_threshold).unwrap_or(0);

    use SortDirection::{Asc, Desc};
    let q = OutputBackendQuery {
        tip_height: i64::MAX,
        status: vec![OutputStatus::Unspent],
        pagination: Some((page, page_size)),
        value_min: Some((dust_threshold, false)),
        value_max: None,
        sorting: vec![match sorting {
            TariUtxoSort::MinedHeightAsc => ("mined_height", Asc),
            TariUtxoSort::MinedHeightDesc => ("mined_height", Desc),
            TariUtxoSort::ValueAsc => ("value", Asc),
            TariUtxoSort::ValueDesc => ("value", Desc),
        }],
    };

    match (*wallet).wallet.output_db.fetch_outputs_by(q) {
        Ok(unblinded_outputs) => {
            let outputs: Vec<TariUtxo> = unblinded_outputs
                .into_iter()
                .filter_map(|out| {
                    Some(TariUtxo {
                        value: out.unblinded_output.value.as_u64(),
                        commitment: match out.unblinded_output.as_transaction_output(&CryptoFactories::default()) {
                            Ok(tout) => match CString::new(tout.commitment.to_hex()) {
                                Ok(cstr) => cstr.into_raw(),
                                Err(e) => {
                                    error!(
                                        target: LOG_TARGET,
                                        "failed to convert commitment hex String into CString: {:#?}", e
                                    );
                                    return None;
                                },
                            },
                            Err(e) => {
                                error!(
                                    target: LOG_TARGET,
                                    "failed to obtain commitment from the transaction output: {:#?}", e
                                );
                                return None;
                            },
                        },
                    })
                })
                .collect();

            let mut outputs = ManuallyDrop::new(outputs);
            Box::into_raw(Box::new(TariOutputs {
                len: outputs.len(),
                cap: outputs.capacity(),
                ptr: outputs.as_mut_ptr(),
            }))
        },

        Err(e) => {
            error!(target: LOG_TARGET, "failed to obtain outputs: {:#?}", e);
            ptr::replace(
                error_out,
                LibWalletError::from(WalletError::OutputManagerError(
                    OutputManagerError::OutputManagerStorageError(e),
                ))
                .code as c_int,
            );
            ptr::null_mut()
        },
    }
}

/// Frees memory for a `TariOutputs`
///
/// ## Arguments
/// `x` - The pointer to `TariOutputs`
///
/// ## Returns
/// `()` - Does not return a value, equivalent to void in C
///
/// # Safety
/// None
#[no_mangle]
pub unsafe extern "C" fn destroy_tari_outputs(x: *mut TariOutputs) {
    if !x.is_null() {
        Vec::from_raw_parts((*x).ptr, (*x).len, (*x).cap);
        Box::from_raw(x);
    }
}

/// Signs a message using the public key of the TariWallet
///
/// ## Arguments
/// `wallet` - The TariWallet pointer.
/// `msg` - The message pointer.
/// `error_out` - Pointer to an int which will be modified to an error code should one occur, may not be null. Functions
/// as an out parameter.
/// ## Returns
/// `*mut c_char` - Returns the pointer to the hexadecimal representation of the signature and
/// public nonce, seperated by a pipe character. Empty if an error occured.
///
/// # Safety
/// The ```string_destroy``` method must be called when finished with a string coming from rust to prevent a memory leak
#[no_mangle]
pub unsafe extern "C" fn wallet_sign_message(
    wallet: *mut TariWallet,
    msg: *const c_char,
    error_out: *mut c_int,
) -> *mut c_char {
    let mut error = 0;
    let mut result = CString::new("").expect("Blank CString will not fail.");

    ptr::swap(error_out, &mut error as *mut c_int);
    if wallet.is_null() {
        error = LibWalletError::from(InterfaceError::NullError("wallet".to_string())).code;
        ptr::swap(error_out, &mut error as *mut c_int);
        return result.into_raw();
    }

    if msg.is_null() {
        error = LibWalletError::from(InterfaceError::NullError("message".to_string())).code;
        ptr::swap(error_out, &mut error as *mut c_int);
        return result.into_raw();
    }

    let nonce = TariPrivateKey::random(&mut OsRng);
    let secret = (*wallet).wallet.comms.node_identity().secret_key().clone();
    let message = CStr::from_ptr(msg)
        .to_str()
        .expect("CString should not fail here.")
        .to_owned();

    let signature = (*wallet).wallet.sign_message(secret, nonce, &message);

    match signature {
        Ok(s) => {
            let hex_sig = s.get_signature().to_hex();
            let hex_nonce = s.get_public_nonce().to_hex();
            let hex_return = format!("{}|{}", hex_sig, hex_nonce);
            result = CString::new(hex_return).expect("CString should not fail here.");
        },
        Err(e) => {
            error = LibWalletError::from(e).code;
            ptr::swap(error_out, &mut error as *mut c_int);
        },
    }

    result.into_raw()
}

/// Verifies the signature of the message signed by a TariWallet
///
/// ## Arguments
/// `wallet` - The TariWallet pointer.
/// `public_key` - The pointer to the TariPublicKey of the wallet which originally signed the message
/// `hex_sig_nonce` - The pointer to the sting containing the hexadecimal representation of the
/// signature and public nonce seperated by a pipe character.
/// `msg` - The pointer to the msg the signature will be checked against.
/// `error_out` - Pointer to an int which will be modified to an error code should one occur, may not be null. Functions
/// as an out parameter.
/// ## Returns
/// `bool` - Returns if the signature is valid or not, will be false if an error occurs.
///
/// # Safety
/// None
#[no_mangle]
pub unsafe extern "C" fn wallet_verify_message_signature(
    wallet: *mut TariWallet,
    public_key: *mut TariPublicKey,
    hex_sig_nonce: *const c_char,
    msg: *const c_char,
    error_out: *mut c_int,
) -> bool {
    let mut error = 0;
    let mut result = false;
    ptr::swap(error_out, &mut error as *mut c_int);
    if wallet.is_null() {
        error = LibWalletError::from(InterfaceError::NullError("wallet".to_string())).code;
        ptr::swap(error_out, &mut error as *mut c_int);
        return result;
    }
    if public_key.is_null() {
        error = LibWalletError::from(InterfaceError::NullError("public key".to_string())).code;
        ptr::swap(error_out, &mut error as *mut c_int);
        return result;
    }
    if hex_sig_nonce.is_null() {
        error = LibWalletError::from(InterfaceError::NullError("signature".to_string())).code;
        ptr::swap(error_out, &mut error as *mut c_int);
        return result;
    }
    if msg.is_null() {
        error = LibWalletError::from(InterfaceError::NullError("message".to_string())).code;
        ptr::swap(error_out, &mut error as *mut c_int);
        return result;
    }

    let message = match CStr::from_ptr(msg).to_str() {
        Ok(v) => v.to_owned(),
        _ => {
            error = LibWalletError::from(InterfaceError::PointerError("msg".to_string())).code;
            ptr::swap(error_out, &mut error as *mut c_int);
            return false;
        },
    };
    let hex = match CStr::from_ptr(hex_sig_nonce).to_str() {
        Ok(v) => v.to_owned(),
        _ => {
            error = LibWalletError::from(InterfaceError::PointerError("hex_sig_nonce".to_string())).code;
            ptr::swap(error_out, &mut error as *mut c_int);
            return false;
        },
    };
    let hex_keys: Vec<&str> = hex.split('|').collect();
    if hex_keys.len() != 2 {
        error = LibWalletError::from(InterfaceError::PositionInvalidError).code;
        ptr::swap(error_out, &mut error as *mut c_int);
        return result;
    }

    if let Some(key1) = hex_keys.get(0) {
        if let Some(key2) = hex_keys.get(1) {
            let secret = TariPrivateKey::from_hex(key1);
            match secret {
                Ok(p) => {
                    let public_nonce = TariPublicKey::from_hex(key2);
                    match public_nonce {
                        Ok(pn) => {
                            result = (*wallet)
                                .wallet
                                .verify_message_signature((*public_key).clone(), pn, p, message)
                        },
                        Err(e) => {
                            error = LibWalletError::from(e).code;
                            ptr::swap(error_out, &mut error as *mut c_int);
                        },
                    }
                },
                Err(e) => {
                    error = LibWalletError::from(e).code;
                    ptr::swap(error_out, &mut error as *mut c_int);
                },
            }
        } else {
            error = LibWalletError::from(InterfaceError::InvalidArgument("hex_sig_nonce".to_string())).code;
            ptr::swap(error_out, &mut error as *mut c_int);
        }
    } else {
        error = LibWalletError::from(InterfaceError::InvalidArgument("hex_sig_nonce".to_string())).code;
        ptr::swap(error_out, &mut error as *mut c_int);
    }

    result
}

/// Adds a base node peer to the TariWallet
///
/// ## Arguments
/// `wallet` - The TariWallet pointer
/// `public_key` - The TariPublicKey pointer
/// `address` - The pointer to a char array
/// `error_out` - Pointer to an int which will be modified to an error code should one occur, may not be null. Functions
/// as an out parameter.
///
/// ## Returns
/// `bool` - Returns if successful or not
///
/// # Safety
/// None
#[no_mangle]
pub unsafe extern "C" fn wallet_add_base_node_peer(
    wallet: *mut TariWallet,
    public_key: *mut TariPublicKey,
    address: *const c_char,
    error_out: *mut c_int,
) -> bool {
    let mut error = 0;
    ptr::swap(error_out, &mut error as *mut c_int);
    if wallet.is_null() {
        error = LibWalletError::from(InterfaceError::NullError("wallet".to_string())).code;
        ptr::swap(error_out, &mut error as *mut c_int);
        return false;
    }

    if public_key.is_null() {
        error = LibWalletError::from(InterfaceError::NullError("public_key".to_string())).code;
        ptr::swap(error_out, &mut error as *mut c_int);
        return false;
    }

    let parsed_addr;
    if address.is_null() {
        error = LibWalletError::from(InterfaceError::NullError("address".to_string())).code;
        ptr::swap(error_out, &mut error as *mut c_int);
        return false;
    } else {
        match CStr::from_ptr(address).to_str() {
            Ok(v) => {
                parsed_addr = match Multiaddr::from_str(v) {
                    Ok(v) => v,
                    Err(_) => {
                        error = LibWalletError::from(InterfaceError::InvalidArgument("address is invalid".to_string()))
                            .code;
                        ptr::swap(error_out, &mut error as *mut c_int);
                        return false;
                    },
                }
            },
            _ => {
                error = LibWalletError::from(InterfaceError::PointerError("address".to_string())).code;
                ptr::swap(error_out, &mut error as *mut c_int);
                return false;
            },
        }
    }

    if let Err(e) = (*wallet)
        .runtime
        .block_on((*wallet).wallet.set_base_node_peer((*public_key).clone(), parsed_addr))
    {
        error = LibWalletError::from(e).code;
        ptr::swap(error_out, &mut error as *mut c_int);
        return false;
    }
    true
}

/// Upserts a TariContact to the TariWallet. If the contact does not exist it will be Inserted. If it does exist the
/// Alias will be updated.
///
/// ## Arguments
/// `wallet` - The TariWallet pointer
/// `contact` - The TariContact pointer
/// `error_out` - Pointer to an int which will be modified to an error code should one occur, may not be null. Functions
/// as an out parameter.
///
/// ## Returns
/// `bool` - Returns if successful or not
///
/// # Safety
/// None
#[no_mangle]
pub unsafe extern "C" fn wallet_upsert_contact(
    wallet: *mut TariWallet,
    contact: *mut TariContact,
    error_out: *mut c_int,
) -> bool {
    let mut error = 0;
    ptr::swap(error_out, &mut error as *mut c_int);
    if wallet.is_null() {
        error = LibWalletError::from(InterfaceError::NullError("wallet".to_string())).code;
        ptr::swap(error_out, &mut error as *mut c_int);
        return false;
    }
    if contact.is_null() {
        error = LibWalletError::from(InterfaceError::NullError("contact".to_string())).code;
        ptr::swap(error_out, &mut error as *mut c_int);
        return false;
    }

    match (*wallet)
        .runtime
        .block_on((*wallet).wallet.contacts_service.upsert_contact((*contact).clone()))
    {
        Ok(_) => true,
        Err(e) => {
            error = LibWalletError::from(WalletError::ContactsServiceError(e)).code;
            ptr::swap(error_out, &mut error as *mut c_int);
            false
        },
    }
}

/// Removes a TariContact from the TariWallet
///
/// ## Arguments
/// `wallet` - The TariWallet pointer
/// `tx` - The TariPendingInboundTransaction pointer
/// `error_out` - Pointer to an int which will be modified to an error code should one occur, may not be null. Functions
/// as an out parameter.
///
/// ## Returns
/// `bool` - Returns if successful or not
///
/// # Safety
/// None
#[no_mangle]
pub unsafe extern "C" fn wallet_remove_contact(
    wallet: *mut TariWallet,
    contact: *mut TariContact,
    error_out: *mut c_int,
) -> bool {
    let mut error = 0;
    ptr::swap(error_out, &mut error as *mut c_int);
    if wallet.is_null() {
        error = LibWalletError::from(InterfaceError::NullError("wallet".to_string())).code;
        ptr::swap(error_out, &mut error as *mut c_int);
        return false;
    }
    if contact.is_null() {
        error = LibWalletError::from(InterfaceError::NullError("contact".to_string())).code;
        ptr::swap(error_out, &mut error as *mut c_int);
        return false;
    }

    match (*wallet).runtime.block_on(
        (*wallet)
            .wallet
            .contacts_service
            .remove_contact((*contact).public_key.clone()),
    ) {
        Ok(_) => true,
        Err(e) => {
            error = LibWalletError::from(WalletError::ContactsServiceError(e)).code;
            ptr::swap(error_out, &mut error as *mut c_int);
            false
        },
    }
}

/// Gets the available balance from a TariBalance. This is the balance the user can spend.
///
/// ## Arguments
/// `balance` - The TariBalance pointer
/// `error_out` - Pointer to an int which will be modified to an error code should one occur, may not be null. Functions
/// as an out parameter.
///
/// ## Returns
/// `c_ulonglong` - The available balance, 0 if wallet is null
///
/// # Safety
/// None
#[no_mangle]
pub unsafe extern "C" fn balance_get_available(balance: *mut TariBalance, error_out: *mut c_int) -> c_ulonglong {
    let mut error = 0;
    ptr::swap(error_out, &mut error as *mut c_int);
    if balance.is_null() {
        error = LibWalletError::from(InterfaceError::NullError("balance".to_string())).code;
        ptr::swap(error_out, &mut error as *mut c_int);
        return 0;
    }

    c_ulonglong::from((*balance).available_balance)
}

/// Gets the time locked balance from a TariBalance. This is the balance the user can spend.
///
/// ## Arguments
/// `balance` - The TariBalance pointer
/// `error_out` - Pointer to an int which will be modified to an error code should one occur, may not be null. Functions
/// as an out parameter.
///
/// ## Returns
/// `c_ulonglong` - The time locked balance, 0 if wallet is null
///
/// # Safety
/// None
#[no_mangle]
pub unsafe extern "C" fn balance_get_time_locked(balance: *mut TariBalance, error_out: *mut c_int) -> c_ulonglong {
    let mut error = 0;
    ptr::swap(error_out, &mut error as *mut c_int);
    if balance.is_null() {
        error = LibWalletError::from(InterfaceError::NullError("balance".to_string())).code;
        ptr::swap(error_out, &mut error as *mut c_int);
        return 0;
    }

    let b = if let Some(bal) = (*balance).time_locked_balance {
        bal
    } else {
        MicroTari::from(0)
    };
    c_ulonglong::from(b)
}

/// Gets the pending incoming balance from a TariBalance. This is the balance the user can spend.
///
/// ## Arguments
/// `balance` - The TariBalance pointer
/// `error_out` - Pointer to an int which will be modified to an error code should one occur, may not be null. Functions
/// as an out parameter.
///
/// ## Returns
/// `c_ulonglong` - The pending incoming, 0 if wallet is null
///
/// # Safety
/// None
#[no_mangle]
pub unsafe extern "C" fn balance_get_pending_incoming(balance: *mut TariBalance, error_out: *mut c_int) -> c_ulonglong {
    let mut error = 0;
    ptr::swap(error_out, &mut error as *mut c_int);
    if balance.is_null() {
        error = LibWalletError::from(InterfaceError::NullError("balance".to_string())).code;
        ptr::swap(error_out, &mut error as *mut c_int);
        return 0;
    }

    c_ulonglong::from((*balance).pending_incoming_balance)
}

/// Gets the pending outgoing balance from a TariBalance. This is the balance the user can spend.
///
/// ## Arguments
/// `balance` - The TariBalance pointer
/// `error_out` - Pointer to an int which will be modified to an error code should one occur, may not be null. Functions
/// as an out parameter.
///
/// ## Returns
/// `c_ulonglong` - The pending outgoing balance, 0 if wallet is null
///
/// # Safety
/// None
#[no_mangle]
pub unsafe extern "C" fn balance_get_pending_outgoing(balance: *mut TariBalance, error_out: *mut c_int) -> c_ulonglong {
    let mut error = 0;
    ptr::swap(error_out, &mut error as *mut c_int);
    if balance.is_null() {
        error = LibWalletError::from(InterfaceError::NullError("balance".to_string())).code;
        ptr::swap(error_out, &mut error as *mut c_int);
        return 0;
    }

    c_ulonglong::from((*balance).pending_outgoing_balance)
}

/// Frees memory for a TariBalance
///
/// ## Arguments
/// `balance` - The pointer to a TariBalance
///
/// ## Returns
/// `()` - Does not return a value, equivalent to void in C
///
/// # Safety
/// None
#[no_mangle]
pub unsafe extern "C" fn balance_destroy(balance: *mut TariBalance) {
    if !balance.is_null() {
        Box::from_raw(balance);
    }
}

/// Sends a TariPendingOutboundTransaction
///
/// ## Arguments
/// `wallet` - The TariWallet pointer
/// `dest_public_key` - The TariPublicKey pointer of the peer
/// `amount` - The amount
/// `fee_per_gram` - The transaction fee
/// `message` - The pointer to a char array
/// `error_out` - Pointer to an int which will be modified to an error code should one occur, may not be null. Functions
/// as an out parameter.
///
/// ## Returns
/// `unsigned long long` - Returns 0 if unsuccessful or the TxId of the sent transaction if successful
///
/// # Safety
/// None
#[no_mangle]
pub unsafe extern "C" fn wallet_send_transaction(
    wallet: *mut TariWallet,
    dest_public_key: *mut TariPublicKey,
    amount: c_ulonglong,
    fee_per_gram: c_ulonglong,
    message: *const c_char,
    one_sided: bool,
    error_out: *mut c_int,
) -> c_ulonglong {
    let mut error = 0;
    ptr::swap(error_out, &mut error as *mut c_int);
    if wallet.is_null() {
        error = LibWalletError::from(InterfaceError::NullError("wallet".to_string())).code;
        ptr::swap(error_out, &mut error as *mut c_int);
        return 0;
    }

    if dest_public_key.is_null() {
        error = LibWalletError::from(InterfaceError::NullError("dest_public_key".to_string())).code;
        ptr::swap(error_out, &mut error as *mut c_int);
        return 0;
    }

    let message_string;
    if message.is_null() {
        error = LibWalletError::from(InterfaceError::NullError("message".to_string())).code;
        ptr::swap(error_out, &mut error as *mut c_int);
        message_string = CString::new("")
            .expect("Blank CString will not fail")
            .to_str()
            .expect("CString.to_str() will not fail")
            .to_owned();
    } else {
        match CStr::from_ptr(message).to_str() {
            Ok(v) => {
                message_string = v.to_owned();
            },
            _ => {
                error = LibWalletError::from(InterfaceError::NullError("message".to_string())).code;
                ptr::swap(error_out, &mut error as *mut c_int);
                message_string = CString::new("")
                    .expect("Blank CString will not fail")
                    .to_str()
                    .expect("CString.to_str() will not fail")
                    .to_owned();
            },
        }
    };

    if one_sided {
        match (*wallet)
            .runtime
            .block_on((*wallet).wallet.transaction_service.send_one_sided_transaction(
                (*dest_public_key).clone(),
                MicroTari::from(amount),
                MicroTari::from(fee_per_gram),
                message_string,
            )) {
            Ok(tx_id) => tx_id.as_u64(),
            Err(e) => {
                error = LibWalletError::from(WalletError::TransactionServiceError(e)).code;
                ptr::swap(error_out, &mut error as *mut c_int);
                0
            },
        }
    } else {
        match (*wallet)
            .runtime
            .block_on((*wallet).wallet.transaction_service.send_transaction(
                (*dest_public_key).clone(),
                MicroTari::from(amount),
                MicroTari::from(fee_per_gram),
                message_string,
            )) {
            Ok(tx_id) => tx_id.as_u64(),
            Err(e) => {
                error = LibWalletError::from(WalletError::TransactionServiceError(e)).code;
                ptr::swap(error_out, &mut error as *mut c_int);
                0
            },
        }
    }
}

/// Gets a fee estimate for an amount
///
/// ## Arguments
/// `wallet` - The TariWallet pointer
/// `amount` - The amount
/// `fee_per_gram` - The fee per gram
/// `num_kernels` - The number of transaction kernels
/// `num_outputs` - The number of outputs
/// `error_out` - Pointer to an int which will be modified to an error code should one occur, may not be null. Functions
/// as an out parameter.
///
/// ## Returns
/// `unsigned long long` - Returns 0 if unsuccessful or the fee estimate in MicroTari if successful
///
/// # Safety
/// None
#[no_mangle]
pub unsafe extern "C" fn wallet_get_fee_estimate(
    wallet: *mut TariWallet,
    amount: c_ulonglong,
    fee_per_gram: c_ulonglong,
    num_kernels: c_ulonglong,
    num_outputs: c_ulonglong,
    error_out: *mut c_int,
) -> c_ulonglong {
    let mut error = 0;
    ptr::swap(error_out, &mut error as *mut c_int);
    if wallet.is_null() {
        error = LibWalletError::from(InterfaceError::NullError("wallet".to_string())).code;
        ptr::swap(error_out, &mut error as *mut c_int);
        return 0;
    }

    match (*wallet)
        .runtime
        .block_on((*wallet).wallet.output_manager_service.fee_estimate(
            MicroTari::from(amount),
            MicroTari::from(fee_per_gram),
            num_kernels as usize,
            num_outputs as usize,
        )) {
        Ok(fee) => fee.into(),
        Err(e) => {
            error = LibWalletError::from(WalletError::OutputManagerError(e)).code;
            ptr::swap(error_out, &mut error as *mut c_int);
            0
        },
    }
}

/// Gets the number of mining confirmations required
///
/// ## Arguments
/// `wallet` - The TariWallet pointer
/// `error_out` - Pointer to an int which will be modified to an error code should one occur, may not be null. Functions
/// as an out parameter.
///
/// ## Returns
/// `unsigned long long` - Returns the number of confirmations required
///
/// # Safety
/// None
#[no_mangle]
pub unsafe extern "C" fn wallet_get_num_confirmations_required(
    wallet: *mut TariWallet,
    error_out: *mut c_int,
) -> c_ulonglong {
    let mut error = 0;
    ptr::swap(error_out, &mut error as *mut c_int);
    if wallet.is_null() {
        error = LibWalletError::from(InterfaceError::NullError("wallet".to_string())).code;
        ptr::swap(error_out, &mut error as *mut c_int);
        return 0;
    }

    match (*wallet)
        .runtime
        .block_on((*wallet).wallet.transaction_service.get_num_confirmations_required())
    {
        Ok(num) => num,
        Err(e) => {
            error = LibWalletError::from(WalletError::TransactionServiceError(e)).code;
            ptr::swap(error_out, &mut error as *mut c_int);
            0
        },
    }
}

/// Sets the number of mining confirmations required
///
/// ## Arguments
/// `wallet` - The TariWallet pointer
/// `num` - The number of confirmations to require
/// `error_out` - Pointer to an int which will be modified to an error code should one occur, may not be null. Functions
/// as an out parameter.
///
/// ## Returns
/// `()` - Does not return a value, equivalent to void in C
///
/// # Safety
/// None
#[no_mangle]
pub unsafe extern "C" fn wallet_set_num_confirmations_required(
    wallet: *mut TariWallet,
    num: c_ulonglong,
    error_out: *mut c_int,
) {
    let mut error = 0;
    ptr::swap(error_out, &mut error as *mut c_int);
    if wallet.is_null() {
        error = LibWalletError::from(InterfaceError::NullError("wallet".to_string())).code;
        ptr::swap(error_out, &mut error as *mut c_int)
    }

    match (*wallet)
        .runtime
        .block_on((*wallet).wallet.transaction_service.set_num_confirmations_required(num))
    {
        Ok(()) => (),
        Err(e) => {
            error = LibWalletError::from(WalletError::TransactionServiceError(e)).code;
            ptr::swap(error_out, &mut error as *mut c_int)
        },
    }
}

/// Get the TariContacts from a TariWallet
///
/// ## Arguments
/// `wallet` - The TariWallet pointer
/// `error_out` - Pointer to an int which will be modified to an error code should one occur, may not be null. Functions
/// as an out parameter.
///
/// ## Returns
/// `*mut TariContacts` - returns the contacts, note that it returns ptr::null_mut() if
/// wallet is null
///
/// # Safety
/// The ```contacts_destroy``` method must be called when finished with a TariContacts to prevent a memory leak
#[no_mangle]
pub unsafe extern "C" fn wallet_get_contacts(wallet: *mut TariWallet, error_out: *mut c_int) -> *mut TariContacts {
    let mut error = 0;
    ptr::swap(error_out, &mut error as *mut c_int);
    let mut contacts = Vec::new();
    if wallet.is_null() {
        error = LibWalletError::from(InterfaceError::NullError("wallet".to_string())).code;
        ptr::swap(error_out, &mut error as *mut c_int);
        return ptr::null_mut();
    }

    let retrieved_contacts = (*wallet)
        .runtime
        .block_on((*wallet).wallet.contacts_service.get_contacts());
    match retrieved_contacts {
        Ok(mut retrieved_contacts) => {
            contacts.append(&mut retrieved_contacts);
            Box::into_raw(Box::new(TariContacts(contacts)))
        },
        Err(e) => {
            error = LibWalletError::from(WalletError::ContactsServiceError(e)).code;
            ptr::swap(error_out, &mut error as *mut c_int);
            ptr::null_mut()
        },
    }
}

/// Get the TariCompletedTransactions from a TariWallet
///
/// ## Arguments
/// `wallet` - The TariWallet pointer
/// `error_out` - Pointer to an int which will be modified to an error code should one occur, may not be null. Functions
/// as an out parameter.
///
/// ## Returns
/// `*mut TariCompletedTransactions` - returns the transactions, note that it returns ptr::null_mut() if
/// wallet is null or an error is encountered
///
/// # Safety
/// The ```completed_transactions_destroy``` method must be called when finished with a TariCompletedTransactions to
/// prevent a memory leak
#[no_mangle]
pub unsafe extern "C" fn wallet_get_completed_transactions(
    wallet: *mut TariWallet,
    error_out: *mut c_int,
) -> *mut TariCompletedTransactions {
    let mut error = 0;
    ptr::swap(error_out, &mut error as *mut c_int);
    let mut completed = Vec::new();
    if wallet.is_null() {
        error = LibWalletError::from(InterfaceError::NullError("wallet".to_string())).code;
        ptr::swap(error_out, &mut error as *mut c_int);
        return ptr::null_mut();
    }

    let completed_transactions = (*wallet)
        .runtime
        .block_on((*wallet).wallet.transaction_service.get_completed_transactions());
    match completed_transactions {
        Ok(completed_transactions) => {
            // The frontend specification calls for completed transactions that have not yet been mined to be
            // classified as Pending Transactions. In order to support this logic without impacting the practical
            // definitions and storage of a MimbleWimble CompletedTransaction we will remove CompletedTransactions with
            // the Completed and Broadcast states from the list returned by this FFI function
            for tx in completed_transactions
                .values()
                .filter(|ct| ct.status != TransactionStatus::Completed)
                .filter(|ct| ct.status != TransactionStatus::Broadcast)
                .filter(|ct| ct.status != TransactionStatus::Imported)
            {
                completed.push(tx.clone());
            }
            Box::into_raw(Box::new(TariCompletedTransactions(completed)))
        },
        Err(e) => {
            error = LibWalletError::from(WalletError::TransactionServiceError(e)).code;
            ptr::swap(error_out, &mut error as *mut c_int);
            ptr::null_mut()
        },
    }
}

/// Get the TariPendingInboundTransactions from a TariWallet
///
/// Currently a CompletedTransaction with the Status of Completed and Broadcast is considered Pending by the frontend
///
/// ## Arguments
/// `wallet` - The TariWallet pointer
/// `error_out` - Pointer to an int which will be modified to an error code should one occur, may not be null. Functions
/// as an out parameter.
///
/// ## Returns
/// `*mut TariPendingInboundTransactions` - returns the transactions, note that it returns ptr::null_mut() if
/// wallet is null or and error is encountered
///
/// # Safety
/// The ```pending_inbound_transactions_destroy``` method must be called when finished with a
/// TariPendingInboundTransactions to prevent a memory leak
#[no_mangle]
pub unsafe extern "C" fn wallet_get_pending_inbound_transactions(
    wallet: *mut TariWallet,
    error_out: *mut c_int,
) -> *mut TariPendingInboundTransactions {
    let mut error = 0;
    ptr::swap(error_out, &mut error as *mut c_int);
    let mut pending = Vec::new();
    if wallet.is_null() {
        error = LibWalletError::from(InterfaceError::NullError("wallet".to_string())).code;
        ptr::swap(error_out, &mut error as *mut c_int);
        return ptr::null_mut();
    }

    let pending_transactions = (*wallet)
        .runtime
        .block_on((*wallet).wallet.transaction_service.get_pending_inbound_transactions());

    match pending_transactions {
        Ok(pending_transactions) => {
            for tx in pending_transactions.values() {
                pending.push(tx.clone());
            }

            if let Ok(completed_txs) = (*wallet)
                .runtime
                .block_on((*wallet).wallet.transaction_service.get_completed_transactions())
            {
                // The frontend specification calls for completed transactions that have not yet been mined to be
                // classified as Pending Transactions. In order to support this logic without impacting the practical
                // definitions and storage of a MimbleWimble CompletedTransaction we will add those transaction to the
                // list here in the FFI interface
                for ct in completed_txs
                    .values()
                    .filter(|ct| {
                        ct.status == TransactionStatus::Completed ||
                            ct.status == TransactionStatus::Broadcast ||
                            ct.status == TransactionStatus::Imported
                    })
                    .filter(|ct| ct.direction == TransactionDirection::Inbound)
                {
                    pending.push(InboundTransaction::from(ct.clone()));
                }
            }

            Box::into_raw(Box::new(TariPendingInboundTransactions(pending)))
        },
        Err(e) => {
            error = LibWalletError::from(WalletError::TransactionServiceError(e)).code;
            ptr::swap(error_out, &mut error as *mut c_int);
            ptr::null_mut()
        },
    }
}

/// Get the TariPendingOutboundTransactions from a TariWallet
///
/// Currently a CompletedTransaction with the Status of Completed and Broadcast is considered Pending by the frontend
///
/// ## Arguments
/// `wallet` - The TariWallet pointer
/// `error_out` - Pointer to an int which will be modified to an error code should one occur, may not be null. Functions
/// as an out parameter.
///
/// ## Returns
/// `*mut TariPendingOutboundTransactions` - returns the transactions, note that it returns ptr::null_mut() if
/// wallet is null or and error is encountered
///
/// # Safety
/// The ```pending_outbound_transactions_destroy``` method must be called when finished with a
/// TariPendingOutboundTransactions to prevent a memory leak
#[no_mangle]
pub unsafe extern "C" fn wallet_get_pending_outbound_transactions(
    wallet: *mut TariWallet,
    error_out: *mut c_int,
) -> *mut TariPendingOutboundTransactions {
    let mut error = 0;
    ptr::swap(error_out, &mut error as *mut c_int);
    let mut pending = Vec::new();
    if wallet.is_null() {
        error = LibWalletError::from(InterfaceError::NullError("wallet".to_string())).code;
        ptr::swap(error_out, &mut error as *mut c_int);
        return ptr::null_mut();
    }

    let pending_transactions = (*wallet)
        .runtime
        .block_on((*wallet).wallet.transaction_service.get_pending_outbound_transactions());
    match pending_transactions {
        Ok(pending_transactions) => {
            for tx in pending_transactions.values() {
                pending.push(tx.clone());
            }
            if let Ok(completed_txs) = (*wallet)
                .runtime
                .block_on((*wallet).wallet.transaction_service.get_completed_transactions())
            {
                // The frontend specification calls for completed transactions that have not yet been mined to be
                // classified as Pending Transactions. In order to support this logic without impacting the practical
                // definitions and storage of a MimbleWimble CompletedTransaction we will add those transaction to the
                // list here in the FFI interface
                for ct in completed_txs
                    .values()
                    .filter(|ct| ct.status == TransactionStatus::Completed || ct.status == TransactionStatus::Broadcast)
                    .filter(|ct| ct.direction == TransactionDirection::Outbound)
                {
                    pending.push(OutboundTransaction::from(ct.clone()));
                }
            }
            Box::into_raw(Box::new(TariPendingOutboundTransactions(pending)))
        },
        Err(e) => {
            error = LibWalletError::from(WalletError::TransactionServiceError(e)).code;
            ptr::swap(error_out, &mut error as *mut c_int);
            ptr::null_mut()
        },
    }
}

/// Get the all Cancelled Transactions from a TariWallet. This function will also get cancelled pending inbound and
/// outbound transaction and include them in this list by converting them to CompletedTransactions
///
/// ## Arguments
/// `wallet` - The TariWallet pointer
/// `error_out` - Pointer to an int which will be modified to an error code should one occur, may not be null. Functions
/// as an out parameter.
///
/// ## Returns
/// `*mut TariCompletedTransactions` - returns the transactions, note that it returns ptr::null_mut() if
/// wallet is null or an error is encountered
///
/// # Safety
/// The ```completed_transactions_destroy``` method must be called when finished with a TariCompletedTransactions to
/// prevent a memory leak
#[no_mangle]
pub unsafe extern "C" fn wallet_get_cancelled_transactions(
    wallet: *mut TariWallet,
    error_out: *mut c_int,
) -> *mut TariCompletedTransactions {
    let mut error = 0;
    ptr::swap(error_out, &mut error as *mut c_int);

    if wallet.is_null() {
        error = LibWalletError::from(InterfaceError::NullError("wallet".to_string())).code;
        ptr::swap(error_out, &mut error as *mut c_int);
        return ptr::null_mut();
    }

    let completed_transactions = match (*wallet).runtime.block_on(
        (*wallet)
            .wallet
            .transaction_service
            .get_cancelled_completed_transactions(),
    ) {
        Ok(txs) => txs,
        Err(e) => {
            error = LibWalletError::from(WalletError::TransactionServiceError(e)).code;
            ptr::swap(error_out, &mut error as *mut c_int);
            return ptr::null_mut();
        },
    };
    let inbound_transactions = match (*wallet).runtime.block_on(
        (*wallet)
            .wallet
            .transaction_service
            .get_cancelled_pending_inbound_transactions(),
    ) {
        Ok(txs) => txs,
        Err(e) => {
            error = LibWalletError::from(WalletError::TransactionServiceError(e)).code;
            ptr::swap(error_out, &mut error as *mut c_int);
            return ptr::null_mut();
        },
    };
    let outbound_transactions = match (*wallet).runtime.block_on(
        (*wallet)
            .wallet
            .transaction_service
            .get_cancelled_pending_outbound_transactions(),
    ) {
        Ok(txs) => txs,
        Err(e) => {
            error = LibWalletError::from(WalletError::TransactionServiceError(e)).code;
            ptr::swap(error_out, &mut error as *mut c_int);
            return ptr::null_mut();
        },
    };

    let mut completed = Vec::new();
    for tx in completed_transactions.values() {
        completed.push(tx.clone());
    }
    for tx in inbound_transactions.values() {
        let mut inbound_tx = CompletedTransaction::from(tx.clone());
        inbound_tx.destination_public_key = (*wallet).wallet.comms.node_identity().public_key().clone();
        completed.push(inbound_tx);
    }
    for tx in outbound_transactions.values() {
        let mut outbound_tx = CompletedTransaction::from(tx.clone());
        outbound_tx.source_public_key = (*wallet).wallet.comms.node_identity().public_key().clone();
        completed.push(outbound_tx);
    }

    Box::into_raw(Box::new(TariCompletedTransactions(completed)))
}

/// Get the TariCompletedTransaction from a TariWallet by its' TransactionId
///
/// ## Arguments
/// `wallet` - The TariWallet pointer
/// `transaction_id` - The TransactionId
/// `error_out` - Pointer to an int which will be modified to an error code should one occur, may not be null. Functions
/// as an out parameter.
///
/// ## Returns
/// `*mut TariCompletedTransaction` - returns the transaction, note that it returns ptr::null_mut() if
/// wallet is null, an error is encountered or if the transaction is not found
///
/// # Safety
/// The ```completed_transaction_destroy``` method must be called when finished with a TariCompletedTransaction to
/// prevent a memory leak
#[no_mangle]
pub unsafe extern "C" fn wallet_get_completed_transaction_by_id(
    wallet: *mut TariWallet,
    transaction_id: c_ulonglong,
    error_out: *mut c_int,
) -> *mut TariCompletedTransaction {
    let mut error = 0;
    ptr::swap(error_out, &mut error as *mut c_int);
    if wallet.is_null() {
        error = LibWalletError::from(InterfaceError::NullError("wallet".to_string())).code;
        ptr::swap(error_out, &mut error as *mut c_int);
        return ptr::null_mut();
    }

    let completed_transactions = (*wallet)
        .runtime
        .block_on((*wallet).wallet.transaction_service.get_completed_transactions());

    match completed_transactions {
        Ok(completed_transactions) => {
            if let Some(tx) = completed_transactions.get(&TxId::from(transaction_id)) {
                if tx.status != TransactionStatus::Completed && tx.status != TransactionStatus::Broadcast {
                    let completed = tx.clone();
                    return Box::into_raw(Box::new(completed));
                }
            }
            error = 108;
            ptr::swap(error_out, &mut error as *mut c_int);
        },
        Err(e) => {
            error = LibWalletError::from(WalletError::TransactionServiceError(e)).code;
            ptr::swap(error_out, &mut error as *mut c_int);
        },
    }

    ptr::null_mut()
}

/// Get the TariPendingInboundTransaction from a TariWallet by its' TransactionId
///
/// ## Arguments
/// `wallet` - The TariWallet pointer
/// `transaction_id` - The TransactionId
/// `error_out` - Pointer to an int which will be modified to an error code should one occur, may not be null. Functions
/// as an out parameter.
///
/// ## Returns
/// `*mut TariPendingInboundTransaction` - returns the transaction, note that it returns ptr::null_mut() if
/// wallet is null, an error is encountered or if the transaction is not found
///
/// # Safety
/// The ```pending_inbound_transaction_destroy``` method must be called when finished with a
/// TariPendingInboundTransaction to prevent a memory leak
#[no_mangle]
pub unsafe extern "C" fn wallet_get_pending_inbound_transaction_by_id(
    wallet: *mut TariWallet,
    transaction_id: c_ulonglong,
    error_out: *mut c_int,
) -> *mut TariPendingInboundTransaction {
    let mut error = 0;
    let transaction_id = TxId::from(transaction_id);
    ptr::swap(error_out, &mut error as *mut c_int);
    if wallet.is_null() {
        error = LibWalletError::from(InterfaceError::NullError("wallet".to_string())).code;
        ptr::swap(error_out, &mut error as *mut c_int);
        return ptr::null_mut();
    }

    let pending_transactions = (*wallet)
        .runtime
        .block_on((*wallet).wallet.transaction_service.get_pending_inbound_transactions());

    let completed_transactions = (*wallet)
        .runtime
        .block_on((*wallet).wallet.transaction_service.get_completed_transactions());

    match completed_transactions {
        Ok(completed_transactions) => {
            if let Some(tx) = completed_transactions.get(&transaction_id) {
                if (tx.status == TransactionStatus::Broadcast || tx.status == TransactionStatus::Completed) &&
                    tx.direction == TransactionDirection::Inbound
                {
                    let completed = tx.clone();
                    let pending_tx = TariPendingInboundTransaction::from(completed);
                    return Box::into_raw(Box::new(pending_tx));
                }
            }
        },
        Err(e) => {
            error = LibWalletError::from(WalletError::TransactionServiceError(e)).code;
            ptr::swap(error_out, &mut error as *mut c_int);
        },
    }

    match pending_transactions {
        Ok(pending_transactions) => {
            if let Some(tx) = pending_transactions.get(&transaction_id) {
                let pending = tx.clone();
                return Box::into_raw(Box::new(pending));
            }
            error = 108;
            ptr::swap(error_out, &mut error as *mut c_int);
        },
        Err(e) => {
            error = LibWalletError::from(WalletError::TransactionServiceError(e)).code;
            ptr::swap(error_out, &mut error as *mut c_int);
        },
    }

    ptr::null_mut()
}

/// Get the TariPendingOutboundTransaction from a TariWallet by its' TransactionId
///
/// ## Arguments
/// `wallet` - The TariWallet pointer
/// `transaction_id` - The TransactionId
/// `error_out` - Pointer to an int which will be modified to an error code should one occur, may not be null. Functions
/// as an out parameter.
///
/// ## Returns
/// `*mut TariPendingOutboundTransaction` - returns the transaction, note that it returns ptr::null_mut() if
/// wallet is null, an error is encountered or if the transaction is not found
///
/// # Safety
/// The ```pending_outbound_transaction_destroy``` method must be called when finished with a
/// TariPendingOutboundtransaction to prevent a memory leak
#[no_mangle]
pub unsafe extern "C" fn wallet_get_pending_outbound_transaction_by_id(
    wallet: *mut TariWallet,
    transaction_id: c_ulonglong,
    error_out: *mut c_int,
) -> *mut TariPendingOutboundTransaction {
    let mut error = 0;
    let transaction_id = TxId::from(transaction_id);
    ptr::swap(error_out, &mut error as *mut c_int);
    if wallet.is_null() {
        error = LibWalletError::from(InterfaceError::NullError("wallet".to_string())).code;
        ptr::swap(error_out, &mut error as *mut c_int);
        return ptr::null_mut();
    }

    let pending_transactions = (*wallet)
        .runtime
        .block_on((*wallet).wallet.transaction_service.get_pending_outbound_transactions());

    let completed_transactions = (*wallet)
        .runtime
        .block_on((*wallet).wallet.transaction_service.get_completed_transactions());

    match completed_transactions {
        Ok(completed_transactions) => {
            if let Some(tx) = completed_transactions.get(&transaction_id) {
                if (tx.status == TransactionStatus::Broadcast || tx.status == TransactionStatus::Completed) &&
                    tx.direction == TransactionDirection::Outbound
                {
                    let completed = tx.clone();
                    let pending_tx = TariPendingOutboundTransaction::from(completed);
                    return Box::into_raw(Box::new(pending_tx));
                }
            }
        },
        Err(e) => {
            error = LibWalletError::from(WalletError::TransactionServiceError(e)).code;
            ptr::swap(error_out, &mut error as *mut c_int);
        },
    }

    match pending_transactions {
        Ok(pending_transactions) => {
            if let Some(tx) = pending_transactions.get(&transaction_id) {
                let pending = tx.clone();
                return Box::into_raw(Box::new(pending));
            }
            error = 108;
            ptr::swap(error_out, &mut error as *mut c_int);
        },
        Err(e) => {
            error = LibWalletError::from(WalletError::TransactionServiceError(e)).code;
            ptr::swap(error_out, &mut error as *mut c_int);
        },
    }

    ptr::null_mut()
}

/// Get a Cancelled transaction from a TariWallet by its TransactionId. Pending Inbound or Outbound transaction will be
/// converted to a CompletedTransaction
///
/// ## Arguments
/// `wallet` - The TariWallet pointer
/// `transaction_id` - The TransactionId
/// `error_out` - Pointer to an int which will be modified to an error code should one occur, may not be null. Functions
/// as an out parameter.
///
/// ## Returns
/// `*mut TariCompletedTransaction` - returns the transaction, note that it returns ptr::null_mut() if
/// wallet is null, an error is encountered or if the transaction is not found
///
/// # Safety
/// The ```completed_transaction_destroy``` method must be called when finished with a TariCompletedTransaction to
/// prevent a memory leak
#[no_mangle]
pub unsafe extern "C" fn wallet_get_cancelled_transaction_by_id(
    wallet: *mut TariWallet,
    transaction_id: c_ulonglong,
    error_out: *mut c_int,
) -> *mut TariCompletedTransaction {
    let mut error = 0;
    let transaction_id = TxId::from(transaction_id);
    ptr::swap(error_out, &mut error as *mut c_int);
    if wallet.is_null() {
        error = LibWalletError::from(InterfaceError::NullError("wallet".to_string())).code;
        ptr::swap(error_out, &mut error as *mut c_int);
        return ptr::null_mut();
    }

    let mut transaction = None;

    let mut completed_transactions = match (*wallet).runtime.block_on(
        (*wallet)
            .wallet
            .transaction_service
            .get_cancelled_completed_transactions(),
    ) {
        Ok(txs) => txs,
        Err(e) => {
            error = LibWalletError::from(WalletError::TransactionServiceError(e)).code;
            ptr::swap(error_out, &mut error as *mut c_int);
            return ptr::null_mut();
        },
    };

    if let Some(tx) = completed_transactions.remove(&transaction_id) {
        transaction = Some(tx);
    } else {
        let mut outbound_transactions = match (*wallet).runtime.block_on(
            (*wallet)
                .wallet
                .transaction_service
                .get_cancelled_pending_outbound_transactions(),
        ) {
            Ok(txs) => txs,
            Err(e) => {
                error = LibWalletError::from(WalletError::TransactionServiceError(e)).code;
                ptr::swap(error_out, &mut error as *mut c_int);
                return ptr::null_mut();
            },
        };

        if let Some(tx) = outbound_transactions.remove(&transaction_id) {
            let mut outbound_tx = CompletedTransaction::from(tx);
            outbound_tx.source_public_key = (*wallet).wallet.comms.node_identity().public_key().clone();
            transaction = Some(outbound_tx);
        } else {
            let mut inbound_transactions = match (*wallet).runtime.block_on(
                (*wallet)
                    .wallet
                    .transaction_service
                    .get_cancelled_pending_inbound_transactions(),
            ) {
                Ok(txs) => txs,
                Err(e) => {
                    error = LibWalletError::from(WalletError::TransactionServiceError(e)).code;
                    ptr::swap(error_out, &mut error as *mut c_int);
                    return ptr::null_mut();
                },
            };
            if let Some(tx) = inbound_transactions.remove(&transaction_id) {
                let mut inbound_tx = CompletedTransaction::from(tx);
                inbound_tx.destination_public_key = (*wallet).wallet.comms.node_identity().public_key().clone();
                transaction = Some(inbound_tx);
            }
        }
    }

    match transaction {
        Some(tx) => {
            return Box::into_raw(Box::new(tx));
        },
        None => {
            error = LibWalletError::from(WalletError::TransactionServiceError(
                TransactionServiceError::TransactionDoesNotExistError,
            ))
            .code;
            ptr::swap(error_out, &mut error as *mut c_int);
        },
    }

    ptr::null_mut()
}

/// Get the TariPublicKey from a TariWallet
///
/// ## Arguments
/// `wallet` - The TariWallet pointer
/// `error_out` - Pointer to an int which will be modified to an error code should one occur, may not be null. Functions
/// as an out parameter.
///
/// ## Returns
/// `*mut TariPublicKey` - returns the public key, note that ptr::null_mut() is returned
/// if wc is null
///
/// # Safety
/// The ```public_key_destroy``` method must be called when finished with a TariPublicKey to prevent a memory leak
#[no_mangle]
pub unsafe extern "C" fn wallet_get_public_key(wallet: *mut TariWallet, error_out: *mut c_int) -> *mut TariPublicKey {
    let mut error = 0;
    ptr::swap(error_out, &mut error as *mut c_int);
    if wallet.is_null() {
        error = LibWalletError::from(InterfaceError::NullError("wallet".to_string())).code;
        ptr::swap(error_out, &mut error as *mut c_int);
        return ptr::null_mut();
    }
    let pk = (*wallet).wallet.comms.node_identity().public_key().clone();
    Box::into_raw(Box::new(pk))
}

/// Import an external UTXO into the wallet as a non-rewindable (i.e. non-recoverable) output. This will add a spendable
/// UTXO (as EncumberedToBeReceived) and create a faux completed transaction to record the event.
///
/// ## Arguments
/// `wallet` - The TariWallet pointer
/// `amount` - The value of the UTXO in MicroTari
/// `spending_key` - The private spending key
/// `source_public_key` - The public key of the source of the transaction
/// `features` - Options for an output's structure or use
/// `metadata_signature` - UTXO signature with the script offset private key, k_O
/// `sender_offset_public_key` - Tari script offset pubkey, K_O
/// `script_private_key` - Tari script private key, k_S, is used to create the script signature
/// `covenant` - The covenant that will be executed when spending this output
/// `message` - The message that the transaction will have
/// `error_out` - Pointer to an int which will be modified to an error code should one occur, may not be null. Functions
/// as an out parameter.
///
/// ## Returns
/// `c_ulonglong` -  Returns the TransactionID of the generated transaction, note that it will be zero if the
/// transaction is null
///
/// # Safety
/// None
#[no_mangle]
#[allow(clippy::too_many_lines)]
pub unsafe extern "C" fn wallet_import_external_utxo_as_non_rewindable(
    wallet: *mut TariWallet,
    amount: c_ulonglong,
    spending_key: *mut TariPrivateKey,
    source_public_key: *mut TariPublicKey,
    features: *mut TariOutputFeatures,
    metadata_signature: *mut TariCommitmentSignature,
    sender_offset_public_key: *mut TariPublicKey,
    script_private_key: *mut TariPrivateKey,
    covenant: *mut TariCovenant,
    encrypted_value: *mut TariEncryptedValue,
    message: *const c_char,
    error_out: *mut c_int,
) -> c_ulonglong {
    let mut error = 0;
    ptr::swap(error_out, &mut error as *mut c_int);
    if wallet.is_null() {
        error = LibWalletError::from(InterfaceError::NullError("wallet".to_string())).code;
        ptr::swap(error_out, &mut error as *mut c_int);
        return 0;
    }

    if spending_key.is_null() {
        error = LibWalletError::from(InterfaceError::NullError("spending_key".to_string())).code;
        ptr::swap(error_out, &mut error as *mut c_int);
        return 0;
    }

    let source_public_key = if source_public_key.is_null() {
        TariPublicKey::default()
    } else {
        (*source_public_key).clone()
    };

    if metadata_signature.is_null() {
        error = LibWalletError::from(InterfaceError::NullError("metadata_signature".to_string())).code;
        ptr::swap(error_out, &mut error as *mut c_int);
        return 0;
    }

    if sender_offset_public_key.is_null() {
        error = LibWalletError::from(InterfaceError::NullError("sender_offset_public_key".to_string())).code;
        ptr::swap(error_out, &mut error as *mut c_int);
        return 0;
    }

    if script_private_key.is_null() {
        error = LibWalletError::from(InterfaceError::NullError("script_private_key".to_string())).code;
        ptr::swap(error_out, &mut error as *mut c_int);
        return 0;
    }

    let features = if features.is_null() {
        TariOutputFeatures::default()
    } else {
        (*features).clone()
    };

    let covenant = if covenant.is_null() {
        TariCovenant::default()
    } else {
        (*covenant).clone()
    };

    let encrypted_value = if encrypted_value.is_null() {
        TariEncryptedValue::default()
    } else {
        (*encrypted_value).clone()
    };

    let message_string;
    if message.is_null() {
        error = LibWalletError::from(InterfaceError::NullError("message".to_string())).code;
        ptr::swap(error_out, &mut error as *mut c_int);
        message_string = CString::new("Imported UTXO")
            .expect("CString will not fail")
            .to_str()
            .expect("CString.toStr() will not fail")
            .to_owned();
    } else {
        match CStr::from_ptr(message).to_str() {
            Ok(v) => {
                message_string = v.to_owned();
            },
            _ => {
                error = LibWalletError::from(InterfaceError::PointerError("message".to_string())).code;
                ptr::swap(error_out, &mut error as *mut c_int);
                message_string = CString::new("Imported UTXO")
                    .expect("CString will not fail")
                    .to_str()
                    .expect("CString.to_str() will not fail")
                    .to_owned();
            },
        }
    };

    let public_script_key = PublicKey::from_secret_key(&(*spending_key));

    // TODO: the script_lock_height can be something other than 0, for example an HTLC transaction
    match (*wallet)
        .runtime
        .block_on((*wallet).wallet.import_external_utxo_as_non_rewindable(
            MicroTari::from(amount),
            &(*spending_key).clone(),
            script!(Nop),
            inputs!(public_script_key),
            &source_public_key,
            features,
            message_string,
            (*metadata_signature).clone(),
            &(*script_private_key).clone(),
            &(*sender_offset_public_key).clone(),
            0,
            covenant,
            encrypted_value,
        )) {
        Ok(tx_id) => {
            if let Err(e) = (*wallet)
                .runtime
                .block_on((*wallet).wallet.output_manager_service.validate_txos())
            {
                error = LibWalletError::from(WalletError::OutputManagerError(e)).code;
                ptr::swap(error_out, &mut error as *mut c_int);
                return 0;
            }
            if let Err(e) = (*wallet)
                .runtime
                .block_on((*wallet).wallet.transaction_service.validate_transactions())
            {
                error = LibWalletError::from(WalletError::TransactionServiceError(e)).code;
                ptr::swap(error_out, &mut error as *mut c_int);
                return 0;
            }
            tx_id.as_u64()
        },
        Err(e) => {
            error = LibWalletError::from(e).code;
            ptr::swap(error_out, &mut error as *mut c_int);
            0
        },
    }
}

/// Cancel a Pending Transaction
///
/// ## Arguments
/// `wallet` - The TariWallet pointer
/// `transaction_id` - The TransactionId
/// `error_out` - Pointer to an int which will be modified to an error code should one occur, may not be null. Functions
/// as an out parameter.
///
/// ## Returns
/// `bool` - returns whether the transaction could be cancelled
///
/// # Safety
/// None
#[no_mangle]
pub unsafe extern "C" fn wallet_cancel_pending_transaction(
    wallet: *mut TariWallet,
    transaction_id: c_ulonglong,
    error_out: *mut c_int,
) -> bool {
    let mut error = 0;
    ptr::swap(error_out, &mut error as *mut c_int);
    if wallet.is_null() {
        error = LibWalletError::from(InterfaceError::NullError("wallet".to_string())).code;
        ptr::swap(error_out, &mut error as *mut c_int);
        return false;
    }

    match (*wallet).runtime.block_on(
        (*wallet)
            .wallet
            .transaction_service
            .cancel_transaction(TxId::from(transaction_id)),
    ) {
        Ok(_) => true,
        Err(e) => {
            error = LibWalletError::from(WalletError::TransactionServiceError(e)).code;
            ptr::swap(error_out, &mut error as *mut c_int);
            false
        },
    }
}

/// This function will tell the wallet to query the set base node to confirm the status of transaction outputs
/// (TXOs).
///
/// ## Arguments
/// `wallet` - The TariWallet pointer
/// `error_out` - Pointer to an int which will be modified to an error code should one occur, may not be null. Functions
/// as an out parameter.
///
/// ## Returns
/// `c_ulonglong` -  Returns a unique Request Key that is used to identify which callbacks refer to this specific sync
/// request. Note the result will be 0 if there was an error
///
/// # Safety
/// None
#[no_mangle]
pub unsafe extern "C" fn wallet_start_txo_validation(wallet: *mut TariWallet, error_out: *mut c_int) -> c_ulonglong {
    let mut error = 0;
    ptr::swap(error_out, &mut error as *mut c_int);
    if wallet.is_null() {
        error = LibWalletError::from(InterfaceError::NullError("wallet".to_string())).code;
        ptr::swap(error_out, &mut error as *mut c_int);
        return 0;
    }

    if let Err(e) = (*wallet).runtime.block_on(
        (*wallet)
            .wallet
            .store_and_forward_requester
            .request_saf_messages_from_neighbours(),
    ) {
        error = LibWalletError::from(e).code;
        ptr::swap(error_out, &mut error as *mut c_int);
        return 0;
    }

    match (*wallet)
        .runtime
        .block_on((*wallet).wallet.output_manager_service.validate_txos())
    {
        Ok(request_key) => request_key,
        Err(e) => {
            error = LibWalletError::from(WalletError::OutputManagerError(e)).code;
            ptr::swap(error_out, &mut error as *mut c_int);
            0
        },
    }
}

/// This function will tell the wallet to query the set base node to confirm the status of mined transactions.
///
/// ## Arguments
/// `wallet` - The TariWallet pointer
/// `error_out` - Pointer to an int which will be modified to an error code should one occur, may not be null. Functions
/// as an out parameter.
///
/// ## Returns
/// `c_ulonglong` -  Returns a unique Request Key that is used to identify which callbacks refer to this specific sync
/// request. Note the result will be 0 if there was an error
///
/// # Safety
/// None
#[no_mangle]
pub unsafe extern "C" fn wallet_start_transaction_validation(
    wallet: *mut TariWallet,
    error_out: *mut c_int,
) -> c_ulonglong {
    let mut error = 0;
    ptr::swap(error_out, &mut error as *mut c_int);
    if wallet.is_null() {
        error = LibWalletError::from(InterfaceError::NullError("wallet".to_string())).code;
        ptr::swap(error_out, &mut error as *mut c_int);
        return 0;
    }

    if let Err(e) = (*wallet).runtime.block_on(
        (*wallet)
            .wallet
            .store_and_forward_requester
            .request_saf_messages_from_neighbours(),
    ) {
        error = LibWalletError::from(e).code;
        ptr::swap(error_out, &mut error as *mut c_int);
        return 0;
    }

    match (*wallet)
        .runtime
        .block_on((*wallet).wallet.transaction_service.validate_transactions())
    {
        Ok(request_key) => request_key.as_u64(),
        Err(e) => {
            error = LibWalletError::from(WalletError::TransactionServiceError(e)).code;
            ptr::swap(error_out, &mut error as *mut c_int);
            0
        },
    }
}

/// This function will tell the wallet retart any broadcast protocols for completed transactions. Ideally this should be
/// called after a successfuly Transaction Validation is complete
///
/// ## Arguments
/// `wallet` - The TariWallet pointer
/// `error_out` - Pointer to an int which will be modified to an error code should one occur, may not be null. Functions
/// as an out parameter.
///
/// ## Returns
/// `bool` -  Returns a boolean value indicating if the launch was success or not.
///
/// # Safety
/// None
#[no_mangle]
pub unsafe extern "C" fn wallet_restart_transaction_broadcast(wallet: *mut TariWallet, error_out: *mut c_int) -> bool {
    let mut error = 0;
    ptr::swap(error_out, &mut error as *mut c_int);
    if wallet.is_null() {
        error = LibWalletError::from(InterfaceError::NullError("wallet".to_string())).code;
        ptr::swap(error_out, &mut error as *mut c_int);
        return false;
    }

    if let Err(e) = (*wallet).runtime.block_on(
        (*wallet)
            .wallet
            .store_and_forward_requester
            .request_saf_messages_from_neighbours(),
    ) {
        error = LibWalletError::from(e).code;
        ptr::swap(error_out, &mut error as *mut c_int);
        return false;
    }

    match (*wallet)
        .runtime
        .block_on((*wallet).wallet.transaction_service.restart_broadcast_protocols())
    {
        Ok(()) => true,
        Err(e) => {
            error = LibWalletError::from(WalletError::TransactionServiceError(e)).code;
            ptr::swap(error_out, &mut error as *mut c_int);
            false
        },
    }
}

/// This function will tell the wallet to do a coin split.
///
/// ## Arguments
/// `wallet` - The TariWallet pointer
/// `amount` - The amount to split
/// `count` - The number of times to split the amount
/// `fee` - The transaction fee
/// `msg` - Message for split
/// `lock_height` - The number of bocks to lock the transaction for
/// `error_out` - Pointer to an int which will be modified to an error code should one occur, may not be null. Functions
/// as an out parameter.
///
/// ## Returns
/// `c_ulonglong` - Returns the transaction id.
///
/// # Safety
/// None
#[no_mangle]
pub unsafe extern "C" fn wallet_coin_split(
    wallet: *mut TariWallet,
    amount: c_ulonglong,
    count: c_ulonglong,
    fee: c_ulonglong,
    msg: *const c_char,
    lock_height: c_ulonglong,
    error_out: *mut c_int,
) -> c_ulonglong {
    let mut error = 0;
    ptr::swap(error_out, &mut error as *mut c_int);
    if wallet.is_null() {
        error = LibWalletError::from(InterfaceError::NullError("wallet".to_string())).code;
        ptr::swap(error_out, &mut error as *mut c_int);
    }

    let message;

    if msg.is_null() {
        message = "Coin Split".to_string()
    } else {
        match CStr::from_ptr(msg).to_str() {
            Ok(v) => {
                message = v.to_owned();
            },
            _ => {
                message = "Coin Split".to_string();
            },
        }
    };

    match (*wallet).runtime.block_on((*wallet).wallet.coin_split(
        MicroTari(amount),
        count as usize,
        MicroTari(fee),
        message,
        Some(lock_height),
    )) {
        Ok(request_key) => request_key.as_u64(),
        Err(e) => {
            error = LibWalletError::from(e).code;
            ptr::swap(error_out, &mut error as *mut c_int);
            0
        },
    }
}

/// Gets the seed words representing the seed private key of the provided `TariWallet`.
///
/// ## Arguments
/// `wallet` - The TariWallet pointer
/// `error_out` - Pointer to an int which will be modified to an error code should one occur, may not be null. Functions
/// as an out parameter.
///
/// ## Returns
/// `*mut TariSeedWords` - A collection of the seed words
///
/// # Safety
/// The ```tari_seed_words_destroy``` method must be called when finished with a
/// TariSeedWords to prevent a memory leak
#[no_mangle]
pub unsafe extern "C" fn wallet_get_seed_words(wallet: *mut TariWallet, error_out: *mut c_int) -> *mut TariSeedWords {
    let mut error = 0;
    ptr::swap(error_out, &mut error as *mut c_int);
    if wallet.is_null() {
        error = LibWalletError::from(InterfaceError::NullError("wallet".to_string())).code;
        ptr::swap(error_out, &mut error as *mut c_int);
        return ptr::null_mut();
    }

    match (*wallet)
        .runtime
        .block_on((*wallet).wallet.get_seed_words(&MnemonicLanguage::English))
    {
        Ok(seed_words) => Box::into_raw(Box::new(TariSeedWords(seed_words))),
        Err(e) => {
            error = LibWalletError::from(e).code;
            ptr::swap(error_out, &mut error as *mut c_int);
            ptr::null_mut()
        },
    }
}

/// Set the power mode of the wallet to Low Power mode which will reduce the amount of network operations the wallet
/// performs to conserve power
///
/// ## Arguments
/// `wallet` - The TariWallet pointer
/// `error_out` - Pointer to an int which will be modified to an error code should one occur, may not be null. Functions
/// as an out parameter.
/// # Safety
/// None
#[no_mangle]
pub unsafe extern "C" fn wallet_set_low_power_mode(wallet: *mut TariWallet, error_out: *mut c_int) {
    let mut error = 0;
    ptr::swap(error_out, &mut error as *mut c_int);
    if wallet.is_null() {
        error = LibWalletError::from(InterfaceError::NullError("wallet".to_string())).code;
        ptr::swap(error_out, &mut error as *mut c_int);
        return;
    }

    if let Err(e) = (*wallet)
        .runtime
        .block_on((*wallet).wallet.transaction_service.set_low_power_mode())
    {
        error = LibWalletError::from(WalletError::TransactionServiceError(e)).code;
        ptr::swap(error_out, &mut error as *mut c_int);
    }
}

/// Set the power mode of the wallet to Normal Power mode which will then use the standard level of network traffic
///
/// ## Arguments
/// `wallet` - The TariWallet pointer
/// `error_out` - Pointer to an int which will be modified to an error code should one occur, may not be null. Functions
/// as an out parameter.
/// # Safety
/// None
#[no_mangle]
pub unsafe extern "C" fn wallet_set_normal_power_mode(wallet: *mut TariWallet, error_out: *mut c_int) {
    let mut error = 0;
    ptr::swap(error_out, &mut error as *mut c_int);
    if wallet.is_null() {
        error = LibWalletError::from(InterfaceError::NullError("wallet".to_string())).code;
        ptr::swap(error_out, &mut error as *mut c_int);
        return;
    }

    if let Err(e) = (*wallet)
        .runtime
        .block_on((*wallet).wallet.transaction_service.set_normal_power_mode())
    {
        error = LibWalletError::from(WalletError::TransactionServiceError(e)).code;
        ptr::swap(error_out, &mut error as *mut c_int);
    }
}

/// Apply encryption to the databases used in this wallet using the provided passphrase. If the databases are already
/// encrypted this function will fail.
///
/// ## Arguments
/// `wallet` - The TariWallet pointer
/// `passphrase` - A string that represents the passphrase will be used to encrypt the databases for this
/// wallet. Once encrypted the passphrase will be required to start a wallet using these databases
/// `error_out` - Pointer to an int which will be modified to an error code should one occur, may not be null. Functions
/// as an out parameter.
/// # Safety
/// None
#[no_mangle]
pub unsafe extern "C" fn wallet_apply_encryption(
    wallet: *mut TariWallet,
    passphrase: *const c_char,
    error_out: *mut c_int,
) {
    let mut error = 0;
    ptr::swap(error_out, &mut error as *mut c_int);
    if wallet.is_null() {
        error = LibWalletError::from(InterfaceError::NullError("wallet".to_string())).code;
        ptr::swap(error_out, &mut error as *mut c_int);
        return;
    }

    if passphrase.is_null() {
        error = LibWalletError::from(InterfaceError::NullError("passphrase".to_string())).code;
        ptr::swap(error_out, &mut error as *mut c_int);
        return;
    }

    let pf = CStr::from_ptr(passphrase)
        .to_str()
        .expect("A non-null passphrase should be able to be converted to string")
        .to_owned();

    if let Err(e) = (*wallet).runtime.block_on((*wallet).wallet.apply_encryption(pf)) {
        error = LibWalletError::from(e).code;
        ptr::swap(error_out, &mut error as *mut c_int);
    }
}

/// Remove encryption to the databases used in this wallet. If this wallet is currently encrypted this encryption will
/// be removed. If it is not encrypted then this function will still succeed to make the operation idempotent
///
/// ## Arguments
/// `wallet` - The TariWallet pointer
/// `error_out` - Pointer to an int which will be modified to an error code should one occur, may not be null. Functions
/// as an out parameter.
/// # Safety
/// None
#[no_mangle]
pub unsafe extern "C" fn wallet_remove_encryption(wallet: *mut TariWallet, error_out: *mut c_int) {
    let mut error = 0;
    ptr::swap(error_out, &mut error as *mut c_int);
    if wallet.is_null() {
        error = LibWalletError::from(InterfaceError::NullError("wallet".to_string())).code;
        ptr::swap(error_out, &mut error as *mut c_int);
        return;
    }

    if let Err(e) = (*wallet).runtime.block_on((*wallet).wallet.remove_encryption()) {
        error = LibWalletError::from(e).code;
        ptr::swap(error_out, &mut error as *mut c_int);
    }
}

/// Set a Key Value in the Wallet storage used for Client Key Value store
///
/// ## Arguments
/// `wallet` - The TariWallet pointer.
/// `key` - The pointer to a Utf8 string representing the Key
/// `value` - The pointer to a Utf8 string representing the Value ot be stored
/// `error_out` - Pointer to an int which will be modified to an error code should one occur, may not be null. Functions
/// as an out parameter.
///
/// ## Returns
/// `bool` - Return a boolean value indicating the operation's success or failure. The error_ptr will hold the error
/// code if there was a failure
///
/// # Safety
/// None
#[no_mangle]
pub unsafe extern "C" fn wallet_set_key_value(
    wallet: *mut TariWallet,
    key: *const c_char,
    value: *const c_char,
    error_out: *mut c_int,
) -> bool {
    let mut error = 0;
    ptr::swap(error_out, &mut error as *mut c_int);

    if wallet.is_null() {
        error = LibWalletError::from(InterfaceError::NullError("wallet".to_string())).code;
        ptr::swap(error_out, &mut error as *mut c_int);
        return false;
    }

    let key_string;
    if key.is_null() {
        error = LibWalletError::from(InterfaceError::NullError("key".to_string())).code;
        ptr::swap(error_out, &mut error as *mut c_int);
        return false;
    } else {
        match CStr::from_ptr(key).to_str() {
            Ok(v) => {
                key_string = v.to_owned();
            },
            _ => {
                error = LibWalletError::from(InterfaceError::PointerError("key".to_string())).code;
                ptr::swap(error_out, &mut error as *mut c_int);
                return false;
            },
        }
    }

    let value_string;
    if value.is_null() {
        error = LibWalletError::from(InterfaceError::NullError("value".to_string())).code;
        ptr::swap(error_out, &mut error as *mut c_int);
        return false;
    } else {
        match CStr::from_ptr(value).to_str() {
            Ok(v) => {
                value_string = v.to_owned();
            },
            _ => {
                error = LibWalletError::from(InterfaceError::PointerError("value".to_string())).code;
                ptr::swap(error_out, &mut error as *mut c_int);
                return false;
            },
        }
    }

    match (*wallet)
        .runtime
        .block_on((*wallet).wallet.db.set_client_key_value(key_string, value_string))
    {
        Ok(_) => true,
        Err(e) => {
            error = LibWalletError::from(WalletError::WalletStorageError(e)).code;
            ptr::swap(error_out, &mut error as *mut c_int);
            false
        },
    }
}

/// get a stored Value that was previously stored in the Wallet storage used for Client Key Value store
///
/// ## Arguments
/// `wallet` - The TariWallet pointer.
/// `key` - The pointer to a Utf8 string representing the Key
/// `error_out` - Pointer to an int which will be modified to an error code should one occur, may not be null. Functions
/// as an out parameter.
///
/// ## Returns
/// `*mut c_char` - Returns a pointer to a char array of the Value string. Note that it returns an null pointer if an
/// error occured.
///
/// # Safety
/// The ```string_destroy``` method must be called when finished with a string from rust to prevent a memory leak
#[no_mangle]
pub unsafe extern "C" fn wallet_get_value(
    wallet: *mut TariWallet,
    key: *const c_char,
    error_out: *mut c_int,
) -> *mut c_char {
    let mut error = 0;
    ptr::swap(error_out, &mut error as *mut c_int);

    if wallet.is_null() {
        error = LibWalletError::from(InterfaceError::NullError("wallet".to_string())).code;
        ptr::swap(error_out, &mut error as *mut c_int);
        return ptr::null_mut();
    }

    let key_string;
    if key.is_null() {
        error = LibWalletError::from(InterfaceError::NullError("key".to_string())).code;
        ptr::swap(error_out, &mut error as *mut c_int);
        return ptr::null_mut();
    } else {
        match CStr::from_ptr(key).to_str() {
            Ok(v) => {
                key_string = v.to_owned();
            },
            _ => {
                error = LibWalletError::from(InterfaceError::PointerError("key".to_string())).code;
                ptr::swap(error_out, &mut error as *mut c_int);
                return ptr::null_mut();
            },
        }
    }

    match (*wallet)
        .runtime
        .block_on((*wallet).wallet.db.get_client_key_value(key_string))
    {
        Ok(result) => match result {
            None => {
                error = LibWalletError::from(WalletError::WalletStorageError(WalletStorageError::ValuesNotFound)).code;
                ptr::swap(error_out, &mut error as *mut c_int);
                ptr::null_mut()
            },
            Some(value) => {
                let v = CString::new(value).expect("Should be able to make a CString");
                CString::into_raw(v)
            },
        },
        Err(e) => {
            error = LibWalletError::from(WalletError::WalletStorageError(e)).code;
            ptr::swap(error_out, &mut error as *mut c_int);
            ptr::null_mut()
        },
    }
}

/// Clears a Value for the provided Key Value in the Wallet storage used for Client Key Value store
///
/// ## Arguments
/// `wallet` - The TariWallet pointer.
/// `key` - The pointer to a Utf8 string representing the Key
/// `error_out` - Pointer to an int which will be modified to an error code should one occur, may not be null. Functions
/// as an out parameter.
///
/// ## Returns
/// `bool` - Return a boolean value indicating the operation's success or failure. The error_ptr will hold the error
/// code if there was a failure
///
/// # Safety
/// None
#[no_mangle]
pub unsafe extern "C" fn wallet_clear_value(
    wallet: *mut TariWallet,
    key: *const c_char,
    error_out: *mut c_int,
) -> bool {
    let mut error = 0;
    ptr::swap(error_out, &mut error as *mut c_int);

    if wallet.is_null() {
        error = LibWalletError::from(InterfaceError::NullError("wallet".to_string())).code;
        ptr::swap(error_out, &mut error as *mut c_int);
        return false;
    }

    let key_string;
    if key.is_null() {
        error = LibWalletError::from(InterfaceError::NullError("key".to_string())).code;
        ptr::swap(error_out, &mut error as *mut c_int);
        return false;
    } else {
        match CStr::from_ptr(key).to_str() {
            Ok(v) => {
                key_string = v.to_owned();
            },
            _ => {
                error = LibWalletError::from(InterfaceError::PointerError("key".to_string())).code;
                ptr::swap(error_out, &mut error as *mut c_int);
                return false;
            },
        }
    }

    match (*wallet)
        .runtime
        .block_on((*wallet).wallet.db.clear_client_value(key_string))
    {
        Ok(result) => result,
        Err(e) => {
            error = LibWalletError::from(WalletError::WalletStorageError(e)).code;
            ptr::swap(error_out, &mut error as *mut c_int);
            false
        },
    }
}

/// Check if a Wallet has the data of an In Progress Recovery in its database.
///
/// ## Arguments
/// `wallet` - The TariWallet pointer.
/// `error_out` - Pointer to an int which will be modified to an error code should one occur, may not be null. Functions
/// as an out parameter.
///
/// ## Returns
/// `bool` - Return a boolean value indicating whether there is an in progress recovery or not. An error will also
/// result in a false result.
///
/// # Safety
/// None
#[no_mangle]
pub unsafe extern "C" fn wallet_is_recovery_in_progress(wallet: *mut TariWallet, error_out: *mut c_int) -> bool {
    let mut error = 0;
    ptr::swap(error_out, &mut error as *mut c_int);

    if wallet.is_null() {
        error = LibWalletError::from(InterfaceError::NullError("wallet".to_string())).code;
        ptr::swap(error_out, &mut error as *mut c_int);
        return false;
    }

    match (*wallet).runtime.block_on((*wallet).wallet.is_recovery_in_progress()) {
        Ok(result) => result,
        Err(e) => {
            error = LibWalletError::from(e).code;
            ptr::swap(error_out, &mut error as *mut c_int);
            false
        },
    }
}

/// Starts the Wallet recovery process.
///
/// ## Arguments
/// `wallet` - The TariWallet pointer.
/// `base_node_public_key` - The TariPublicKey pointer of the Base Node the recovery process will use
/// `recovery_progress_callback` - The callback function pointer that will be used to asynchronously communicate
/// progress to the client. The first argument of the callback is an event enum encoded as a u8 as follows:
/// ```
/// enum RecoveryEvent {
///     ConnectingToBaseNode,       // 0
///     ConnectedToBaseNode,        // 1
///     ConnectionToBaseNodeFailed, // 2
///     Progress,                   // 3
///     Completed,                  // 4
///     ScanningRoundFailed,        // 5
///     RecoveryFailed,             // 6
/// }
/// ```
/// The second and third arguments are u64 values that will contain different information depending on the event
/// that triggered the callback. The meaning of the second and third argument for each event are as follows:
///     - ConnectingToBaseNode, 0, 0
///     - ConnectedToBaseNode, 0, 1
///     - ConnectionToBaseNodeFailed, number of retries, retry limit
///     - Progress, current block, total number of blocks
///     - Completed, total number of UTXO's recovered, MicroTari recovered,
///     - ScanningRoundFailed, number of retries, retry limit
///     - RecoveryFailed, 0, 0
///
/// If connection to a base node is successful the flow of callbacks should be:
///     - The process will start with a callback with `ConnectingToBaseNode` showing a connection is being attempted
///       this could be repeated multiple times until a connection is made.
///     - The next a callback with `ConnectedToBaseNode` indicate a successful base node connection and process has
///       started
///     - In Progress callbacks will be of the form (n, m) where n < m
///     - If the process completed successfully then the final `Completed` callback will return how many UTXO's were
///       scanned and how much MicroTari was recovered
///     - If there is an error in the connection process then the `ConnectionToBaseNodeFailed` will be returned
///     - If there is a minor error in scanning then `ScanningRoundFailed` will be returned and another connection/sync
///       attempt will be made
///     - If a unrecoverable error occurs the `RecoveryFailed` event will be returned and the client will need to start
///       a new process.
///
/// `recovered_output_message` - A string that will be used as the message for any recovered outputs. If Null the
/// default     message will be used
///
/// `error_out` - Pointer to an int which will be modified to an error code should one occur, may not be null. Functions
/// as an out parameter.
///
/// ## Returns
/// `bool` - Return a boolean value indicating whether the process started successfully or not, the process will
/// continue to run asynchronously and communicate it progress via the callback. An error will also produce a false
/// result.
///
/// # Safety
/// None
#[no_mangle]
pub unsafe extern "C" fn wallet_start_recovery(
    wallet: *mut TariWallet,
    base_node_public_key: *mut TariPublicKey,
    recovery_progress_callback: unsafe extern "C" fn(u8, u64, u64),
    recovered_output_message: *const c_char,
    error_out: *mut c_int,
) -> bool {
    let mut error = 0;
    ptr::swap(error_out, &mut error as *mut c_int);

    if wallet.is_null() {
        error = LibWalletError::from(InterfaceError::NullError("wallet".to_string())).code;
        ptr::swap(error_out, &mut error as *mut c_int);
        return false;
    }

    let shutdown_signal = (*wallet).shutdown.to_signal();
    let peer_public_keys: Vec<TariPublicKey> = vec![(*base_node_public_key).clone()];
    let mut recovery_task_builder = UtxoScannerService::<WalletSqliteDatabase>::builder();

    if !recovered_output_message.is_null() {
        let message_str = match CStr::from_ptr(recovered_output_message).to_str() {
            Ok(v) => v.to_owned(),
            _ => {
                error = LibWalletError::from(InterfaceError::PointerError("recovered_output_message".to_string())).code;
                ptr::swap(error_out, &mut error as *mut c_int);
                return false;
            },
        };
        recovery_task_builder.with_recovery_message(message_str);
    }

    let mut recovery_task = recovery_task_builder
        .with_peers(peer_public_keys)
        .with_retry_limit(10)
        .build_with_wallet(&(*wallet).wallet, shutdown_signal);

    let event_stream = recovery_task.get_event_receiver();
    let recovery_join_handle = (*wallet).runtime.spawn(recovery_task.run());

    // Spawn a task to monitor the recovery process events and call the callback appropriately
    (*wallet).runtime.spawn(recovery_event_monitoring(
        event_stream,
        recovery_join_handle,
        recovery_progress_callback,
    ));

    true
}

/// Set the text message that is applied to a detected One-Side payment transaction when it is scanned from the
/// blockchain
///
/// ## Arguments
/// `wallet` - The TariWallet pointer.
/// `message` - The pointer to a Utf8 string representing the Message
/// `error_out` - Pointer to an int which will be modified to an error code should one occur, may not be null. Functions
/// as an out parameter.
///
/// ## Returns
/// `bool` - Return a boolean value indicating the operation's success or failure. The error_ptr will hold the error
/// code if there was a failure
///
/// # Safety
/// None
#[no_mangle]
pub unsafe extern "C" fn wallet_set_one_sided_payment_message(
    wallet: *mut TariWallet,
    message: *const c_char,
    error_out: *mut c_int,
) -> bool {
    let mut error = 0;
    ptr::swap(error_out, &mut error as *mut c_int);

    if wallet.is_null() {
        error = LibWalletError::from(InterfaceError::NullError("wallet".to_string())).code;
        ptr::swap(error_out, &mut error as *mut c_int);
        return false;
    }

    let message_string;
    if message.is_null() {
        error = LibWalletError::from(InterfaceError::NullError("message".to_string())).code;
        ptr::swap(error_out, &mut error as *mut c_int);
        return false;
    } else {
        match CStr::from_ptr(message).to_str() {
            Ok(v) => {
                message_string = v.to_owned();
            },
            _ => {
                error = LibWalletError::from(InterfaceError::PointerError("message".to_string())).code;
                ptr::swap(error_out, &mut error as *mut c_int);
                return false;
            },
        }
    }

    (*wallet)
        .wallet
        .utxo_scanner_service
        .set_one_sided_payment_message(message_string);

    true
}

/// This function will produce a partial backup of the specified wallet database file. This backup will be written to
/// the provided file (full path must include the filename and extension) and will include the full wallet db but will
/// clear the sensitive Master Private Key
///
/// ## Arguments
/// `original_file_path` - The full path of the original database file to be backed up, including the file name and
/// extension `backup_file_path` - The full path, including the file name and extension, of where the backup db will be
/// written `error_out` - Pointer to an int which will be modified to an error code should one occur, may not be null.
/// Functions as an out parameter.
///
/// ## Returns
///
/// # Safety
/// None
#[no_mangle]
pub unsafe extern "C" fn file_partial_backup(
    original_file_path: *const c_char,
    backup_file_path: *const c_char,
    error_out: *mut c_int,
) {
    let mut error = 0;
    ptr::swap(error_out, &mut error as *mut c_int);

    let original_path_string;
    if original_file_path.is_null() {
        error = LibWalletError::from(InterfaceError::NullError("original_file_path".to_string())).code;
        ptr::swap(error_out, &mut error as *mut c_int);
        return;
    } else {
        match CStr::from_ptr(original_file_path).to_str() {
            Ok(v) => {
                original_path_string = v.to_owned();
            },
            _ => {
                error = LibWalletError::from(InterfaceError::PointerError("original_file_path".to_string())).code;
                ptr::swap(error_out, &mut error as *mut c_int);
                return;
            },
        }
    }
    let original_path = PathBuf::from(original_path_string);

    let backup_path_string;
    if backup_file_path.is_null() {
        error = LibWalletError::from(InterfaceError::NullError("backup_file_path".to_string())).code;
        ptr::swap(error_out, &mut error as *mut c_int);
        return;
    } else {
        match CStr::from_ptr(backup_file_path).to_str() {
            Ok(v) => {
                backup_path_string = v.to_owned();
            },
            _ => {
                error = LibWalletError::from(InterfaceError::PointerError("backup_file_path".to_string())).code;
                ptr::swap(error_out, &mut error as *mut c_int);
                return;
            },
        }
    }
    let backup_path = PathBuf::from(backup_path_string);

    let runtime = Runtime::new();
    match runtime {
        Ok(runtime) => match runtime.block_on(partial_wallet_backup(original_path, backup_path)) {
            Ok(_) => (),
            Err(e) => {
                error = LibWalletError::from(WalletError::WalletStorageError(e)).code;
                ptr::swap(error_out, &mut error as *mut c_int);
            },
        },
        Err(e) => {
            error = LibWalletError::from(InterfaceError::TokioError(e.to_string())).code;
            ptr::swap(error_out, &mut error as *mut c_int);
        },
    }
}

/// Gets the current emoji set
///
/// ## Arguments
/// `()` - Does not take any arguments
///
/// ## Returns
/// `*mut EmojiSet` - Pointer to the created EmojiSet.
///
/// # Safety
/// The ```emoji_set_destroy``` function must be called when finished with a ByteVector to prevent a memory leak
#[no_mangle]
pub unsafe extern "C" fn get_emoji_set() -> *mut EmojiSet {
    let current_emoji_set = emoji_set();
    let mut emoji_set: Vec<ByteVector> = Vec::with_capacity(current_emoji_set.len());
    for emoji in current_emoji_set.iter() {
        let mut b = [0; 4]; // emojis are 4 bytes, unicode character
        let emoji_char = ByteVector(emoji.encode_utf8(&mut b).as_bytes().to_vec());
        emoji_set.push(emoji_char);
    }
    let result = EmojiSet(emoji_set);
    Box::into_raw(Box::new(result))
}

/// Gets the length of the current emoji set
///
/// ## Arguments
/// `*mut EmojiSet` - Pointer to emoji set
///
/// ## Returns
/// `c_int` - Pointer to the created EmojiSet.
///
/// # Safety
/// None
#[no_mangle]
pub unsafe extern "C" fn emoji_set_get_length(emoji_set: *const EmojiSet, error_out: *mut c_int) -> c_uint {
    let mut error = 0;
    ptr::swap(error_out, &mut error as *mut c_int);
    if emoji_set.is_null() {
        error = LibWalletError::from(InterfaceError::NullError("emoji_set".to_string())).code;
        ptr::swap(error_out, &mut error as *mut c_int);
        return 0;
    }
    (*emoji_set).0.len() as c_uint
}

/// Gets a ByteVector at position in a EmojiSet
///
/// ## Arguments
/// `emoji_set` - The pointer to a EmojiSet
/// `position` - The integer position
/// `error_out` - Pointer to an int which will be modified to an error code should one occur, may not be null. Functions
/// as an out parameter.
///
/// ## Returns
/// `ByteVector` - Returns a ByteVector. Note that the ByteVector will be null if ptr
/// is null or if the position is invalid
///
/// # Safety
/// The ```byte_vector_destroy``` function must be called when finished with the ByteVector to prevent a memory leak.
#[no_mangle]
pub unsafe extern "C" fn emoji_set_get_at(
    emoji_set: *const EmojiSet,
    position: c_uint,
    error_out: *mut c_int,
) -> *mut ByteVector {
    let mut error = 0;
    ptr::swap(error_out, &mut error as *mut c_int);
    if emoji_set.is_null() {
        error = LibWalletError::from(InterfaceError::NullError("emoji_set".to_string())).code;
        ptr::swap(error_out, &mut error as *mut c_int);
        return ptr::null_mut();
    }
    let last_index = emoji_set_get_length(emoji_set, error_out) - 1;
    if position > last_index {
        error = LibWalletError::from(InterfaceError::PositionInvalidError).code;
        ptr::swap(error_out, &mut error as *mut c_int);
        return ptr::null_mut();
    }
    let result = (*emoji_set).0[position as usize].clone();
    Box::into_raw(Box::new(result))
}

/// Frees memory for a EmojiSet
///
/// ## Arguments
/// `emoji_set` - The EmojiSet pointer
///
/// ## Returns
/// `()` - Does not return a value, equivalent to void in C
///
/// # Safety
/// None
#[no_mangle]
pub unsafe extern "C" fn emoji_set_destroy(emoji_set: *mut EmojiSet) {
    if !emoji_set.is_null() {
        Box::from_raw(emoji_set);
    }
}

/// Frees memory for a TariWallet
///
/// ## Arguments
/// `wallet` - The TariWallet pointer
///
/// ## Returns
/// `()` - Does not return a value, equivalent to void in C
///
/// # Safety
/// None
#[no_mangle]
pub unsafe extern "C" fn wallet_destroy(wallet: *mut TariWallet) {
    if !wallet.is_null() {
        let mut w = Box::from_raw(wallet);
        w.shutdown.trigger();
        w.runtime.block_on(w.wallet.wait_until_shutdown());
    }
}

/// This function will log the provided string at debug level. To be used to have a client log messages to the LibWallet
/// logs.
///
/// ## Arguments
/// `msg` - A string that will be logged at the debug level. If msg is null nothing will be done.
/// `error_out` - Pointer to an int which will be modified to an error code should one occur, may not be null. Functions
/// as an out parameter.
///
/// # Safety
/// None
#[no_mangle]
pub unsafe extern "C" fn log_debug_message(msg: *const c_char, error_out: *mut c_int) {
    let mut error = 0;
    ptr::swap(error_out, &mut error as *mut c_int);
    let message;
    if !msg.is_null() {
        match CStr::from_ptr(msg).to_str() {
            Ok(v) => {
                message = v.to_owned();
            },
            _ => {
                error = LibWalletError::from(InterfaceError::PointerError("msg".to_string())).code;
                ptr::swap(error_out, &mut error as *mut c_int);
                return;
            },
        }
        debug!(target: LOG_TARGET, "{}", message);
    }
}

/// ------------------------------------- FeePerGramStats ------------------------------------ ///

/// Get the TariFeePerGramStats from a TariWallet.
///
/// ## Arguments
/// `wallet` - The TariWallet pointer
/// `count` - The maximum number of blocks to be checked
/// `error_out` - Pointer to an int which will be modified to an error code should one occur, may not be null. Functions
/// as an out parameter
///
/// ## Returns
/// `*mut TariCompletedTransactions` - returns the transactions, note that it returns ptr::null_mut() if
/// wallet is null or an error is encountered.
///
/// # Safety
/// The ```fee_per_gram_stats_destroy``` method must be called when finished with a TariFeePerGramStats to prevent
/// a memory leak.
#[no_mangle]
pub unsafe extern "C" fn wallet_get_fee_per_gram_stats(
    wallet: *mut TariWallet,
    count: c_uint,
    error_out: *mut c_int,
) -> *mut TariFeePerGramStats {
    let mut error = 0;
    ptr::swap(error_out, &mut error as *mut c_int);

    if wallet.is_null() {
        error = LibWalletError::from(InterfaceError::NullError("wallet".to_string())).code;
        ptr::swap(error_out, &mut error as *mut c_int);
        return ptr::null_mut();
    }

    match (*wallet).runtime.block_on(
        (*wallet)
            .wallet
            .transaction_service
            .get_fee_per_gram_stats_per_block(count as usize),
    ) {
        Ok(estimates) => Box::into_raw(Box::new(estimates)),
        Err(e) => {
            error!(target: LOG_TARGET, "Error getting the fee estimates: {:?}", e);
            error = LibWalletError::from(WalletError::TransactionServiceError(e)).code;
            ptr::swap(error_out, &mut error as *mut c_int);
            ptr::null_mut()
        },
    }
}

/// Get length of stats from the TariFeePerGramStats.
///
/// ## Arguments
/// `fee_per_gram_stats` - The pointer to a TariFeePerGramStats
/// `error_out` - Pointer to an int which will be modified to an error code should one occur, may not be null. Functions
/// as an out parameter
///
/// ## Returns
/// `c_uint` - length of stats in TariFeePerGramStats
///
/// # Safety
/// None
#[no_mangle]
pub unsafe extern "C" fn fee_per_gram_stats_get_length(
    fee_per_gram_stats: *mut TariFeePerGramStats,
    error_out: *mut c_int,
) -> c_uint {
    let mut error = 0;
    ptr::swap(error_out, &mut error as *mut c_int);
    let mut len = 0;
    if fee_per_gram_stats.is_null() {
        error = LibWalletError::from(InterfaceError::NullError("fee_per_gram_stats".to_string())).code;
        ptr::swap(error_out, &mut error as *mut c_int);
    } else {
        len = (*fee_per_gram_stats).stats.len();
    }
    len as c_uint
}

/// Get TariFeePerGramStat at position from the TariFeePerGramStats.
///
/// ## Arguments
/// `fee_per_gram_stats` - The pointer to a TariFeePerGramStats.
/// `position` - The integer position.
/// `error_out` - Pointer to an int which will be modified to an error code should one occur, may not be null. Functions
/// as an out parameter.
///
/// ## Returns
/// `*mut TariCompletedTransactions` - returns the TariFeePerGramStat, note that it returns ptr::null_mut() if
/// fee_per_gram_stats is null or an error is encountered.
///
/// # Safety
/// The ```fee_per_gram_stat_destroy``` method must be called when finished with a TariCompletedTransactions to 4prevent
/// a memory leak.
#[no_mangle]
pub unsafe extern "C" fn fee_per_gram_stats_get_at(
    fee_per_gram_stats: *mut TariFeePerGramStats,
    position: c_uint,
    error_out: *mut c_int,
) -> *mut TariFeePerGramStat {
    let mut error = 0;
    ptr::swap(error_out, &mut error as *mut c_int);
    if fee_per_gram_stats.is_null() {
        error = LibWalletError::from(InterfaceError::NullError("fee_per_gram_stats".to_string())).code;
        ptr::swap(error_out, &mut error as *mut c_int);
        return ptr::null_mut();
    }
    let len = fee_per_gram_stats_get_length(fee_per_gram_stats, error_out);
    if *error_out != 0 {
        return ptr::null_mut();
    }
    if len == 0 || position > len - 1 {
        error = LibWalletError::from(InterfaceError::PositionInvalidError).code;
        ptr::swap(error_out, &mut error as *mut c_int);
        return ptr::null_mut();
    }
    Box::into_raw(Box::new((*fee_per_gram_stats).stats[position as usize].clone()))
}

/// Frees memory for a TariFeePerGramStats
///
/// ## Arguments
/// `fee_per_gram_stats` - The TariFeePerGramStats pointer
///
/// ## Returns
/// `()` - Does not return a value, equivalent to void in C
///
/// # Safety
/// None
#[no_mangle]
pub unsafe extern "C" fn fee_per_gram_stats_destroy(fee_per_gram_stats: *mut TariFeePerGramStats) {
    if !fee_per_gram_stats.is_null() {
        Box::from_raw(fee_per_gram_stats);
    }
}

/// ------------------------------------------------------------------------------------------ ///

/// ------------------------------------- FeePerGramStat ------------------------------------- ///

/// Get the order of TariFeePerGramStat
///
/// ## Arguments
/// `fee_per_gram_stats` - The TariFeePerGramStat pointer
/// `error_out` - Pointer to an int which will be modified to an error code should one occur, may not be null. Functions
/// as an out parameter.
///
/// ## Returns
/// `c_ulonglong` - Returns order
///
/// # Safety
/// None
#[no_mangle]
pub unsafe extern "C" fn fee_per_gram_stat_get_order(
    fee_per_gram_stat: *mut TariFeePerGramStat,
    error_out: *mut c_int,
) -> c_ulonglong {
    let mut error = 0;
    ptr::swap(error_out, &mut error as *mut c_int);
    let mut order = 0;
    if fee_per_gram_stat.is_null() {
        error = LibWalletError::from(InterfaceError::NullError("fee_per_gram_stat".to_string())).code;
        ptr::swap(error_out, &mut error as *mut c_int);
    } else {
        order = (*fee_per_gram_stat).order;
    }
    order
}

/// Get the minimum fee per gram of TariFeePerGramStat
///
/// ## Arguments
/// `fee_per_gram_stats` - The TariFeePerGramStat pointer
/// `error_out` - Pointer to an int which will be modified to an error code should one occur, may not be null. Functions
/// as an out parameter.
///
/// ## Returns
/// `c_ulonglong` - Returns minimum fee per gram
///
/// # Safety
/// None
#[no_mangle]
pub unsafe extern "C" fn fee_per_gram_stat_get_min_fee_per_gram(
    fee_per_gram_stat: *mut TariFeePerGramStat,
    error_out: *mut c_int,
) -> c_ulonglong {
    let mut error = 0;
    ptr::swap(error_out, &mut error as *mut c_int);
    let mut fee_per_gram = 0;
    if fee_per_gram_stat.is_null() {
        error = LibWalletError::from(InterfaceError::NullError("fee_per_gram_stat".to_string())).code;
        ptr::swap(error_out, &mut error as *mut c_int);
    } else {
        fee_per_gram = (*fee_per_gram_stat).min_fee_per_gram.as_u64();
    }
    fee_per_gram
}

/// Get the average fee per gram of TariFeePerGramStat
///
/// ## Arguments
/// `fee_per_gram_stats` - The TariFeePerGramStat pointer
/// `error_out` - Pointer to an int which will be modified to an error code should one occur, may not be null. Functions
/// as an out parameter.
///
/// ## Returns
/// `c_ulonglong` - Returns average fee per gram
///
/// # Safety
/// None
#[no_mangle]
pub unsafe extern "C" fn fee_per_gram_stat_get_avg_fee_per_gram(
    fee_per_gram_stat: *mut TariFeePerGramStat,
    error_out: *mut c_int,
) -> c_ulonglong {
    let mut error = 0;
    ptr::swap(error_out, &mut error as *mut c_int);
    let mut fee_per_gram = 0;
    if fee_per_gram_stat.is_null() {
        error = LibWalletError::from(InterfaceError::NullError("fee_per_gram_stat".to_string())).code;
        ptr::swap(error_out, &mut error as *mut c_int);
    } else {
        fee_per_gram = (*fee_per_gram_stat).avg_fee_per_gram.as_u64();
    }
    fee_per_gram
}

/// Get the maximum fee per gram of TariFeePerGramStat
///
/// ## Arguments
/// `fee_per_gram_stats` - The TariFeePerGramStat pointer
/// `error_out` - Pointer to an int which will be modified to an error code should one occur, may not be null. Functions
/// as an out parameter.
///
/// ## Returns
/// `c_ulonglong` - Returns maximum fee per gram
///
/// # Safety
/// None
#[no_mangle]
pub unsafe extern "C" fn fee_per_gram_stat_get_max_fee_per_gram(
    fee_per_gram_stat: *mut TariFeePerGramStat,
    error_out: *mut c_int,
) -> c_ulonglong {
    let mut error = 0;
    ptr::swap(error_out, &mut error as *mut c_int);
    let mut fee_per_gram = 0;
    if fee_per_gram_stat.is_null() {
        error = LibWalletError::from(InterfaceError::NullError("fee_per_gram_stat".to_string())).code;
        ptr::swap(error_out, &mut error as *mut c_int);
    } else {
        fee_per_gram = (*fee_per_gram_stat).max_fee_per_gram.as_u64();
    }
    fee_per_gram
}

/// Frees memory for a TariFeePerGramStat
///
/// ## Arguments
/// `fee_per_gram_stats` - The TariFeePerGramStat pointer
///
/// ## Returns
/// `()` - Does not return a value, equivalent to void in C
///
/// # Safety
/// None
#[no_mangle]
pub unsafe extern "C" fn fee_per_gram_stat_destroy(fee_per_gram_stat: *mut TariFeePerGramStat) {
    if !fee_per_gram_stat.is_null() {
        Box::from_raw(fee_per_gram_stat);
    }
}

/// ------------------------------------------------------------------------------------------ ///
#[cfg(test)]
mod test {
    use std::{
        ffi::CString,
        path::Path,
        str::{from_utf8, FromStr},
        sync::Mutex,
    };

    use libc::{c_char, c_uchar, c_uint};
    use tari_common_types::{emoji, transaction::TransactionStatus};
    use tari_core::{
        covenant,
<<<<<<< HEAD
        transactions::{
            test_helpers::{create_unblinded_output, TestParams},
            transaction_components::EncryptedValue,
        },
=======
        transactions::test_helpers::{create_test_input, create_unblinded_output, TestParams},
>>>>>>> babb1c04
    };
    use tari_crypto::ristretto::pedersen::PedersenCommitmentFactory;
    use tari_key_manager::{mnemonic::MnemonicLanguage, mnemonic_wordlists};
    use tari_test_utils::random;
    use tari_wallet::{
        storage::sqlite_utilities::run_migration_and_create_sqlite_connection,
        transaction_service::handle::TransactionSendStatus,
    };
    use tempfile::tempdir;

    use crate::*;

    fn type_of<T>(_: T) -> String {
        std::any::type_name::<T>().to_string()
    }

    #[allow(dead_code)]
    #[derive(Debug)]
    #[allow(clippy::struct_excessive_bools)]
    struct CallbackState {
        pub received_tx_callback_called: bool,
        pub received_tx_reply_callback_called: bool,
        pub received_finalized_tx_callback_called: bool,
        pub broadcast_tx_callback_called: bool,
        pub mined_tx_callback_called: bool,
        pub mined_tx_unconfirmed_callback_called: bool,
        pub scanned_tx_callback_called: bool,
        pub scanned_tx_unconfirmed_callback_called: bool,
        pub transaction_send_result_callback: bool,
        pub tx_cancellation_callback_called: bool,
        pub callback_txo_validation_complete: bool,
        pub callback_contacts_liveness_data_updated: bool,
        pub callback_balance_updated: bool,
        pub callback_transaction_validation_complete: bool,
    }

    impl CallbackState {
        fn new() -> Self {
            Self {
                received_tx_callback_called: false,
                received_tx_reply_callback_called: false,
                received_finalized_tx_callback_called: false,
                broadcast_tx_callback_called: false,
                mined_tx_callback_called: false,
                mined_tx_unconfirmed_callback_called: false,
                scanned_tx_callback_called: false,
                scanned_tx_unconfirmed_callback_called: false,
                transaction_send_result_callback: false,
                tx_cancellation_callback_called: false,
                callback_txo_validation_complete: false,
                callback_contacts_liveness_data_updated: false,
                callback_balance_updated: false,
                callback_transaction_validation_complete: false,
            }
        }
    }

    lazy_static! {
        static ref CALLBACK_STATE_FFI: Mutex<CallbackState> = Mutex::new(CallbackState::new());
    }

    unsafe extern "C" fn received_tx_callback(tx: *mut TariPendingInboundTransaction) {
        assert!(!tx.is_null());
        assert_eq!(
            type_of((*tx).clone()),
            std::any::type_name::<TariPendingInboundTransaction>()
        );
        let mut lock = CALLBACK_STATE_FFI.lock().unwrap();
        lock.received_tx_callback_called = true;
        drop(lock);
        pending_inbound_transaction_destroy(tx);
    }

    unsafe extern "C" fn received_tx_reply_callback(tx: *mut TariCompletedTransaction) {
        assert!(!tx.is_null());
        assert_eq!(
            type_of((*tx).clone()),
            std::any::type_name::<TariCompletedTransaction>()
        );
        assert_eq!((*tx).status, TransactionStatus::Completed);
        let mut lock = CALLBACK_STATE_FFI.lock().unwrap();
        lock.received_tx_reply_callback_called = true;
        drop(lock);
        completed_transaction_destroy(tx);
    }

    unsafe extern "C" fn received_tx_finalized_callback(tx: *mut TariCompletedTransaction) {
        assert!(!tx.is_null());
        assert_eq!(
            type_of((*tx).clone()),
            std::any::type_name::<TariCompletedTransaction>()
        );
        assert_eq!((*tx).status, TransactionStatus::Completed);
        let mut lock = CALLBACK_STATE_FFI.lock().unwrap();
        lock.received_finalized_tx_callback_called = true;
        drop(lock);
        completed_transaction_destroy(tx);
    }

    unsafe extern "C" fn broadcast_callback(tx: *mut TariCompletedTransaction) {
        assert!(!tx.is_null());
        assert_eq!(
            type_of((*tx).clone()),
            std::any::type_name::<TariCompletedTransaction>()
        );
        let mut lock = CALLBACK_STATE_FFI.lock().unwrap();
        lock.broadcast_tx_callback_called = true;
        drop(lock);
        assert_eq!((*tx).status, TransactionStatus::Broadcast);
        completed_transaction_destroy(tx);
    }

    unsafe extern "C" fn mined_callback(tx: *mut TariCompletedTransaction) {
        assert!(!tx.is_null());
        assert_eq!(
            type_of((*tx).clone()),
            std::any::type_name::<TariCompletedTransaction>()
        );
        assert_eq!((*tx).status, TransactionStatus::MinedUnconfirmed);
        let mut lock = CALLBACK_STATE_FFI.lock().unwrap();
        lock.mined_tx_callback_called = true;
        drop(lock);
        completed_transaction_destroy(tx);
    }

    unsafe extern "C" fn mined_unconfirmed_callback(tx: *mut TariCompletedTransaction, _confirmations: u64) {
        assert!(!tx.is_null());
        assert_eq!(
            type_of((*tx).clone()),
            std::any::type_name::<TariCompletedTransaction>()
        );
        assert_eq!((*tx).status, TransactionStatus::MinedUnconfirmed);
        let mut lock = CALLBACK_STATE_FFI.lock().unwrap();
        lock.mined_tx_unconfirmed_callback_called = true;
        let mut error = 0;
        let error_ptr = &mut error as *mut c_int;
        let kernel = completed_transaction_get_transaction_kernel(tx, error_ptr);
        let excess_hex_ptr = transaction_kernel_get_excess_hex(kernel, error_ptr);
        let excess_hex = CString::from_raw(excess_hex_ptr).to_str().unwrap().to_owned();
        assert!(!excess_hex.is_empty());
        let nonce_hex_ptr = transaction_kernel_get_excess_public_nonce_hex(kernel, error_ptr);
        let nonce_hex = CString::from_raw(nonce_hex_ptr).to_str().unwrap().to_owned();
        assert!(!nonce_hex.is_empty());
        let sig_hex_ptr = transaction_kernel_get_excess_signature_hex(kernel, error_ptr);
        let sig_hex = CString::from_raw(sig_hex_ptr).to_str().unwrap().to_owned();
        assert!(!sig_hex.is_empty());
        string_destroy(excess_hex_ptr as *mut c_char);
        string_destroy(sig_hex_ptr as *mut c_char);
        string_destroy(nonce_hex_ptr);
        transaction_kernel_destroy(kernel);
        drop(lock);
        completed_transaction_destroy(tx);
    }

    unsafe extern "C" fn scanned_callback(tx: *mut TariCompletedTransaction) {
        assert!(!tx.is_null());
        assert_eq!(
            type_of((*tx).clone()),
            std::any::type_name::<TariCompletedTransaction>()
        );
        assert_eq!((*tx).status, TransactionStatus::FauxConfirmed);
        let mut lock = CALLBACK_STATE_FFI.lock().unwrap();
        lock.scanned_tx_callback_called = true;
        drop(lock);
        completed_transaction_destroy(tx);
    }

    unsafe extern "C" fn scanned_unconfirmed_callback(tx: *mut TariCompletedTransaction, _confirmations: u64) {
        assert!(!tx.is_null());
        assert_eq!(
            type_of((*tx).clone()),
            std::any::type_name::<TariCompletedTransaction>()
        );
        assert_eq!((*tx).status, TransactionStatus::FauxUnconfirmed);
        let mut lock = CALLBACK_STATE_FFI.lock().unwrap();
        lock.scanned_tx_unconfirmed_callback_called = true;
        let mut error = 0;
        let error_ptr = &mut error as *mut c_int;
        let kernel = completed_transaction_get_transaction_kernel(tx, error_ptr);
        let excess_hex_ptr = transaction_kernel_get_excess_hex(kernel, error_ptr);
        let excess_hex = CString::from_raw(excess_hex_ptr).to_str().unwrap().to_owned();
        assert!(!excess_hex.is_empty());
        let nonce_hex_ptr = transaction_kernel_get_excess_public_nonce_hex(kernel, error_ptr);
        let nonce_hex = CString::from_raw(nonce_hex_ptr).to_str().unwrap().to_owned();
        assert!(!nonce_hex.is_empty());
        let sig_hex_ptr = transaction_kernel_get_excess_signature_hex(kernel, error_ptr);
        let sig_hex = CString::from_raw(sig_hex_ptr).to_str().unwrap().to_owned();
        assert!(!sig_hex.is_empty());
        string_destroy(excess_hex_ptr as *mut c_char);
        string_destroy(sig_hex_ptr as *mut c_char);
        string_destroy(nonce_hex_ptr);
        transaction_kernel_destroy(kernel);
        drop(lock);
        completed_transaction_destroy(tx);
    }

    unsafe extern "C" fn transaction_send_result_callback(_tx_id: c_ulonglong, status: *mut TransactionSendStatus) {
        assert!(!status.is_null());
        assert_eq!(
            type_of((*status).clone()),
            std::any::type_name::<TransactionSendStatus>()
        );
        transaction_send_status_destroy(status);
    }

    unsafe extern "C" fn tx_cancellation_callback(tx: *mut TariCompletedTransaction, _reason: u64) {
        assert!(!tx.is_null());
        assert_eq!(
            type_of((*tx).clone()),
            std::any::type_name::<TariCompletedTransaction>()
        );
        completed_transaction_destroy(tx);
    }

    unsafe extern "C" fn txo_validation_complete_callback(_tx_id: c_ulonglong, _result: bool) {
        // assert!(true); //optimized out by compiler
    }

    unsafe extern "C" fn contacts_liveness_data_updated_callback(_balance: *mut TariContactsLivenessData) {
        // assert!(true); //optimized out by compiler
    }

    unsafe extern "C" fn balance_updated_callback(_balance: *mut TariBalance) {
        // assert!(true); //optimized out by compiler
    }

    unsafe extern "C" fn transaction_validation_complete_callback(_tx_id: c_ulonglong, _result: bool) {
        // assert!(true); //optimized out by compiler
    }

    unsafe extern "C" fn saf_messages_received_callback() {
        // assert!(true); //optimized out by compiler
    }

    unsafe extern "C" fn connectivity_status_callback(_status: u64) {
        // assert!(true); //optimized out by compiler
    }

    const NETWORK_STRING: &str = "dibbler";

    #[test]
    fn test_bytevector() {
        unsafe {
            let mut error = 0;
            let error_ptr = &mut error as *mut c_int;
            let bytes: [c_uchar; 4] = [2, 114, 34, 255];
            let bytes_ptr = byte_vector_create(bytes.as_ptr(), bytes.len() as c_uint, error_ptr);
            assert_eq!(error, 0);
            let length = byte_vector_get_length(bytes_ptr, error_ptr);
            assert_eq!(error, 0);
            assert_eq!(length, bytes.len() as c_uint);
            let byte = byte_vector_get_at(bytes_ptr, 2, error_ptr);
            assert_eq!(error, 0);
            assert_eq!(byte, bytes[2]);
            byte_vector_destroy(bytes_ptr);
        }
    }

    #[test]
    fn test_bytevector_dont_panic() {
        unsafe {
            let mut error = 0;
            let error_ptr = &mut error as *mut c_int;
            let bytes_ptr = byte_vector_create(ptr::null_mut(), 20u32, error_ptr);
            assert_eq!(
                error,
                LibWalletError::from(InterfaceError::NullError("bytes_ptr".to_string())).code
            );
            assert_eq!(byte_vector_get_length(bytes_ptr, error_ptr), 0);
            assert_eq!(
                error,
                LibWalletError::from(InterfaceError::NullError("bytes_ptr".to_string())).code
            );
            byte_vector_destroy(bytes_ptr);
        }
    }

    #[test]
    fn test_emoji_set() {
        unsafe {
            let emoji_set = get_emoji_set();
            let compare_emoji_set = emoji::emoji_set();
            let mut error = 0;
            let error_ptr = &mut error as *mut c_int;
            let len = emoji_set_get_length(emoji_set, error_ptr);
            assert_eq!(error, 0);
            for i in 0..len {
                let emoji_byte_vector = emoji_set_get_at(emoji_set, i as c_uint, error_ptr);
                assert_eq!(error, 0);
                let emoji_byte_vector_length = byte_vector_get_length(emoji_byte_vector, error_ptr);
                assert_eq!(error, 0);
                let mut emoji_bytes = Vec::new();
                for c in 0..emoji_byte_vector_length {
                    let byte = byte_vector_get_at(emoji_byte_vector, c as c_uint, error_ptr);
                    assert_eq!(error, 0);
                    emoji_bytes.push(byte);
                }
                let emoji = char::from_str(from_utf8(emoji_bytes.as_slice()).unwrap()).unwrap();
                let compare = compare_emoji_set[i as usize] == emoji;
                byte_vector_destroy(emoji_byte_vector);
                assert!(compare);
            }
            emoji_set_destroy(emoji_set);
        }
    }

    #[test]
    fn test_transport_type_memory() {
        unsafe {
            let mut error = 0;
            let error_ptr = &mut error as *mut c_int;
            let transport = transport_memory_create();
            let _address = transport_memory_get_address(transport, error_ptr);
            assert_eq!(error, 0);
            transport_config_destroy(transport);
        }
    }

    #[test]
    fn test_transaction_send_status() {
        unsafe {
            let mut error = 0;
            let error_ptr = &mut error as *mut c_int;

            let status = Box::into_raw(Box::new(TariTransactionSendStatus {
                direct_send_result: false,
                store_and_forward_send_result: false,
                queued_for_retry: true,
            }));
            let transaction_status = transaction_send_status_decode(status, error_ptr);
            transaction_send_status_destroy(status);
            assert_eq!(error, 0);
            assert_eq!(transaction_status, 0);

            let status = Box::into_raw(Box::new(TariTransactionSendStatus {
                direct_send_result: true,
                store_and_forward_send_result: true,
                queued_for_retry: false,
            }));
            let transaction_status = transaction_send_status_decode(status, error_ptr);
            transaction_send_status_destroy(status);
            assert_eq!(error, 0);
            assert_eq!(transaction_status, 1);

            let status = Box::into_raw(Box::new(TariTransactionSendStatus {
                direct_send_result: true,
                store_and_forward_send_result: false,
                queued_for_retry: false,
            }));
            let transaction_status = transaction_send_status_decode(status, error_ptr);
            transaction_send_status_destroy(status);
            assert_eq!(error, 0);
            assert_eq!(transaction_status, 2);

            let status = Box::into_raw(Box::new(TariTransactionSendStatus {
                direct_send_result: false,
                store_and_forward_send_result: true,
                queued_for_retry: false,
            }));
            let transaction_status = transaction_send_status_decode(status, error_ptr);
            transaction_send_status_destroy(status);
            assert_eq!(error, 0);
            assert_eq!(transaction_status, 3);

            let status = Box::into_raw(Box::new(TariTransactionSendStatus {
                direct_send_result: false,
                store_and_forward_send_result: false,
                queued_for_retry: false,
            }));
            let transaction_status = transaction_send_status_decode(status, error_ptr);
            transaction_send_status_destroy(status);
            assert_eq!(error, 1);
            assert_eq!(transaction_status, 4);

            let status = Box::into_raw(Box::new(TariTransactionSendStatus {
                direct_send_result: true,
                store_and_forward_send_result: true,
                queued_for_retry: true,
            }));
            let transaction_status = transaction_send_status_decode(status, error_ptr);
            transaction_send_status_destroy(status);
            assert_eq!(error, 1);
            assert_eq!(transaction_status, 4);

            let status = Box::into_raw(Box::new(TariTransactionSendStatus {
                direct_send_result: true,
                store_and_forward_send_result: false,
                queued_for_retry: true,
            }));
            let transaction_status = transaction_send_status_decode(status, error_ptr);
            transaction_send_status_destroy(status);
            assert_eq!(error, 1);
            assert_eq!(transaction_status, 4);

            let status = Box::into_raw(Box::new(TariTransactionSendStatus {
                direct_send_result: false,
                store_and_forward_send_result: true,
                queued_for_retry: true,
            }));
            let transaction_status = transaction_send_status_decode(status, error_ptr);
            transaction_send_status_destroy(status);
            assert_eq!(error, 1);
            assert_eq!(transaction_status, 4);
        }
    }

    #[test]
    fn test_transport_type_tcp() {
        unsafe {
            let mut error = 0;
            let error_ptr = &mut error as *mut c_int;
            let address_listener = CString::new("/ip4/127.0.0.1/tcp/0").unwrap();
            let address_listener_str: *const c_char = CString::into_raw(address_listener) as *const c_char;
            let transport = transport_tcp_create(address_listener_str, error_ptr);
            assert_eq!(error, 0);
            transport_config_destroy(transport);
        }
    }

    #[test]
    fn test_transport_type_tor() {
        unsafe {
            let mut error = 0;
            let error_ptr = &mut error as *mut c_int;
            let address_control = CString::new("/ip4/127.0.0.1/tcp/8080").unwrap();
            let mut bypass = false;
            let address_control_str: *const c_char = CString::into_raw(address_control) as *const c_char;
            let mut transport = transport_tor_create(
                address_control_str,
                ptr::null(),
                8080,
                bypass,
                ptr::null(),
                ptr::null(),
                error_ptr,
            );
            assert_eq!(error, 0);
            transport_config_destroy(transport);

            bypass = true;
            transport = transport_tor_create(
                address_control_str,
                ptr::null(),
                8080,
                bypass,
                ptr::null(),
                ptr::null(),
                error_ptr,
            );
            assert_eq!(error, 0);
            transport_config_destroy(transport);
        }
    }

    #[test]
    fn test_keys() {
        unsafe {
            let mut error = 0;
            let error_ptr = &mut error as *mut c_int;
            let private_key = private_key_generate();
            let public_key = public_key_from_private_key(private_key, error_ptr);
            assert_eq!(error, 0);
            let private_bytes = private_key_get_bytes(private_key, error_ptr);
            assert_eq!(error, 0);
            let public_bytes = public_key_get_bytes(public_key, error_ptr);
            assert_eq!(error, 0);
            let private_key_length = byte_vector_get_length(private_bytes, error_ptr);
            assert_eq!(error, 0);
            let public_key_length = byte_vector_get_length(public_bytes, error_ptr);
            assert_eq!(error, 0);
            assert_eq!(private_key_length, 32);
            assert_eq!(public_key_length, 32);
            assert_ne!((*private_bytes), (*public_bytes));
            let emoji = public_key_to_emoji_id(public_key, error_ptr) as *mut c_char;
            let emoji_str = CStr::from_ptr(emoji).to_str().unwrap();
            assert!(EmojiId::is_valid(emoji_str));
            let pk_emoji = emoji_id_to_public_key(emoji, error_ptr);
            assert_eq!((*public_key), (*pk_emoji));
            private_key_destroy(private_key);
            public_key_destroy(public_key);
            public_key_destroy(pk_emoji);
            byte_vector_destroy(public_bytes);
            byte_vector_destroy(private_bytes);
        }
    }

    #[test]
    fn test_comm_sig_create() {
        unsafe {
            let mut error = 0;
            let error_ptr = &mut error as *mut c_int;
            let (u, _) = PublicKey::random_keypair(&mut OsRng);
            let u_bytes = Box::into_raw(Box::new(ByteVector(u.to_vec())));
            let (v, nonce) = PublicKey::random_keypair(&mut OsRng);
            let v_bytes = Box::into_raw(Box::new(ByteVector(v.to_vec())));
            let nonce_bytes = Box::into_raw(Box::new(ByteVector(nonce.to_vec())));

            let sig = commitment_signature_create_from_bytes(nonce_bytes, u_bytes, v_bytes, error_ptr);
            assert_eq!(error, 0);
            assert_eq!(*(*sig).public_nonce(), Commitment::from_public_key(&nonce));
            assert_eq!(*(*sig).u(), u);
            assert_eq!(*(*sig).v(), v);

            commitment_signature_destroy(sig);
            byte_vector_destroy(nonce_bytes);
            byte_vector_destroy(u_bytes);
            byte_vector_destroy(v_bytes);
        }
    }

    #[test]
    fn test_covenant_create_empty() {
        unsafe {
            let mut error = 0;
            let error_ptr = &mut error as *mut c_int;

            let covenant_bytes = Box::into_raw(Box::new(ByteVector(Vec::new())));
            let covenant = covenant_create_from_bytes(covenant_bytes, error_ptr);

            assert_eq!(error, 0);
            let empty_covenant = covenant!();
            assert_eq!(*covenant, empty_covenant);

            covenant_destroy(covenant);
            byte_vector_destroy(covenant_bytes);
        }
    }

    #[test]
    fn test_covenant_create_filled() {
        unsafe {
            let mut error = 0;
            let error_ptr = &mut error as *mut c_int;

            let expected_covenant = covenant!(identity());
            let covenant_bytes = Box::into_raw(Box::new(ByteVector(expected_covenant.to_bytes())));
            let covenant = covenant_create_from_bytes(covenant_bytes, error_ptr);

            assert_eq!(error, 0);
            assert_eq!(*covenant, expected_covenant);

            covenant_destroy(covenant);
            byte_vector_destroy(covenant_bytes);
        }
    }

    #[test]
    fn test_encrypted_value_empty() {
        unsafe {
            let mut error = 0;
            let error_ptr = &mut error as *mut c_int;

            let encrypted_value_bytes = Box::into_raw(Box::new(ByteVector(Vec::new())));
            let encrypted_value_1 = encrypted_value_create_from_bytes(encrypted_value_bytes, error_ptr);

            assert_ne!(error, 0);

            encrypted_value_destroy(encrypted_value_1);
            byte_vector_destroy(encrypted_value_bytes);
        }
    }

    #[test]
    fn test_encrypted_value_filled() {
        unsafe {
            let mut error = 0;
            let error_ptr = &mut error as *mut c_int;

            let amount = 1234u64;
            let expected_encrypted_value = EncryptedValue::todo_encrypt_from(amount);
            let encrypted_value_bytes =
                Box::into_raw(Box::new(ByteVector(expected_encrypted_value.as_bytes().to_vec())));

            let encrypted_value_1 = encrypted_value_create_from_bytes(encrypted_value_bytes, error_ptr);
            assert_eq!(error, 0);
            assert_eq!(*encrypted_value_1, expected_encrypted_value);

            let encrypted_value_1_as_bytes = encrypted_value_as_bytes(encrypted_value_1, error_ptr);
            assert_eq!(error, 0);
            // The wrapped raw bytes includes a memory allocation, thus not equal
            assert_ne!(encrypted_value_1_as_bytes, encrypted_value_bytes);
            // The dereferenced vector is equal
            assert_eq!(*encrypted_value_1_as_bytes, *encrypted_value_bytes);

            let encrypted_value_2 = encrypted_value_create_from_bytes(encrypted_value_1_as_bytes, error_ptr);
            assert_eq!(error, 0);
            assert_eq!(*encrypted_value_2, expected_encrypted_value);

            let encrypted_value_3 = encrypted_value_encrypt(amount as c_ulonglong, error_ptr);
            assert_eq!(error, 0);
            assert_eq!(*encrypted_value_3, expected_encrypted_value);

            let decrypted_value_3 = encrypted_value_decrypt(encrypted_value_3, error_ptr);
            assert_eq!(error, 0);
            assert_eq!(decrypted_value_3, amount as c_ulonglong);

            encrypted_value_destroy(encrypted_value_1);
            encrypted_value_destroy(encrypted_value_2);
            encrypted_value_destroy(encrypted_value_3);
            byte_vector_destroy(encrypted_value_bytes);
            byte_vector_destroy(encrypted_value_1_as_bytes);
        }
    }

    #[test]
    fn test_output_features_create_empty() {
        unsafe {
            let mut error = 0;
            let error_ptr = &mut error as *mut c_int;

            let version: c_uchar = 0;
            let output_type: c_ushort = 0;
            let maturity: c_ulonglong = 20;
            let recovery_byte: c_uchar = 1;
            let metadata = Box::into_raw(Box::new(ByteVector(Vec::new())));
            let unique_id = ptr::null_mut();
            let parent_public_key = ptr::null_mut();

            let output_features = output_features_create_from_bytes(
                version,
                output_type,
                maturity,
                recovery_byte,
                metadata,
                unique_id,
                parent_public_key,
                error_ptr,
            );
            assert_eq!(error, 0);
            assert_eq!((*output_features).version, OutputFeaturesVersion::V0);
            assert_eq!(
                (*output_features).output_type,
                OutputType::from_byte(output_type as u8).unwrap()
            );
            assert_eq!((*output_features).maturity, maturity);
            assert_eq!((*output_features).recovery_byte, recovery_byte);
            assert!((*output_features).metadata.is_empty());
            assert!((*output_features).unique_id.is_none());
            assert!((*output_features).parent_public_key.is_none());

            // These are DAN layer fields, we omit them
            assert!((*output_features).asset.is_none());
            assert!((*output_features).mint_non_fungible.is_none());
            assert!((*output_features).sidechain_checkpoint.is_none());
            assert!((*output_features).committee_definition.is_none());

            output_features_destroy(output_features);
            byte_vector_destroy(metadata);
        }
    }

    #[test]
    fn test_output_features_create_filled() {
        unsafe {
            let mut error = 0;
            let error_ptr = &mut error as *mut c_int;

            let version: c_uchar = OutputFeaturesVersion::V1.as_u8();
            let output_type = OutputType::Coinbase.as_byte();
            let maturity: c_ulonglong = 20;
            let recovery_byte: c_uchar = 1;

            let expected_metadata = vec![1; 1024];
            let metadata = Box::into_raw(Box::new(ByteVector(expected_metadata.clone())));

            let expected_unique_id = vec![0u8; 256];
            let unique_id = Box::into_raw(Box::new(ByteVector(expected_unique_id.clone())));

            let (_, public_key) = PublicKey::random_keypair(&mut OsRng);
            let parent_public_key = Box::into_raw(Box::new(ByteVector(public_key.to_vec())));

            let output_features = output_features_create_from_bytes(
                version,
                c_ushort::from(output_type),
                maturity,
                recovery_byte,
                metadata,
                unique_id,
                parent_public_key,
                error_ptr,
            );
            assert_eq!(error, 0);
            assert_eq!((*output_features).version, OutputFeaturesVersion::V1);
            assert_eq!(
                (*output_features).output_type,
                OutputType::from_byte(output_type as u8).unwrap()
            );
            assert_eq!((*output_features).maturity, maturity);
            assert_eq!((*output_features).recovery_byte, recovery_byte);
            assert_eq!((*output_features).metadata, expected_metadata);
            assert_eq!((*output_features).unique_id, Some(expected_unique_id));
            assert_eq!((*output_features).parent_public_key, Some(public_key));

            // These are DAN layer fields, we omit them
            assert!((*output_features).asset.is_none());
            assert!((*output_features).mint_non_fungible.is_none());
            assert!((*output_features).sidechain_checkpoint.is_none());
            assert!((*output_features).committee_definition.is_none());

            output_features_destroy(output_features);
            byte_vector_destroy(metadata);
            byte_vector_destroy(unique_id);
            byte_vector_destroy(parent_public_key);
        }
    }

    #[test]
    fn test_keys_dont_panic() {
        unsafe {
            let mut error = 0;
            let error_ptr = &mut error as *mut c_int;
            let private_key = private_key_create(ptr::null_mut(), error_ptr);
            assert_eq!(
                error,
                LibWalletError::from(InterfaceError::NullError("bytes_ptr".to_string())).code
            );
            let public_key = public_key_from_private_key(ptr::null_mut(), error_ptr);
            assert_eq!(
                error,
                LibWalletError::from(InterfaceError::NullError("secret_key_ptr".to_string())).code
            );
            let private_bytes = private_key_get_bytes(ptr::null_mut(), error_ptr);
            assert_eq!(
                error,
                LibWalletError::from(InterfaceError::NullError("pk_ptr".to_string())).code
            );
            let public_bytes = public_key_get_bytes(ptr::null_mut(), error_ptr);
            assert_eq!(
                error,
                LibWalletError::from(InterfaceError::NullError("pk_ptr".to_string())).code
            );
            let private_key_length = byte_vector_get_length(ptr::null_mut(), error_ptr);
            assert_eq!(
                error,
                LibWalletError::from(InterfaceError::NullError("vec_ptr".to_string())).code
            );
            let public_key_length = byte_vector_get_length(ptr::null_mut(), error_ptr);
            assert_eq!(
                error,
                LibWalletError::from(InterfaceError::NullError("vec_ptr".to_string())).code
            );
            assert_eq!(private_key_length, 0);
            assert_eq!(public_key_length, 0);
            private_key_destroy(private_key);
            public_key_destroy(public_key);
            byte_vector_destroy(public_bytes);
            byte_vector_destroy(private_bytes);
        }
    }

    #[test]
    fn test_contact() {
        unsafe {
            let mut error = 0;
            let error_ptr = &mut error as *mut c_int;
            let test_contact_private_key = private_key_generate();
            let test_contact_public_key = public_key_from_private_key(test_contact_private_key, error_ptr);
            let test_str = "Test Contact";
            let test_contact_str = CString::new(test_str).unwrap();
            let test_contact_alias: *const c_char = CString::into_raw(test_contact_str) as *const c_char;
            let test_contact = contact_create(test_contact_alias, test_contact_public_key, error_ptr);
            let alias = contact_get_alias(test_contact, error_ptr);
            let alias_string = CString::from_raw(alias).to_str().unwrap().to_owned();
            assert_eq!(alias_string, test_str);
            let contact_key = contact_get_public_key(test_contact, error_ptr);
            let contact_key_bytes = public_key_get_bytes(contact_key, error_ptr);
            let contact_bytes_len = byte_vector_get_length(contact_key_bytes, error_ptr);
            assert_eq!(contact_bytes_len, 32);
            contact_destroy(test_contact);
            public_key_destroy(test_contact_public_key);
            private_key_destroy(test_contact_private_key);
            string_destroy(test_contact_alias as *mut c_char);
            byte_vector_destroy(contact_key_bytes);
        }
    }

    #[test]
    fn test_contact_dont_panic() {
        unsafe {
            let mut error = 0;
            let error_ptr = &mut error as *mut c_int;
            let test_contact_private_key = private_key_generate();
            let test_contact_public_key = public_key_from_private_key(test_contact_private_key, error_ptr);
            let test_str = "Test Contact";
            let test_contact_str = CString::new(test_str).unwrap();
            let test_contact_alias: *const c_char = CString::into_raw(test_contact_str) as *const c_char;
            let mut _test_contact = contact_create(ptr::null_mut(), test_contact_public_key, error_ptr);
            assert_eq!(
                error,
                LibWalletError::from(InterfaceError::NullError("alias_ptr".to_string())).code
            );
            _test_contact = contact_create(test_contact_alias, ptr::null_mut(), error_ptr);
            assert_eq!(
                error,
                LibWalletError::from(InterfaceError::NullError("public_key_ptr".to_string())).code
            );
            let _alias = contact_get_alias(ptr::null_mut(), error_ptr);
            assert_eq!(
                error,
                LibWalletError::from(InterfaceError::NullError("contact_ptr".to_string())).code
            );
            let _contact_key = contact_get_public_key(ptr::null_mut(), error_ptr);
            assert_eq!(
                error,
                LibWalletError::from(InterfaceError::NullError("contact_ptr".to_string())).code
            );
            let contact_key_bytes = public_key_get_bytes(ptr::null_mut(), error_ptr);
            assert_eq!(
                error,
                LibWalletError::from(InterfaceError::NullError("contact_ptr".to_string())).code
            );
            let contact_bytes_len = byte_vector_get_length(ptr::null_mut(), error_ptr);
            assert_eq!(
                error,
                LibWalletError::from(InterfaceError::NullError("contact_ptr".to_string())).code
            );
            assert_eq!(contact_bytes_len, 0);
            contact_destroy(_test_contact);
            public_key_destroy(test_contact_public_key);
            private_key_destroy(test_contact_private_key);
            string_destroy(test_contact_alias as *mut c_char);
            byte_vector_destroy(contact_key_bytes);
        }
    }

    #[test]
    #[allow(clippy::too_many_lines)]
    fn test_master_private_key_persistence() {
        unsafe {
            let mut error = 0;
            let error_ptr = &mut error as *mut c_int;
            let mut recovery_in_progress = true;
            let recovery_in_progress_ptr = &mut recovery_in_progress as *mut bool;

            let secret_key_alice = private_key_generate();
            let public_key_alice = public_key_from_private_key(secret_key_alice, error_ptr);
            let db_name = random::string(8);
            let db_name_alice = CString::new(db_name.as_str()).unwrap();
            let db_name_alice_str: *const c_char = CString::into_raw(db_name_alice) as *const c_char;
            let alice_temp_dir = tempdir().unwrap();
            let db_path_alice = CString::new(alice_temp_dir.path().to_str().unwrap()).unwrap();
            let db_path_alice_str: *const c_char = CString::into_raw(db_path_alice) as *const c_char;
            let transport_config_alice = transport_memory_create();
            let address_alice = transport_memory_get_address(transport_config_alice, error_ptr);
            let address_alice_str = CStr::from_ptr(address_alice).to_str().unwrap().to_owned();
            let address_alice_str: *const c_char = CString::new(address_alice_str).unwrap().into_raw() as *const c_char;

            let sql_database_path = Path::new(alice_temp_dir.path().to_str().unwrap())
                .join(db_name)
                .with_extension("sqlite3");

            let alice_network = CString::new(NETWORK_STRING).unwrap();
            let alice_network_str: *const c_char = CString::into_raw(alice_network) as *const c_char;

            let alice_config = comms_config_create(
                address_alice_str,
                transport_config_alice,
                db_name_alice_str,
                db_path_alice_str,
                20,
                10800,
                error_ptr,
            );

            let runtime = Runtime::new().unwrap();

            let connection =
                run_migration_and_create_sqlite_connection(&sql_database_path, 16).expect("Could not open Sqlite db");
            let wallet_backend = WalletDatabase::new(WalletSqliteDatabase::new(connection, None).unwrap());

            let stored_seed = runtime.block_on(wallet_backend.get_master_seed()).unwrap();
            drop(wallet_backend);
            assert!(stored_seed.is_none(), "No key should be stored yet");

            let alice_wallet = wallet_create(
                alice_config,
                ptr::null(),
                0,
                0,
                ptr::null(),
                ptr::null(),
                alice_network_str,
                received_tx_callback,
                received_tx_reply_callback,
                received_tx_finalized_callback,
                broadcast_callback,
                mined_callback,
                mined_unconfirmed_callback,
                scanned_callback,
                scanned_unconfirmed_callback,
                transaction_send_result_callback,
                tx_cancellation_callback,
                txo_validation_complete_callback,
                contacts_liveness_data_updated_callback,
                balance_updated_callback,
                transaction_validation_complete_callback,
                saf_messages_received_callback,
                connectivity_status_callback,
                recovery_in_progress_ptr,
                error_ptr,
            );
            assert!(!(*recovery_in_progress_ptr), "no recovery in progress");
            assert_eq!(*error_ptr, 0, "No error expected");
            wallet_destroy(alice_wallet);

            let connection =
                run_migration_and_create_sqlite_connection(&sql_database_path, 16).expect("Could not open Sqlite db");
            let wallet_backend = WalletDatabase::new(WalletSqliteDatabase::new(connection, None).unwrap());

            let stored_seed1 = runtime.block_on(wallet_backend.get_master_seed()).unwrap().unwrap();

            drop(wallet_backend);

            // Check that the same key is returned when the wallet is started a second time
            let alice_wallet2 = wallet_create(
                alice_config,
                ptr::null(),
                0,
                0,
                ptr::null(),
                ptr::null(),
                alice_network_str,
                received_tx_callback,
                received_tx_reply_callback,
                received_tx_finalized_callback,
                broadcast_callback,
                mined_callback,
                mined_unconfirmed_callback,
                scanned_callback,
                scanned_unconfirmed_callback,
                transaction_send_result_callback,
                tx_cancellation_callback,
                txo_validation_complete_callback,
                contacts_liveness_data_updated_callback,
                balance_updated_callback,
                transaction_validation_complete_callback,
                saf_messages_received_callback,
                connectivity_status_callback,
                recovery_in_progress_ptr,
                error_ptr,
            );
            assert!(!(*recovery_in_progress_ptr), "no recovery in progress");

            assert_eq!(*error_ptr, 0, "No error expected");
            wallet_destroy(alice_wallet2);

            let connection =
                run_migration_and_create_sqlite_connection(&sql_database_path, 16).expect("Could not open Sqlite db");
            let wallet_backend = WalletDatabase::new(WalletSqliteDatabase::new(connection, None).unwrap());

            let stored_seed2 = runtime.block_on(wallet_backend.get_master_seed()).unwrap().unwrap();

            assert_eq!(stored_seed1, stored_seed2);

            drop(wallet_backend);

            // Test the file path based version
            let backup_path_alice =
                CString::new(alice_temp_dir.path().join("backup.sqlite3").to_str().unwrap()).unwrap();
            let backup_path_alice_str: *const c_char = CString::into_raw(backup_path_alice) as *const c_char;
            let original_path_cstring = CString::new(sql_database_path.to_str().unwrap()).unwrap();
            let original_path_str: *const c_char = CString::into_raw(original_path_cstring) as *const c_char;
            file_partial_backup(original_path_str, backup_path_alice_str, error_ptr);

            let sql_database_path = alice_temp_dir.path().join("backup").with_extension("sqlite3");
            let connection =
                run_migration_and_create_sqlite_connection(&sql_database_path, 16).expect("Could not open Sqlite db");
            let wallet_backend = WalletDatabase::new(WalletSqliteDatabase::new(connection, None).unwrap());

            let stored_seed = runtime.block_on(wallet_backend.get_master_seed()).unwrap();

            assert!(stored_seed.is_none(), "key should be cleared");
            drop(wallet_backend);

            string_destroy(alice_network_str as *mut c_char);
            string_destroy(db_name_alice_str as *mut c_char);
            string_destroy(db_path_alice_str as *mut c_char);
            string_destroy(address_alice_str as *mut c_char);
            string_destroy(backup_path_alice_str as *mut c_char);
            string_destroy(original_path_str as *mut c_char);
            private_key_destroy(secret_key_alice);
            public_key_destroy(public_key_alice);
            transport_config_destroy(transport_config_alice);
            comms_config_destroy(alice_config);
        }
    }

    #[test]
    #[allow(clippy::too_many_lines)]
    fn test_wallet_encryption() {
        unsafe {
            let mut error = 0;
            let error_ptr = &mut error as *mut c_int;
            let mut recovery_in_progress = true;
            let recovery_in_progress_ptr = &mut recovery_in_progress as *mut bool;

            let secret_key_alice = private_key_generate();
            let public_key_alice = public_key_from_private_key(secret_key_alice, error_ptr);
            let db_name_alice = CString::new(random::string(8).as_str()).unwrap();
            let db_name_alice_str: *const c_char = CString::into_raw(db_name_alice) as *const c_char;
            let alice_temp_dir = tempdir().unwrap();
            let db_path_alice = CString::new(alice_temp_dir.path().to_str().unwrap()).unwrap();
            let db_path_alice_str: *const c_char = CString::into_raw(db_path_alice) as *const c_char;
            let transport_config_alice = transport_memory_create();
            let address_alice = transport_memory_get_address(transport_config_alice, error_ptr);
            let address_alice_str = CStr::from_ptr(address_alice).to_str().unwrap().to_owned();
            let address_alice_str: *const c_char = CString::new(address_alice_str).unwrap().into_raw() as *const c_char;
            let alice_network = CString::new(NETWORK_STRING).unwrap();
            let alice_network_str: *const c_char = CString::into_raw(alice_network) as *const c_char;

            let alice_config = comms_config_create(
                address_alice_str,
                transport_config_alice,
                db_name_alice_str,
                db_path_alice_str,
                20,
                10800,
                error_ptr,
            );

            let alice_wallet = wallet_create(
                alice_config,
                ptr::null(),
                0,
                0,
                ptr::null(),
                ptr::null(),
                alice_network_str,
                received_tx_callback,
                received_tx_reply_callback,
                received_tx_finalized_callback,
                broadcast_callback,
                mined_callback,
                mined_unconfirmed_callback,
                scanned_callback,
                scanned_unconfirmed_callback,
                transaction_send_result_callback,
                tx_cancellation_callback,
                txo_validation_complete_callback,
                contacts_liveness_data_updated_callback,
                balance_updated_callback,
                transaction_validation_complete_callback,
                saf_messages_received_callback,
                connectivity_status_callback,
                recovery_in_progress_ptr,
                error_ptr,
            );

            let passphrase =
                "A pretty long passphrase that should test the hashing to a 32-bit key quite well".to_string();
            let passphrase_str = CString::new(passphrase).unwrap();
            let passphrase_const_str: *const c_char = CString::into_raw(passphrase_str) as *const c_char;

            wallet_apply_encryption(alice_wallet, passphrase_const_str, error_ptr);
            assert_eq!(error, 0);

            comms_config_destroy(alice_config);
            wallet_destroy(alice_wallet);

            let alice_config = comms_config_create(
                address_alice_str,
                transport_config_alice,
                db_name_alice_str,
                db_path_alice_str,
                20,
                10800,
                error_ptr,
            );

            // no passphrase
            let _alice_wallet = wallet_create(
                alice_config,
                ptr::null(),
                0,
                0,
                ptr::null(),
                ptr::null(),
                alice_network_str,
                received_tx_callback,
                received_tx_reply_callback,
                received_tx_finalized_callback,
                broadcast_callback,
                mined_callback,
                mined_unconfirmed_callback,
                scanned_callback,
                scanned_unconfirmed_callback,
                transaction_send_result_callback,
                tx_cancellation_callback,
                txo_validation_complete_callback,
                contacts_liveness_data_updated_callback,
                balance_updated_callback,
                transaction_validation_complete_callback,
                saf_messages_received_callback,
                connectivity_status_callback,
                recovery_in_progress_ptr,
                error_ptr,
            );

            assert_eq!(error, 426);

            let wrong_passphrase = "wrong pf".to_string();
            let wrong_passphrase_str = CString::new(wrong_passphrase).unwrap();
            let wrong_passphrase_const_str: *const c_char = CString::into_raw(wrong_passphrase_str) as *const c_char;

            let _alice_wallet = wallet_create(
                alice_config,
                ptr::null(),
                0,
                0,
                wrong_passphrase_const_str,
                ptr::null(),
                alice_network_str,
                received_tx_callback,
                received_tx_reply_callback,
                received_tx_finalized_callback,
                broadcast_callback,
                mined_callback,
                mined_unconfirmed_callback,
                scanned_callback,
                scanned_unconfirmed_callback,
                transaction_send_result_callback,
                tx_cancellation_callback,
                txo_validation_complete_callback,
                contacts_liveness_data_updated_callback,
                balance_updated_callback,
                transaction_validation_complete_callback,
                saf_messages_received_callback,
                connectivity_status_callback,
                recovery_in_progress_ptr,
                error_ptr,
            );
            assert_eq!(error, 428);

            let alice_wallet = wallet_create(
                alice_config,
                ptr::null(),
                0,
                0,
                passphrase_const_str,
                ptr::null(),
                alice_network_str,
                received_tx_callback,
                received_tx_reply_callback,
                received_tx_finalized_callback,
                broadcast_callback,
                mined_callback,
                mined_unconfirmed_callback,
                scanned_callback,
                scanned_unconfirmed_callback,
                transaction_send_result_callback,
                tx_cancellation_callback,
                txo_validation_complete_callback,
                contacts_liveness_data_updated_callback,
                balance_updated_callback,
                transaction_validation_complete_callback,
                saf_messages_received_callback,
                connectivity_status_callback,
                recovery_in_progress_ptr,
                error_ptr,
            );

            assert_eq!(error, 0);
            // Try a read of an encrypted value to check the wallet is using the ciphers
            let seed_words = wallet_get_seed_words(alice_wallet, error_ptr);
            assert_eq!(error, 0);

            wallet_remove_encryption(alice_wallet, error_ptr);
            assert_eq!(error, 0);

            comms_config_destroy(alice_config);
            wallet_destroy(alice_wallet);

            let alice_config = comms_config_create(
                address_alice_str,
                transport_config_alice,
                db_name_alice_str,
                db_path_alice_str,
                20,
                10800,
                error_ptr,
            );

            let alice_wallet = wallet_create(
                alice_config,
                ptr::null(),
                0,
                0,
                ptr::null(),
                ptr::null(),
                alice_network_str,
                received_tx_callback,
                received_tx_reply_callback,
                received_tx_finalized_callback,
                broadcast_callback,
                mined_callback,
                mined_unconfirmed_callback,
                scanned_callback,
                scanned_unconfirmed_callback,
                transaction_send_result_callback,
                tx_cancellation_callback,
                txo_validation_complete_callback,
                contacts_liveness_data_updated_callback,
                balance_updated_callback,
                transaction_validation_complete_callback,
                saf_messages_received_callback,
                connectivity_status_callback,
                recovery_in_progress_ptr,
                error_ptr,
            );
            assert!(!(*recovery_in_progress_ptr), "no recovery in progress");

            assert_eq!(error, 0);
            string_destroy(alice_network_str as *mut c_char);
            string_destroy(db_name_alice_str as *mut c_char);
            string_destroy(db_path_alice_str as *mut c_char);
            string_destroy(address_alice_str as *mut c_char);
            string_destroy(passphrase_const_str as *mut c_char);
            string_destroy(wrong_passphrase_const_str as *mut c_char);
            private_key_destroy(secret_key_alice);
            public_key_destroy(public_key_alice);
            transport_config_destroy(transport_config_alice);

            comms_config_destroy(alice_config);
            seed_words_destroy(seed_words);
            wallet_destroy(alice_wallet);
        }
    }

    #[test]
    #[allow(clippy::too_many_lines)]
    fn test_wallet_client_key_value_store() {
        unsafe {
            let mut error = 0;
            let error_ptr = &mut error as *mut c_int;
            let mut recovery_in_progress = true;
            let recovery_in_progress_ptr = &mut recovery_in_progress as *mut bool;

            let secret_key_alice = private_key_generate();
            let db_name_alice = CString::new(random::string(8).as_str()).unwrap();
            let db_name_alice_str: *const c_char = CString::into_raw(db_name_alice) as *const c_char;
            let alice_temp_dir = tempdir().unwrap();
            let db_path_alice = CString::new(alice_temp_dir.path().to_str().unwrap()).unwrap();
            let db_path_alice_str: *const c_char = CString::into_raw(db_path_alice) as *const c_char;
            let transport_config_alice = transport_memory_create();
            let address_alice = transport_memory_get_address(transport_config_alice, error_ptr);
            let address_alice_str = CStr::from_ptr(address_alice).to_str().unwrap().to_owned();
            let address_alice_str: *const c_char = CString::new(address_alice_str).unwrap().into_raw() as *const c_char;
            let network = CString::new(NETWORK_STRING).unwrap();
            let network_str: *const c_char = CString::into_raw(network) as *const c_char;

            let alice_config = comms_config_create(
                address_alice_str,
                transport_config_alice,
                db_name_alice_str,
                db_path_alice_str,
                20,
                10800,
                error_ptr,
            );

            let alice_wallet = wallet_create(
                alice_config,
                ptr::null(),
                0,
                0,
                ptr::null(),
                ptr::null(),
                network_str,
                received_tx_callback,
                received_tx_reply_callback,
                received_tx_finalized_callback,
                broadcast_callback,
                mined_callback,
                mined_unconfirmed_callback,
                scanned_callback,
                scanned_unconfirmed_callback,
                transaction_send_result_callback,
                tx_cancellation_callback,
                txo_validation_complete_callback,
                contacts_liveness_data_updated_callback,
                balance_updated_callback,
                transaction_validation_complete_callback,
                saf_messages_received_callback,
                connectivity_status_callback,
                recovery_in_progress_ptr,
                error_ptr,
            );

            let client_key_values = vec![
                ("key1".to_string(), "value1".to_string()),
                ("key2".to_string(), "value2".to_string()),
                ("key3".to_string(), "value3".to_string()),
            ];

            for kv in &client_key_values {
                let k = CString::new(kv.0.as_str()).unwrap();
                let k_str: *const c_char = CString::into_raw(k) as *const c_char;
                let v = CString::new(kv.1.as_str()).unwrap();
                let v_str: *const c_char = CString::into_raw(v.clone()) as *const c_char;
                assert!(wallet_set_key_value(alice_wallet, k_str, v_str, error_ptr));
                string_destroy(k_str as *mut c_char);
                string_destroy(v_str as *mut c_char);
            }

            let passphrase =
                "A pretty long passphrase that should test the hashing to a 32-bit key quite well".to_string();
            let passphrase_str = CString::new(passphrase).unwrap();
            let passphrase_const_str: *const c_char = CString::into_raw(passphrase_str) as *const c_char;

            wallet_apply_encryption(alice_wallet, passphrase_const_str, error_ptr);
            assert_eq!(error, 0);

            for kv in &client_key_values {
                let k = CString::new(kv.0.as_str()).unwrap();
                let k_str: *const c_char = CString::into_raw(k) as *const c_char;

                let found_value = wallet_get_value(alice_wallet, k_str, error_ptr);
                let found_string = CString::from_raw(found_value).to_str().unwrap().to_owned();
                assert_eq!(found_string, kv.1.clone());
                string_destroy(k_str as *mut c_char);
            }
            let wrong_key = CString::new("Wrong").unwrap();
            let wrong_key_str: *const c_char = CString::into_raw(wrong_key) as *const c_char;
            assert!(!wallet_clear_value(alice_wallet, wrong_key_str, error_ptr));
            string_destroy(wrong_key_str as *mut c_char);

            let k = CString::new(client_key_values[0].0.as_str()).unwrap();
            let k_str: *const c_char = CString::into_raw(k) as *const c_char;
            assert!(wallet_clear_value(alice_wallet, k_str, error_ptr));

            let found_value = wallet_get_value(alice_wallet, k_str, error_ptr);
            assert_eq!(found_value, ptr::null_mut());
            assert_eq!(*error_ptr, 424i32);

            string_destroy(network_str as *mut c_char);
            string_destroy(k_str as *mut c_char);
            string_destroy(db_name_alice_str as *mut c_char);
            string_destroy(db_path_alice_str as *mut c_char);
            string_destroy(address_alice_str as *mut c_char);
            string_destroy(passphrase_const_str as *mut c_char);
            private_key_destroy(secret_key_alice);
            transport_config_destroy(transport_config_alice);

            comms_config_destroy(alice_config);
            wallet_destroy(alice_wallet);
        }
    }

    #[test]
    pub fn test_mnemonic_word_lists() {
        unsafe {
            let mut error = 0;
            let error_ptr = &mut error as *mut c_int;

            for language in MnemonicLanguage::iterator() {
                let language_str: *const c_char =
                    CString::into_raw(CString::new(language.to_string()).unwrap()) as *const c_char;
                let mnemonic_wordlist_ffi = seed_words_get_mnemonic_word_list_for_language(language_str, error_ptr);
                assert_eq!(error, 0);
                let mnemonic_wordlist = match *(language) {
                    TariMnemonicLanguage::ChineseSimplified => mnemonic_wordlists::MNEMONIC_CHINESE_SIMPLIFIED_WORDS,
                    TariMnemonicLanguage::English => mnemonic_wordlists::MNEMONIC_ENGLISH_WORDS,
                    TariMnemonicLanguage::French => mnemonic_wordlists::MNEMONIC_FRENCH_WORDS,
                    TariMnemonicLanguage::Italian => mnemonic_wordlists::MNEMONIC_ITALIAN_WORDS,
                    TariMnemonicLanguage::Japanese => mnemonic_wordlists::MNEMONIC_JAPANESE_WORDS,
                    TariMnemonicLanguage::Korean => mnemonic_wordlists::MNEMONIC_KOREAN_WORDS,
                    TariMnemonicLanguage::Spanish => mnemonic_wordlists::MNEMONIC_SPANISH_WORDS,
                };
                // Compare from Rust's perspective
                assert_eq!(
                    (*mnemonic_wordlist_ffi).0,
                    mnemonic_wordlist
                        .to_vec()
                        .iter()
                        .map(|s| s.to_string())
                        .collect::<Vec<String>>()
                );
                // Compare from C's perspective
                let count = seed_words_get_length(mnemonic_wordlist_ffi, error_ptr);
                assert_eq!(error, 0);
                for i in 0..count {
                    // Compare each word in the list
                    let mnemonic_word_ffi = CString::from_raw(seed_words_get_at(mnemonic_wordlist_ffi, i, error_ptr));
                    assert_eq!(error, 0);
                    assert_eq!(
                        mnemonic_word_ffi.to_str().unwrap().to_string(),
                        mnemonic_wordlist[i as usize].to_string()
                    );
                }
                // Try to wrongfully add a new seed word onto the mnemonic wordlist seed words object
                let w = CString::new(mnemonic_wordlist[188]).unwrap();
                let w_str: *const c_char = CString::into_raw(w) as *const c_char;
                seed_words_push_word(mnemonic_wordlist_ffi, w_str, error_ptr);
                assert_eq!(
                    seed_words_push_word(mnemonic_wordlist_ffi, w_str, error_ptr),
                    SeedWordPushResult::InvalidObject as u8
                );
                assert_ne!(error, 0);
                // Clear memory
                seed_words_destroy(mnemonic_wordlist_ffi);
            }
        }
    }

    fn get_next_memory_address() -> Multiaddr {
        let port = MemoryTransport::acquire_next_memsocket_port();
        format!("/memory/{}", port).parse().unwrap()
    }

    #[test]
    #[allow(clippy::too_many_lines)]
    pub fn test_import_external_utxo() {
        unsafe {
            let mut error = 0;
            let error_ptr = &mut error as *mut c_int;
            let mut recovery_in_progress = true;
            let recovery_in_progress_ptr = &mut recovery_in_progress as *mut bool;

            // create a new wallet
            let db_name = CString::new(random::string(8).as_str()).unwrap();
            let db_name_str: *const c_char = CString::into_raw(db_name) as *const c_char;
            let temp_dir = tempdir().unwrap();
            let db_path = CString::new(temp_dir.path().to_str().unwrap()).unwrap();
            let db_path_str: *const c_char = CString::into_raw(db_path) as *const c_char;
            let transport_type = transport_memory_create();
            let address = transport_memory_get_address(transport_type, error_ptr);
            let address_str = CStr::from_ptr(address).to_str().unwrap().to_owned();
            let address_str = CString::new(address_str).unwrap().into_raw() as *const c_char;
            let network = CString::new(NETWORK_STRING).unwrap();
            let network_str: *const c_char = CString::into_raw(network) as *const c_char;

            let config = comms_config_create(
                address_str,
                transport_type,
                db_name_str,
                db_path_str,
                20,
                10800,
                error_ptr,
            );

            let wallet_ptr = wallet_create(
                config,
                ptr::null(),
                0,
                0,
                ptr::null(),
                ptr::null(),
                network_str,
                received_tx_callback,
                received_tx_reply_callback,
                received_tx_finalized_callback,
                broadcast_callback,
                mined_callback,
                mined_unconfirmed_callback,
                scanned_callback,
                scanned_unconfirmed_callback,
                transaction_send_result_callback,
                tx_cancellation_callback,
                txo_validation_complete_callback,
                contacts_liveness_data_updated_callback,
                balance_updated_callback,
                transaction_validation_complete_callback,
                saf_messages_received_callback,
                connectivity_status_callback,
                recovery_in_progress_ptr,
                error_ptr,
            );

            let node_identity =
                NodeIdentity::random(&mut OsRng, get_next_memory_address(), PeerFeatures::COMMUNICATION_NODE);
            let base_node_peer_public_key_ptr = Box::into_raw(Box::new(node_identity.public_key().clone()));
            let base_node_peer_address_ptr =
                CString::into_raw(CString::new(node_identity.public_address().to_string()).unwrap()) as *const c_char;
            wallet_add_base_node_peer(
                wallet_ptr,
                base_node_peer_public_key_ptr,
                base_node_peer_address_ptr,
                error_ptr,
            );

            // Create an unblinded output with a non-default recovery byte
            let default_features = TariOutputFeatures::default();
            let utxo_1;
            loop {
                let test_params = TestParams::new();
                let utxo_temp = create_unblinded_output(
                    script!(Nop),
                    default_features.clone(),
                    &test_params,
                    MicroTari::from(100_000),
                );
                if utxo_temp.features.recovery_byte != default_features.recovery_byte {
                    utxo_1 = utxo_temp;
                    break;
                }
            }
            assert_ne!(utxo_1.features.recovery_byte, default_features.recovery_byte);

            // Test the consistent features case, i.e. with valid 'recovery_byte'
            let amount = utxo_1.value.as_u64();
            let spending_key_ptr = Box::into_raw(Box::new(utxo_1.spending_key));
            let features_ptr = Box::into_raw(Box::new(utxo_1.features.clone()));
            let source_public_key_ptr = Box::into_raw(Box::new(TariPublicKey::default()));
            let metadata_signature_ptr = Box::into_raw(Box::new(utxo_1.metadata_signature));
            let sender_offset_public_key_ptr = Box::into_raw(Box::new(utxo_1.sender_offset_public_key));
            let script_private_key_ptr = Box::into_raw(Box::new(utxo_1.script_private_key));
            let covenant_ptr = Box::into_raw(Box::new(utxo_1.covenant));
            let encrypted_value_ptr = Box::into_raw(Box::new(utxo_1.encrypted_value));
            let message_ptr = CString::into_raw(CString::new("For my friend").unwrap()) as *const c_char;

            let tx_id = wallet_import_external_utxo_as_non_rewindable(
                wallet_ptr,
                amount,
                spending_key_ptr,
                source_public_key_ptr,
                features_ptr,
                metadata_signature_ptr,
                sender_offset_public_key_ptr,
                script_private_key_ptr,
                covenant_ptr,
                encrypted_value_ptr,
                message_ptr,
                error_ptr,
            );
            assert_eq!(error, 0);
            assert!(tx_id > 0);

            // Cleanup
            string_destroy(message_ptr as *mut c_char);
            let _covenant = Box::from_raw(covenant_ptr);
            let _script_private_key = Box::from_raw(script_private_key_ptr);
            let _sender_offset_public_key = Box::from_raw(sender_offset_public_key_ptr);
            let _metadata_signature = Box::from_raw(metadata_signature_ptr);
            let _features = Box::from_raw(features_ptr);
            let _source_public_key = Box::from_raw(source_public_key_ptr);
            let _spending_key = Box::from_raw(spending_key_ptr);

            // Create an unblinded output with a non-default recovery byte
            let mut utxo_2;
            loop {
                let test_params = TestParams::new();
                let utxo_temp = create_unblinded_output(
                    script!(Nop),
                    default_features.clone(),
                    &test_params,
                    MicroTari::from(200_000),
                );
                if utxo_temp.features.recovery_byte != default_features.recovery_byte {
                    utxo_2 = utxo_temp;
                    break;
                }
            }
            assert_ne!(utxo_2.features.recovery_byte, default_features.recovery_byte);
            // Reset the 'recovery_byte' to default; i.e. the 'metadata_signature' will now be inconsistent
            utxo_2.features.set_recovery_byte(default_features.recovery_byte);

            // Test the inconsistent features case, i.e. with invalid 'recovery_byte'
            let amount = utxo_2.value.as_u64();
            let spending_key_ptr = Box::into_raw(Box::new(utxo_2.spending_key));
            let source_public_key_ptr = Box::into_raw(Box::new(TariPublicKey::default()));
            let features_ptr = Box::into_raw(Box::new(utxo_2.features));
            let metadata_signature_ptr = Box::into_raw(Box::new(utxo_2.metadata_signature));
            let sender_offset_public_key_ptr = Box::into_raw(Box::new(utxo_2.sender_offset_public_key));
            let script_private_key_ptr = Box::into_raw(Box::new(utxo_2.script_private_key));
            let covenant_ptr = Box::into_raw(Box::new(utxo_2.covenant));
            let encrypted_value_ptr = Box::into_raw(Box::new(utxo_2.encrypted_value));
            let message_ptr = CString::into_raw(CString::new("For my friend").unwrap()) as *const c_char;

            let tx_id = wallet_import_external_utxo_as_non_rewindable(
                wallet_ptr,
                amount,
                spending_key_ptr,
                source_public_key_ptr,
                features_ptr,
                metadata_signature_ptr,
                sender_offset_public_key_ptr,
                script_private_key_ptr,
                covenant_ptr,
                encrypted_value_ptr,
                message_ptr,
                error_ptr,
            );
            assert_eq!(error, 0);
            assert!(tx_id > 0);

            // Cleanup
            string_destroy(message_ptr as *mut c_char);
            let _covenant = Box::from_raw(covenant_ptr);
            let _script_private_key = Box::from_raw(script_private_key_ptr);
            let _sender_offset_public_key = Box::from_raw(sender_offset_public_key_ptr);
            let _metadata_signature = Box::from_raw(metadata_signature_ptr);
            let _features = Box::from_raw(features_ptr);
            let _source_public_key = Box::from_raw(source_public_key_ptr);
            let _spending_key = Box::from_raw(spending_key_ptr);

            let _base_node_peer_public_key = Box::from_raw(base_node_peer_public_key_ptr);
            string_destroy(base_node_peer_address_ptr as *mut c_char);

            string_destroy(network_str as *mut c_char);
            string_destroy(db_name_str as *mut c_char);
            string_destroy(db_path_str as *mut c_char);
            string_destroy(address_str as *mut c_char);
            transport_config_destroy(transport_type);

            comms_config_destroy(config);
            wallet_destroy(wallet_ptr);
        }
    }

    #[test]
    #[allow(clippy::too_many_lines)]
    pub fn test_seed_words() {
        unsafe {
            let mut error = 0;
            let error_ptr = &mut error as *mut c_int;
            let mut recovery_in_progress = true;
            let recovery_in_progress_ptr = &mut recovery_in_progress as *mut bool;

            let mnemonic = vec![
                "parade", "genius", "cradle", "milk", "perfect", "ride", "online", "world", "lady", "apple", "rent",
                "business", "oppose", "force", "tumble", "escape", "tongue", "camera", "ceiling", "edge", "shine",
                "gauge", "fossil", "orphan",
            ];

            let seed_words = seed_words_create();

            let w = CString::new("hodl").unwrap();
            let w_str: *const c_char = CString::into_raw(w) as *const c_char;

            assert_eq!(
                seed_words_push_word(seed_words, w_str, error_ptr),
                SeedWordPushResult::InvalidSeedWord as u8
            );

            for (count, w) in mnemonic.iter().enumerate() {
                let w = CString::new(*w).unwrap();
                let w_str: *const c_char = CString::into_raw(w) as *const c_char;

                if count + 1 < 24 {
                    assert_eq!(
                        seed_words_push_word(seed_words, w_str, error_ptr),
                        SeedWordPushResult::SuccessfulPush as u8
                    );
                } else {
                    assert_eq!(
                        seed_words_push_word(seed_words, w_str, error_ptr),
                        SeedWordPushResult::SeedPhraseComplete as u8
                    );
                }
            }

            // create a new wallet
            let db_name = CString::new(random::string(8).as_str()).unwrap();
            let db_name_str: *const c_char = CString::into_raw(db_name) as *const c_char;
            let temp_dir = tempdir().unwrap();
            let db_path = CString::new(temp_dir.path().to_str().unwrap()).unwrap();
            let db_path_str: *const c_char = CString::into_raw(db_path) as *const c_char;
            let transport_type = transport_memory_create();
            let address = transport_memory_get_address(transport_type, error_ptr);
            let address_str = CStr::from_ptr(address).to_str().unwrap().to_owned();
            let address_str = CString::new(address_str).unwrap().into_raw() as *const c_char;
            let network = CString::new(NETWORK_STRING).unwrap();
            let network_str: *const c_char = CString::into_raw(network) as *const c_char;

            let config = comms_config_create(
                address_str,
                transport_type,
                db_name_str,
                db_path_str,
                20,
                10800,
                error_ptr,
            );

            let wallet = wallet_create(
                config,
                ptr::null(),
                0,
                0,
                ptr::null(),
                ptr::null(),
                network_str,
                received_tx_callback,
                received_tx_reply_callback,
                received_tx_finalized_callback,
                broadcast_callback,
                mined_callback,
                mined_unconfirmed_callback,
                scanned_callback,
                scanned_unconfirmed_callback,
                transaction_send_result_callback,
                tx_cancellation_callback,
                txo_validation_complete_callback,
                contacts_liveness_data_updated_callback,
                balance_updated_callback,
                transaction_validation_complete_callback,
                saf_messages_received_callback,
                connectivity_status_callback,
                recovery_in_progress_ptr,
                error_ptr,
            );

            let seed_words = wallet_get_seed_words(wallet, error_ptr);
            assert_eq!(error, 0);
            let public_key = wallet_get_public_key(wallet, error_ptr);
            assert_eq!(error, 0);

            // use seed words to create recovery wallet
            let db_name = CString::new(random::string(8).as_str()).unwrap();
            let db_name_str: *const c_char = CString::into_raw(db_name) as *const c_char;
            let temp_dir = tempdir().unwrap();
            let db_path = CString::new(temp_dir.path().to_str().unwrap()).unwrap();
            let db_path_str: *const c_char = CString::into_raw(db_path) as *const c_char;
            let transport_type = transport_memory_create();
            let address = transport_memory_get_address(transport_type, error_ptr);
            let address_str = CStr::from_ptr(address).to_str().unwrap().to_owned();
            let address_str = CString::new(address_str).unwrap().into_raw() as *const c_char;

            let config = comms_config_create(
                address_str,
                transport_type,
                db_name_str,
                db_path_str,
                20,
                10800,
                error_ptr,
            );

            let recovered_wallet = wallet_create(
                config,
                ptr::null(),
                0,
                0,
                ptr::null(),
                seed_words,
                network_str,
                received_tx_callback,
                received_tx_reply_callback,
                received_tx_finalized_callback,
                broadcast_callback,
                mined_callback,
                mined_unconfirmed_callback,
                scanned_callback,
                scanned_unconfirmed_callback,
                transaction_send_result_callback,
                tx_cancellation_callback,
                txo_validation_complete_callback,
                contacts_liveness_data_updated_callback,
                balance_updated_callback,
                transaction_validation_complete_callback,
                saf_messages_received_callback,
                connectivity_status_callback,
                recovery_in_progress_ptr,
                error_ptr,
            );
            assert_eq!(error, 0);

            let recovered_seed_words = wallet_get_seed_words(recovered_wallet, error_ptr);
            assert_eq!(error, 0);
            let recovered_public_key = wallet_get_public_key(recovered_wallet, error_ptr);
            assert_eq!(error, 0);

            assert_eq!(*seed_words, *recovered_seed_words);
            assert_eq!(*public_key, *recovered_public_key);
            // TODO: Clean up memory leaks please
        }
    }

    #[test]
    #[allow(clippy::too_many_lines)]
    fn test_wallet_get_utxos() {
        unsafe {
            let mut error = 0;
            let error_ptr = &mut error as *mut c_int;
            let mut recovery_in_progress = true;
            let recovery_in_progress_ptr = &mut recovery_in_progress as *mut bool;

            let secret_key_alice = private_key_generate();
            let db_name_alice = CString::new(random::string(8).as_str()).unwrap();
            let db_name_alice_str: *const c_char = CString::into_raw(db_name_alice) as *const c_char;
            let alice_temp_dir = tempdir().unwrap();
            let db_path_alice = CString::new(alice_temp_dir.path().to_str().unwrap()).unwrap();
            let db_path_alice_str: *const c_char = CString::into_raw(db_path_alice) as *const c_char;
            let transport_config_alice = transport_memory_create();
            let address_alice = transport_memory_get_address(transport_config_alice, error_ptr);
            let address_alice_str = CStr::from_ptr(address_alice).to_str().unwrap().to_owned();
            let address_alice_str: *const c_char = CString::new(address_alice_str).unwrap().into_raw() as *const c_char;
            let network = CString::new(NETWORK_STRING).unwrap();
            let network_str: *const c_char = CString::into_raw(network) as *const c_char;

            let alice_config = comms_config_create(
                address_alice_str,
                transport_config_alice,
                db_name_alice_str,
                db_path_alice_str,
                20,
                10800,
                error_ptr,
            );

            let alice_wallet = wallet_create(
                alice_config,
                ptr::null(),
                0,
                0,
                ptr::null(),
                ptr::null(),
                network_str,
                received_tx_callback,
                received_tx_reply_callback,
                received_tx_finalized_callback,
                broadcast_callback,
                mined_callback,
                mined_unconfirmed_callback,
                scanned_callback,
                scanned_unconfirmed_callback,
                transaction_send_result_callback,
                tx_cancellation_callback,
                txo_validation_complete_callback,
                contacts_liveness_data_updated_callback,
                balance_updated_callback,
                transaction_validation_complete_callback,
                saf_messages_received_callback,
                connectivity_status_callback,
                recovery_in_progress_ptr,
                error_ptr,
            );

            (0..10).for_each(|i| {
                let (_, uout) = create_test_input((1000 * i).into(), 0, &PedersenCommitmentFactory::default());
                (*alice_wallet)
                    .runtime
                    .block_on((*alice_wallet).wallet.output_manager_service.add_output(uout, None))
                    .unwrap();
            });

            // ascending order
            let outputs = wallet_get_utxos(alice_wallet, 1, 20, TariUtxoSort::ValueAsc, 3000, error_ptr);
            let utxos: &[TariUtxo] = slice::from_raw_parts_mut((*outputs).ptr, (*outputs).len);
            assert_eq!(error, 0);
            assert_eq!((*outputs).len, 6);
            assert_eq!(utxos.len(), 6);
            assert!(
                utxos
                    .iter()
                    .skip(1)
                    .fold((true, utxos[0].value), |acc, x| { (acc.0 && x.value > acc.1, x.value) })
                    .0
            );
            destroy_tari_outputs(outputs);

            // descending order
            let outputs = wallet_get_utxos(alice_wallet, 1, 20, TariUtxoSort::ValueDesc, 3000, error_ptr);
            let utxos: &[TariUtxo] = slice::from_raw_parts_mut((*outputs).ptr, (*outputs).len);
            assert_eq!(error, 0);
            assert_eq!((*outputs).len, 6);
            assert_eq!(utxos.len(), 6);
            assert!(
                utxos
                    .iter()
                    .skip(1)
                    .fold((true, utxos[0].value), |acc, x| (acc.0 && x.value < acc.1, x.value))
                    .0
            );
            destroy_tari_outputs(outputs);

            // result must be empty due to high dust threshold
            let outputs = wallet_get_utxos(alice_wallet, 1, 20, TariUtxoSort::ValueAsc, 15000, error_ptr);
            let utxos: &[TariUtxo] = slice::from_raw_parts_mut((*outputs).ptr, (*outputs).len);
            assert_eq!(error, 0);
            assert_eq!((*outputs).len, 0);
            assert_eq!(utxos.len(), 0);
            destroy_tari_outputs(outputs);

            string_destroy(network_str as *mut c_char);
            string_destroy(db_name_alice_str as *mut c_char);
            string_destroy(db_path_alice_str as *mut c_char);
            string_destroy(address_alice_str as *mut c_char);
            private_key_destroy(secret_key_alice);
            transport_config_destroy(transport_config_alice);
            comms_config_destroy(alice_config);
            wallet_destroy(alice_wallet);
        }
    }
}<|MERGE_RESOLUTION|>--- conflicted
+++ resolved
@@ -7192,14 +7192,10 @@
     use tari_common_types::{emoji, transaction::TransactionStatus};
     use tari_core::{
         covenant,
-<<<<<<< HEAD
         transactions::{
-            test_helpers::{create_unblinded_output, TestParams},
+            test_helpers::{create_test_input, create_unblinded_output, TestParams},
             transaction_components::EncryptedValue,
         },
-=======
-        transactions::test_helpers::{create_test_input, create_unblinded_output, TestParams},
->>>>>>> babb1c04
     };
     use tari_crypto::ristretto::pedersen::PedersenCommitmentFactory;
     use tari_key_manager::{mnemonic::MnemonicLanguage, mnemonic_wordlists};
