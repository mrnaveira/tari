--- conflicted
+++ resolved
@@ -326,21 +326,10 @@
 
     #[test]
     fn sanity_check() {
-<<<<<<< HEAD
-        let domain_separated_hash = comms_dht_hash_domain_key_signature()
-            .chain([10, 12, 13, 82, 93, 101, 87, 28, 27, 17, 11, 35, 43])
-            .finalize();
-
-        let domain_separated_hash = domain_separated_hash.as_ref();
-
-        // Domain separation uses Challenge = Blake256, thus its output has 32-byte length
-        let key = AuthenticatedCipherKey(*chacha20poly1305::Key::from_slice(domain_separated_hash));
-=======
         let mut key = CommsSignatureKey::from(SafeArray::default());
         comms_dht_hash_domain_key_signature()
             .chain(&[10, 12, 13, 82, 93, 101, 87, 28, 27, 17, 11, 35, 43])
             .finalize_into(GenericArray::from_mut_slice(key.reveal_mut()));
->>>>>>> 8efe2090
 
         let signature = b"Top secret message, handle with care".as_slice();
         let n = signature.len();
