//  Copyright 2022, The Tari Project
//
//  Redistribution and use in source and binary forms, with or without modification, are permitted provided that the
//  following conditions are met:
//
//  1. Redistributions of source code must retain the above copyright notice, this list of conditions and the following
//  disclaimer.
//
//  2. Redistributions in binary form must reproduce the above copyright notice, this list of conditions and the
//  following disclaimer in the documentation and/or other materials provided with the distribution.
//
//  3. Neither the name of the copyright holder nor the names of its contributors may be used to endorse or promote
//  products derived from this software without specific prior written permission.
//
//  THIS SOFTWARE IS PROVIDED BY THE COPYRIGHT HOLDERS AND CONTRIBUTORS "AS IS" AND ANY EXPRESS OR IMPLIED WARRANTIES,
//  INCLUDING, BUT NOT LIMITED TO, THE IMPLIED WARRANTIES OF MERCHANTABILITY AND FITNESS FOR A PARTICULAR PURPOSE ARE
//  DISCLAIMED. IN NO EVENT SHALL THE COPYRIGHT HOLDER OR CONTRIBUTORS BE LIABLE FOR ANY DIRECT, INDIRECT, INCIDENTAL,
//  SPECIAL, EXEMPLARY, OR CONSEQUENTIAL DAMAGES (INCLUDING, BUT NOT LIMITED TO, PROCUREMENT OF SUBSTITUTE GOODS OR
//  SERVICES; LOSS OF USE, DATA, OR PROFITS; OR BUSINESS INTERRUPTION) HOWEVER CAUSED AND ON ANY THEORY OF LIABILITY,
//  WHETHER IN CONTRACT, STRICT LIABILITY, OR TORT (INCLUDING NEGLIGENCE OR OTHERWISE) ARISING IN ANY WAY OUT OF THE
//  USE OF THIS SOFTWARE, EVEN IF ADVISED OF THE POSSIBILITY OF SUCH DAMAGE.

<<<<<<< HEAD
pub mod chain_db;
pub mod state_db;
=======
mod chain_db;
mod global_db;
mod state_db;
>>>>>>> 10613c8a

use std::{
    collections::HashMap,
    sync::{Arc, RwLock},
};

use tari_common_types::types::FixedHash;

use crate::storage::{
    chain::{ChainDb, DbInstruction, DbNode, DbQc},
    global::GlobalDb,
    mocks::{
        chain_db::MockChainDbBackupAdapter,
        global_db::MockGlobalDbBackupAdapter,
        state_db::MockStateDbBackupAdapter,
    },
    state::StateDb,
    DbFactory,
    StorageError,
};

#[derive(Clone, Default)]
pub struct MockDbFactory {
    chain_db: Arc<RwLock<HashMap<FixedHash, MockChainDbBackupAdapter>>>,
    state_db: Arc<RwLock<HashMap<FixedHash, MockStateDbBackupAdapter>>>,
    _global_db: Arc<RwLock<MockGlobalDbBackupAdapter>>,
}

impl DbFactory for MockDbFactory {
    type ChainDbBackendAdapter = MockChainDbBackupAdapter;
    type GlobalDbBackendAdapter = MockGlobalDbBackupAdapter;
    type StateDbBackendAdapter = MockStateDbBackupAdapter;

    fn get_chain_db(
        &self,
        contract_id: &FixedHash,
    ) -> Result<Option<ChainDb<Self::ChainDbBackendAdapter>>, StorageError> {
        Ok(self
            .chain_db
            .read()
            .unwrap()
            .get(contract_id)
            .cloned()
            .map(ChainDb::new))
    }

    fn get_or_create_chain_db(
        &self,
        contract_id: &FixedHash,
    ) -> Result<ChainDb<Self::ChainDbBackendAdapter>, StorageError> {
        let entry = self.chain_db.write().unwrap().entry(*contract_id).or_default().clone();
        Ok(ChainDb::new(entry))
    }

    fn get_state_db(
        &self,
        contract_id: &FixedHash,
    ) -> Result<Option<StateDb<Self::StateDbBackendAdapter>>, StorageError> {
        Ok(self
            .state_db
            .read()
            .unwrap()
            .get(contract_id)
            .cloned()
            .map(|db| StateDb::new(*contract_id, db)))
    }

    fn get_or_create_state_db(
        &self,
        contract_id: &FixedHash,
    ) -> Result<StateDb<Self::StateDbBackendAdapter>, StorageError> {
        let entry = self.state_db.write().unwrap().entry(*contract_id).or_default().clone();
        Ok(StateDb::new(*contract_id, entry))
    }

    fn get_or_create_global_db(&self) -> Result<GlobalDb<Self::GlobalDbBackendAdapter>, StorageError> {
        // let entry = self.global_db.write().unwrap().clone();
        // Ok(GlobalDb::new(entry))
        todo!()
    }
}

#[derive(Debug, Default)]
pub(self) struct MemoryChainDb {
    pub nodes: MemoryDbTable<DbNode>,
    pub instructions: MemoryDbTable<DbInstruction>,
    pub prepare_qc: MemoryDbTable<DbQc>,
    pub locked_qc: MemoryDbTable<DbQc>,
}

#[derive(Debug)]
struct MemoryDbTable<V> {
    records: HashMap<usize, V>,
    id_counter: usize,
}

// We don't need/want the V: Default bound
impl<V> Default for MemoryDbTable<V> {
    fn default() -> Self {
        Self {
            records: Default::default(),
            id_counter: 0,
        }
    }
}

impl<V> MemoryDbTable<V> {
    pub fn next_id(&mut self) -> usize {
        let id = self.id_counter;
        self.id_counter = self.id_counter.wrapping_add(1);
        id
    }

    pub fn records(&self) -> impl Iterator<Item = (usize, &'_ V)> {
        self.records.iter().map(|(k, v)| (*k, v))
    }

    pub fn rows(&self) -> impl Iterator<Item = &'_ V> {
        self.records.values()
    }

    pub fn is_empty(&self) -> bool {
        self.records.is_empty()
    }

    pub fn get(&self, id: usize) -> Option<&V> {
        self.records.get(&id)
    }

    pub fn insert(&mut self, v: V) {
        let id = self.next_id();
        self.records.insert(id, v);
    }

    pub fn update(&mut self, id: usize, v: V) -> bool {
        match self.records.get_mut(&id) {
            Some(rec) => {
                *rec = v;
                true
            },
            None => false,
        }
    }
}<|MERGE_RESOLUTION|>--- conflicted
+++ resolved
@@ -20,14 +20,10 @@
 //  WHETHER IN CONTRACT, STRICT LIABILITY, OR TORT (INCLUDING NEGLIGENCE OR OTHERWISE) ARISING IN ANY WAY OUT OF THE
 //  USE OF THIS SOFTWARE, EVEN IF ADVISED OF THE POSSIBILITY OF SUCH DAMAGE.
 
-<<<<<<< HEAD
+
 pub mod chain_db;
 pub mod state_db;
-=======
-mod chain_db;
 mod global_db;
-mod state_db;
->>>>>>> 10613c8a
 
 use std::{
     collections::HashMap,
