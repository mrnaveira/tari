--- conflicted
+++ resolved
@@ -32,11 +32,7 @@
         Then wallet WALLET1 has at least 1 transactions that are all TRANSACTION_STATUS_MINED_CONFIRMED and not cancelled
         And I have a validator node VN1 connected to base node NODE1 and wallet WALLET1 with "constitiution_auto_accept" set to "false"
         Then I publish a contract acceptance transaction for the validator node VN1
-<<<<<<< HEAD
-        When I mine 4 blocks using wallet WALLET1 on NODE1
-=======
         When I mine 8 blocks using wallet WALLET1 on NODE1
->>>>>>> 0e3bee06
         Then wallet WALLET1 has at least 2 transactions that are all TRANSACTION_STATUS_MINED_CONFIRMED and not cancelled
 
     @dan @broken
