--- conflicted
+++ resolved
@@ -139,11 +139,7 @@
         Given I have a base node BASE
         And I have wallet WALLET connected to base node BASE
         Then I run whois BASE on wallet WALLET via command line
-<<<<<<< HEAD
-
-=======
     
->>>>>>> 44640649
     @broken
     Scenario: As a user I want to set sidechain committee via command line
         Given I have a base node BASE
