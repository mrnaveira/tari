--- conflicted
+++ resolved
@@ -209,7 +209,6 @@
         Then ffi wallet FFI_RECEIVER detects AT_LEAST 1 ffi transactions to be TRANSACTION_STATUS_FAUX_CONFIRMED
         And I stop ffi wallet FFI_RECEIVER
 
-<<<<<<< HEAD
     @critical @broken
     # BROKEN: Runs fine until wating for WALLET_FFI to have the balance updated after importing, it never does
     Scenario: As a client I want to import faucet UTXOs
@@ -250,7 +249,6 @@
         Then I wait for wallet WALLET_A to have at least 1000000 uT
         And I stop ffi wallet WALLET_FFI
     
-=======
     Scenario: As a client I want to get fee per gram stats
         Given I have a base node BASE
         And I have wallet WALLET_A connected to base node BASE
@@ -270,7 +268,6 @@
         And mining node MINER mines 1 blocks
         And The fee per gram stats for FFI_WALLET are 1, 1, 1
 
->>>>>>> 46450d5a
     # Scenario: As a client I want to get my balance
     # It's a subtest of "As a client I want to retrieve a list of transactions I have made and received"
 
