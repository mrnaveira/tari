--- conflicted
+++ resolved
@@ -86,11 +86,7 @@
     # for imported UTXO's anyway so until that is decided we will just check that the imported output becomes Spent
     #Then I check if last imported transactions are invalid in wallet WALLET_C
 
-<<<<<<< HEAD
-  @broken #Currently there is not handling for detecting that a reorged output is invalid
-=======
-  @critical @flaky
->>>>>>> 029dbfc0
+  @broken #Currently there is not handling for detecting that a reorged imported output is invalid
   Scenario: Wallet imports reorged outputs that become invalidated
     # Chain 1
     Given I have a seed node SEED_B
@@ -108,12 +104,8 @@
     Then I stop wallet WALLET_RECEIVE_TX
     When I have wallet WALLET_IMPORTED connected to base node B
     Then I import WALLET_RECEIVE_TX unspent outputs to WALLET_IMPORTED
-<<<<<<< HEAD
     Then I wait for wallet WALLET_IMPORTED to have at least 1000000 uT
         # Chain 2
-=======
-    # Chain 2
->>>>>>> 029dbfc0
     Given I have a seed node SEED_C
     And I have a base node C connected to seed SEED_C
     And I have wallet WC connected to base node C
