//  Copyright 2022. The Tari Project
//
//  Redistribution and use in source and binary forms, with or without modification, are permitted provided that the
//  following conditions are met:
//
//  1. Redistributions of source code must retain the above copyright notice, this list of conditions and the following
//  disclaimer.
//
//  2. Redistributions in binary form must reproduce the above copyright notice, this list of conditions and the
//  following disclaimer in the documentation and/or other materials provided with the distribution.
//
//  3. Neither the name of the copyright holder nor the names of its contributors may be used to endorse or promote
//  products derived from this software without specific prior written permission.
//
//  THIS SOFTWARE IS PROVIDED BY THE COPYRIGHT HOLDERS AND CONTRIBUTORS "AS IS" AND ANY EXPRESS OR IMPLIED WARRANTIES,
//  INCLUDING, BUT NOT LIMITED TO, THE IMPLIED WARRANTIES OF MERCHANTABILITY AND FITNESS FOR A PARTICULAR PURPOSE ARE
//  DISCLAIMED. IN NO EVENT SHALL THE COPYRIGHT HOLDER OR CONTRIBUTORS BE LIABLE FOR ANY DIRECT, INDIRECT, INCIDENTAL,
//  SPECIAL, EXEMPLARY, OR CONSEQUENTIAL DAMAGES (INCLUDING, BUT NOT LIMITED TO, PROCUREMENT OF SUBSTITUTE GOODS OR
//  SERVICES; LOSS OF USE, DATA, OR PROFITS; OR BUSINESS INTERRUPTION) HOWEVER CAUSED AND ON ANY THEORY OF LIABILITY,
//  WHETHER IN CONTRACT, STRICT LIABILITY, OR TORT (INCLUDING NEGLIGENCE OR OTHERWISE) ARISING IN ANY WAY OUT OF THE
//  USE OF THIS SOFTWARE, EVEN IF ADVISED OF THE POSSIBILITY OF SUCH DAMAGE.

const { Given, Then, When } = require("@cucumber/cucumber");
const { expect } = require("chai");
const { waitFor, sleep, byteArrayToHex } = require("../../helpers/util");
const path = require("path");

Given(
  /I change the password of wallet (.*) to (.*) via command line/,
  async function (name, newPassword) {
    let wallet = this.getWallet(name);
    await wallet.changePassword("kensentme", newPassword);
  }
);

Then(
  /the password of wallet (.*) is (not)? ?(.*)/,
  async function (name, is_not, password) {
    let wallet = this.getWallet(name);
    try {
      await wallet.start({ password });
    } catch (error) {
      expect(error).to.equal(
        is_not === "not" ? "Incorrect password" : undefined
      );
    }
  }
);

Given(
  "I change base node of {word} to {word} via command line",
  async function (wallet_name, base_node_name) {
    let wallet = this.getWallet(wallet_name);
    let base_node = this.getNode(base_node_name);
    let output = await wallet.runCommand(
      `set-base-node ${base_node.peerAddress().replace("::", " ")}`
    );
    let parse = output.buffer.match(/Setting base node peer\.\.\./);
    expect(parse, "Parsing the output buffer failed").to.not.be.null;
  }
);

async function wallet_run_command(
  wallet,
  command,
  timeOutSeconds = 15,
  message = "",
  printMessage = true
) {
  if (message === "") {
    message = "Wallet CLI command:\n    '" + command + "'";
  }
  if (printMessage) {
    console.log(message);
  }
  let output;
  await waitFor(
    async () => {
      try {
        output = await wallet.runCommand(command);
      } catch (error) {
        console.log(error);
        return false;
      }
      return true;
    },
    true,
    timeOutSeconds * 1000,
    5 * 1000,
    5
  );
  return output;
}

Then(
  "I get balance of wallet {word} is at least {int} uT via command line",
  { timeout: 180 * 1000 },
  async function (name, amount) {
    let wallet = this.getWallet(name);
    let output = await wallet_run_command(wallet, "get-balance", 180);
    let parse = output.buffer.match(/Available balance: (\d*.\d*) T/);
    expect(parse, "Parsing the output buffer failed").to.not.be.null;
    expect(parseFloat(parse[1])).to.be.greaterThanOrEqual(amount / 1000000);
  }
);

When(
  "I send {int} uT from {word} to {word} via command line",
  { timeout: 180 * 1000 },
  async function (amount, sender, receiver) {
    let wallet = this.getWallet(sender);
    let dest_pubkey = this.getWalletPubkey(receiver);
    await wallet_run_command(
      wallet,
      `send-tari ${amount} ${dest_pubkey} test message`,
      180
    );
    // await wallet.sendTari(dest_pubkey, amount, "test message");
  }
);

When(
  "I send one-sided {int} uT from {word} to {word} via command line",
  { timeout: 180 * 1000 },
  async function (amount, sender, receiver) {
    let wallet = this.getWallet(sender);
    let dest_pubkey = this.getWalletPubkey(receiver);
    await wallet_run_command(
      wallet,
      `send-one-sided ${amount} ${dest_pubkey} test message`,
      180
    );
    // await wallet.sendOneSided(dest_pubkey, amount, "test message");
  }
);

Then(
  "I make it rain from wallet {word} {int} tx per sec {int} sec {int} uT {int} increment to {word} via command line",
  { timeout: 300 * 1000 },
  async function (sender, freq, duration, amount, amount_inc, receiver) {
    let wallet = this.getWallet(sender);
    let dest_pubkey = this.getWalletPubkey(receiver);
    await wallet_run_command(
      wallet,
      `make-it-rain ${freq} ${duration} ${amount} ${amount_inc} now ${dest_pubkey} negotiated test message`,
      300
    );
  }
);

Then(
  "I get count of utxos of wallet {word} and it's at least {int} via command line",
  async function (name, amount) {
    let wallet = this.getWallet(name);
    let output = await wallet_run_command(wallet, `count-utxos`);
    let parse = output.buffer.match(/Total number of UTXOs: (\d+)/);
    expect(parse, "Parsing the output buffer failed").to.not.be.null;
    expect(parseInt(parse[1])).to.be.greaterThanOrEqual(amount);
  }
);

When(
  "I do coin split on wallet {word} to {int} uT {int} coins via command line",
  { timeout: 180 * 1000 },
  async function (name, amount_per_coin, number_of_coins) {
    let wallet = this.getWallet(name);
    await wallet_run_command(
      wallet,
      `coin-split ${amount_per_coin} ${number_of_coins}`,
      180
    );
  }
);

When(
  "I discover peer {word} on wallet {word} via command line",
  { timeout: 120 * 1000 }, // Ample time should be allowed for peer discovery
  async function (node, name) {
    let wallet = this.getWallet(name);
    let peer = this.getNode(node).peerAddress().split("::")[0];
    let output = await wallet_run_command(wallet, `discover-peer ${peer}`, 120);
    let parse = output.buffer.match(/Discovery succeeded/);
    expect(parse, "Parsing the output buffer failed").to.not.be.null;
  }
);

When(
  "I run whois {word} on wallet {word} via command line",
  { timeout: 20 * 1000 },
  async function (who, name) {
    await sleep(5000);
    let wallet = this.getWallet(name);
    let pubkey = this.getNode(who).peerAddress().split("::")[0];
    let output = await wallet_run_command(wallet, `whois ${pubkey}`, 20);
    let parse = output.buffer.match(/Public Key: (.+)\n/);
    expect(parse, "Parsing the output buffer failed").to.not.be.null;
    expect(parse[1]).to.be.equal(pubkey);
  }
);

When(
  "I set custom base node of {word} to {word} via command line",
  async function (wallet_name, base_node_name) {
    let wallet = this.getWallet(wallet_name);
    let base_node = this.getNode(base_node_name);
    let output = await wallet_run_command(
      wallet,
      `set-custom-base-node ${base_node.peerAddress().replace("::", " ")}`
    );
    let parse = output.buffer.match(
      /Custom base node peer saved in wallet database\./
    );
    expect(parse, "Parsing the output buffer failed").to.not.be.null;
  }
);

When(
  "I clear custom base node of wallet {word} via command line",
  async function (name) {
    let wallet = this.getWallet(name);
    let output = await wallet_run_command(wallet, "clear-custom-base-node");
    let parse = output.buffer.match(
      /Custom base node peer cleared from wallet database./
    );
    expect(parse, "Parsing the output buffer failed").to.not.be.null;
  }
);

When(
  "I export the utxos of wallet {word} via command line",
  async function (name) {
    let wallet = this.getWallet(name);
    let output = await wallet_run_command(wallet, "export-utxos");
    let parse_cnt = output.buffer.match(/Total number of UTXOs: (\d+)/);
    expect(parse_cnt, "Parsing the output buffer failed").to.not.be.null;
    let utxo_cnt = parseInt(parse_cnt[1]);
    for (let i = 1; i <= utxo_cnt; ++i) {
      let regex = new RegExp(`${i}. Value: \\d*.\\d* T`);
      expect(output.buffer.match(regex), "Parsing the output buffer failed").to
        .not.be.null;
    }
  }
);

Then(
  "I register asset {word} on wallet {word} via command line",
  { timeout: 20 * 1000 },
  async function (asset_name, wallet_name) {
    let wallet = this.getWallet(wallet_name);
    let output = await wallet_run_command(
      wallet,
      `register-asset ${asset_name}`
    );
    console.log("output buffer:", output.buffer);
    expect(output.buffer).to.have.string("Registering asset");
    expect(output.buffer).to.have.string("with public key:");
    // hack out the public key
    let split = output.buffer.split("with public key: ");
    split = split[1].split("\n");
    this.asset_public_key = split[0];
    expect(this.asset_public_key.length).to.equal(64);
  }
);

Then(
  "I create committee definition for asset on wallet {word} via command line",
  { timeout: 20 * 1000 },
  async function (wallet_name) {
    // scenario needs "I register asset..." first to populate asset public key
    expect(this.asset_public_key).to.exist;
    const member =
      "3ef702f33925dc65143f7bebcbe0c53902e8772a8fe7f5ddb703587c0203267d";
    let wallet = this.getWallet(wallet_name);
    let output = await wallet_run_command(
      wallet,
      `create-committee-definition ${this.asset_public_key} ${member}`
    );
    // console.log(output.buffer);
    expect(output.buffer).to.have.string(" committee members");
    let regex = /with \d+ committee members/;
    let match = output.buffer.match(regex);
    expect(match[0]).to.equal("with 1 committee members");
  }
);

Then(
  "I mint tokens {string} for asset {word} on wallet {word} via command line",
  { timeout: 20 * 1000 },
  async function (token_names, asset_name, wallet_name) {
    let wallet = this.getWallet(wallet_name);
    const walletClient = await wallet.connectClient();
    const assets = await walletClient.getOwnedAssets();
    const asset = assets.find((asset) => asset.name === asset_name);
    let output = await wallet_run_command(
      wallet,
      `mint-tokens ${byteArrayToHex(asset.public_key)} ${token_names}`
    );
    // console.log(output.buffer);
    expect(output.buffer).to.have.string("Minting tokens for asset");
  }
);

Then(
  "I publish a contract definition from file {string} on wallet {word} via command line",
  { timeout: 120 * 1000 },
  async function (relative_file_path, wallet_name) {
    let absolute_path = path.resolve(relative_file_path);
    let wallet = this.getWallet(wallet_name);
    let output = await wallet_run_command(
      wallet,
      `contract publish-definition ${absolute_path}`
    );
    console.log(output.buffer);
  }
);

Then(
  "I publish a contract constitution from file {string} on wallet {word} via command line",
  { timeout: 120 * 1000 },
  async function (relative_file_path, wallet_name) {
    let absolute_path = path.resolve(relative_file_path);
    let wallet = this.getWallet(wallet_name);

    let output = await wallet_run_command(
      wallet,
      `contract publish-constitution ${absolute_path}`
<<<<<<< HEAD
=======
    );
    console.log(output.buffer);
  }
);

Then(
  "I publish a contract update proposal from file {string} on wallet {word} via command line",
  { timeout: 120 * 1000 },
  async function (relative_file_path, wallet_name) {
    let absolute_path = path.resolve(relative_file_path);
    let wallet = this.getWallet(wallet_name);

    let output = await wallet_run_command(
      wallet,
      `contract publish-update-proposal ${absolute_path}`
>>>>>>> 0e3bee06
    );
    console.log(output.buffer);
  }
);<|MERGE_RESOLUTION|>--- conflicted
+++ resolved
@@ -324,8 +324,6 @@
     let output = await wallet_run_command(
       wallet,
       `contract publish-constitution ${absolute_path}`
-<<<<<<< HEAD
-=======
     );
     console.log(output.buffer);
   }
@@ -341,7 +339,6 @@
     let output = await wallet_run_command(
       wallet,
       `contract publish-update-proposal ${absolute_path}`
->>>>>>> 0e3bee06
     );
     console.log(output.buffer);
   }
